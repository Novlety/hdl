
# ad9265

<<<<<<< HEAD
set adc_clk_in_p    [create_bd_port -dir I adc_clk_in_p]
set adc_clk_in_n    [create_bd_port -dir I adc_clk_in_n]
set adc_data_or_p   [create_bd_port -dir I adc_data_or_p]
set adc_data_or_n   [create_bd_port -dir I adc_data_or_n]
set adc_data_in_n   [create_bd_port -dir I -from 7 -to 0 adc_data_in_n]
set adc_data_in_p   [create_bd_port -dir I -from 7 -to 0 adc_data_in_p]

set spi_csn_i       [create_bd_port -dir I spi_csn_i]
set spi_csn0        [create_bd_port -dir O spi_csn0]
set spi_csn1        [create_bd_port -dir O spi_csn1]
set spi_clk_i       [create_bd_port -dir I spi_clk_i]
set spi_clk_o       [create_bd_port -dir O spi_clk_o]
set spi_sdo_o       [create_bd_port -dir O spi_sdo_o]
set spi_sdo_i       [create_bd_port -dir I spi_sdo_i]
set spi_sdi_i       [create_bd_port -dir I spi_sdi_i]
=======
create_bd_port -dir I adc_clk_in_p
create_bd_port -dir I adc_clk_in_n
create_bd_port -dir I adc_data_or_p
create_bd_port -dir I adc_data_or_n
create_bd_port -dir I -from 7 -to 0 adc_data_in_n
create_bd_port -dir I -from 7 -to 0 adc_data_in_p
>>>>>>> f08633c0

# adc peripheral

set axi_ad9265  [create_bd_cell -type ip -vlnv analog.com:user:axi_ad9265:1.0 axi_ad9265]

set axi_ad9265_dma  [create_bd_cell -type ip -vlnv analog.com:user:axi_dmac:1.0 axi_ad9265_dma]
set_property -dict [list CONFIG.C_DMA_TYPE_SRC {2}] $axi_ad9265_dma
set_property -dict [list CONFIG.C_DMA_TYPE_DEST {0}] $axi_ad9265_dma
set_property -dict [list CONFIG.C_CYCLIC {0}] $axi_ad9265_dma
set_property -dict [list CONFIG.C_SYNC_TRANSFER_START {0}] $axi_ad9265_dma
set_property -dict [list CONFIG.C_AXI_SLICE_SRC {0}] $axi_ad9265_dma
set_property -dict [list CONFIG.C_AXI_SLICE_DEST {0}] $axi_ad9265_dma
set_property -dict [list CONFIG.C_CLKS_ASYNC_DEST_REQ {1}] $axi_ad9265_dma
set_property -dict [list CONFIG.C_CLKS_ASYNC_SRC_DEST {1}] $axi_ad9265_dma
set_property -dict [list CONFIG.C_CLKS_ASYNC_REQ_SRC {1}] $axi_ad9265_dma
set_property -dict [list CONFIG.C_2D_TRANSFER {0}] $axi_ad9265_dma
set_property -dict [list CONFIG.C_DMA_DATA_WIDTH_SRC {16}] $axi_ad9265_dma
set_property -dict [list CONFIG.C_DMA_DATA_WIDTH_DEST {64}] $axi_ad9265_dma

# clock for ila

set_property -dict [list CONFIG.PCW_USE_S_AXI_HP2 {1}] $sys_ps7
set_property -dict [list CONFIG.PCW_EN_CLK2_PORT {1}] $sys_ps7
set_property -dict [list CONFIG.PCW_EN_RST2_PORT {1}] $sys_ps7
set_property -dict [list CONFIG.PCW_FPGA2_PERIPHERAL_FREQMHZ {125.0}] $sys_ps7

# connections (ad9265)

ad_connect    adc_clk_in_p     axi_ad9265/adc_clk_in_p
ad_connect    adc_clk_in_n     axi_ad9265/adc_clk_in_n
ad_connect    adc_data_in_n    axi_ad9265/adc_data_in_n
ad_connect    adc_data_in_p    axi_ad9265/adc_data_in_p
ad_connect    adc_data_or_p    axi_ad9265/adc_or_in_p
ad_connect    adc_data_or_n    axi_ad9265/adc_or_in_n

ad_connect ad9265_clk axi_ad9265/adc_clk

ad_connect ad9265_clk     axi_ad9265_dma/fifo_wr_clk
ad_connect sys_200m_clk   axi_ad9265/delay_clk

<<<<<<< HEAD
connect_bd_net -net axi_ad9265_adc_clk_in_n     [get_bd_ports adc_clk_in_p]     [get_bd_pins axi_ad9265/adc_clk_in_p]
connect_bd_net -net axi_ad9265_adc_clk_in_p     [get_bd_ports adc_clk_in_n]     [get_bd_pins axi_ad9265/adc_clk_in_n]
connect_bd_net -net axi_ad9265_adc_data_in_n    [get_bd_ports adc_data_in_n]    [get_bd_pins axi_ad9265/adc_data_in_n]
connect_bd_net -net axi_ad9265_adc_data_in_p    [get_bd_ports adc_data_in_p]    [get_bd_pins axi_ad9265/adc_data_in_p]
connect_bd_net -net axi_ad9265_adc_data_or_p    [get_bd_ports adc_data_or_p]    [get_bd_pins axi_ad9265/adc_or_in_p]
connect_bd_net -net axi_ad9265_adc_data_or_n    [get_bd_ports adc_data_or_n]    [get_bd_pins axi_ad9265/adc_or_in_n]

set adc_125m_clk_source [get_bd_pins axi_ad9265/adc_clk]

connect_bd_net -net adc_125m_clk    [get_bd_pins axi_ad9265_dma/fifo_wr_clk] $adc_125m_clk_source
connect_bd_net -net sys_200m_clk    [get_bd_pins axi_ad9265/delay_clk]

connect_bd_net -net axi_ad9265_dma_valid       [get_bd_pins axi_ad9265/adc_valid] [get_bd_pins axi_ad9265_dma/fifo_wr_en]
connect_bd_net -net axi_ad9265_dma_data        [get_bd_pins axi_ad9265/adc_data]  [get_bd_pins axi_ad9265_dma/fifo_wr_din]
connect_bd_net -net axi_ad9265_dma_dovf        [get_bd_pins axi_ad9265/adc_dovf]  [get_bd_pins axi_ad9265_dma/fifo_wr_overflow]


# interconnect (cpu)

connect_bd_net -net sys_100m_clk    [get_bd_pins axi_cpu_interconnect/M07_ACLK] $sys_100m_clk_source
connect_bd_net -net sys_100m_clk    [get_bd_pins axi_cpu_interconnect/M08_ACLK] $sys_100m_clk_source
connect_bd_net -net sys_100m_resetn [get_bd_pins axi_cpu_interconnect/M07_ARESETN] $sys_100m_resetn_source
connect_bd_net -net sys_100m_resetn [get_bd_pins axi_cpu_interconnect/M08_ARESETN] $sys_100m_resetn_source

connect_bd_net -net sys_100m_clk    [get_bd_pins axi_ad9265/s_axi_aclk]
connect_bd_net -net sys_100m_clk    [get_bd_pins axi_ad9265_dma/s_axi_aclk]
connect_bd_net -net sys_100m_resetn [get_bd_pins axi_ad9265/s_axi_aresetn]
connect_bd_net -net sys_100m_resetn [get_bd_pins axi_ad9265_dma/s_axi_aresetn]

connect_bd_intf_net -intf_net axi_cpu_interconnect_m07 [get_bd_intf_pins axi_cpu_interconnect/M07_AXI] [get_bd_intf_pins axi_ad9265_dma/s_axi]
connect_bd_intf_net -intf_net axi_cpu_interconnect_m08 [get_bd_intf_pins axi_cpu_interconnect/M08_AXI] [get_bd_intf_pins axi_ad9265/s_axi]

if {$sys_zynq == 0} {
  connect_bd_intf_net -intf_net axi_cpu_interconnect_m09_axi [get_bd_intf_pins axi_cpu_interconnect/M09_AXI] [get_bd_intf_pins axi_ad9265_spi/axi_lite]

  connect_bd_net -net sys_100m_clk      [get_bd_pins axi_cpu_interconnect/M09_ACLK] $sys_100m_clk_source
  connect_bd_net -net sys_100m_clk      [get_bd_pins axi_ad9265_spi/s_axi_aclk]
  connect_bd_net -net sys_100m_clk      [get_bd_pins axi_ad9265_spi/ext_spi_clk]
  connect_bd_net -net sys_100m_resetn   [get_bd_pins axi_cpu_interconnect/M09_ARESETN] $sys_100m_resetn_source
  connect_bd_net -net sys_100m_resetn   [get_bd_pins axi_ad9265_spi/s_axi_aresetn]
}

# interrupts

if {$sys_zynq == 0} {
  delete_bd_objs [get_bd_nets mb_intr_10_s] [get_bd_ports mb_intr_10]
  delete_bd_objs [get_bd_nets mb_intr_12_s] [get_bd_ports mb_intr_12]
  connect_bd_net -net axi_ad9265_spi_irq [get_bd_pins axi_ad9265_spi/ip2intc_irpt] [get_bd_pins sys_concat_intc/In10]
  connect_bd_net -net axi_ad9265_dma_irq [get_bd_pins axi_ad9265_dma/irq]  [get_bd_pins sys_concat_intc/In12]
} else {
  delete_bd_objs [get_bd_nets ps_intr_12_s] [get_bd_ports ps_intr_12]
  connect_bd_net -net axi_ad9265_dma_irq [get_bd_pins axi_ad9265_dma/irq]  [get_bd_pins sys_concat_intc/In12]
}

# interconnect (mem/adc)

if {$sys_zynq == 0} {
  connect_bd_intf_net -intf_net axi_mem_interconnect_s08_axi [get_bd_intf_pins axi_mem_interconnect/S08_AXI] [get_bd_intf_pins axi_ad9265_dma/m_dest_axi]
  connect_bd_net -net sys_200m_clk    [get_bd_pins axi_mem_interconnect/S08_ACLK] $sys_200m_clk_source
  connect_bd_net -net sys_200m_clk    [get_bd_pins axi_ad9265_dma/m_dest_axi_aclk]
  connect_bd_net -net sys_200m_resetn [get_bd_pins axi_mem_interconnect/S08_ARESETN] $sys_200m_resetn_source
  connect_bd_net -net sys_200m_resetn [get_bd_pins axi_ad9265_dma/m_dest_axi_aresetn]
} else {
  connect_bd_intf_net -intf_net axi_ad9265_dma_interconnect_s0 [get_bd_intf_pins axi_ad9265_dma_interconnect/S00_AXI] [get_bd_intf_pins axi_ad9265_dma/m_dest_axi]
  connect_bd_intf_net -intf_net axi_ad9265_dma_interconnect_m00_axi [get_bd_intf_pins axi_ad9265_dma_interconnect/M00_AXI] [get_bd_intf_pins sys_ps7/S_AXI_HP2]

  connect_bd_net -net sys_200m_clk  [get_bd_pins axi_ad9265_dma_interconnect/S00_ACLK] $sys_200m_clk_source
  connect_bd_net -net sys_200m_clk  [get_bd_pins axi_ad9265_dma/m_dest_axi_aclk]
  connect_bd_net -net sys_200m_clk  [get_bd_pins sys_ps7/S_AXI_HP2_ACLK]
  connect_bd_net -net sys_200m_clk  [get_bd_pins axi_ad9265_dma_interconnect/ACLK] $sys_200m_clk_source
  connect_bd_net -net sys_200m_clk  [get_bd_pins axi_ad9265_dma_interconnect/M00_ACLK] $sys_200m_clk_source
  connect_bd_net -net sys_100m_resetn   [get_bd_pins axi_ad9265_dma_interconnect/ARESETN] $sys_100m_resetn_source
  connect_bd_net -net sys_100m_resetn   [get_bd_pins axi_ad9265_dma_interconnect/M00_ARESETN] $sys_100m_resetn_source
  connect_bd_net -net sys_100m_resetn   [get_bd_pins axi_ad9265_dma/m_dest_axi_aresetn]
  connect_bd_net -net sys_100m_resetn   [get_bd_pins axi_ad9265_dma_interconnect/S00_ARESETN] $sys_100m_resetn_source
}
=======
ad_connect axi_ad9265/adc_valid  axi_ad9265_dma/fifo_wr_en
ad_connect axi_ad9265/adc_data   axi_ad9265_dma/fifo_wr_din
ad_connect axi_ad9265/adc_dovf   axi_ad9265_dma/fifo_wr_overflow
>>>>>>> f08633c0

# ila (with fifo to prevent timing failure)

p_sys_wfifo [current_bd_instance .] ila_wfifo 16 32

ad_connect ad9265_clk         ila_wfifo/adc_clk
ad_connect sys_200m_clk       ila_wfifo/dma_clk
ad_connect axi_ad9265/adc_rst ila_wfifo/adc_rst

set ila_ad9265_mon [create_bd_cell -type ip -vlnv xilinx.com:ip:ila:5.0 ila_ad9265_mon]
set_property -dict [list CONFIG.C_MONITOR_TYPE {Native}] $ila_ad9265_mon
set_property -dict [list CONFIG.C_NUM_OF_PROBES {2}] $ila_ad9265_mon
set_property -dict [list CONFIG.C_PROBE0_WIDTH {1}] $ila_ad9265_mon
set_property -dict [list CONFIG.C_PROBE1_WIDTH {32}] $ila_ad9265_mon
set_property -dict [list CONFIG.C_EN_STRG_QUAL {1}] $ila_ad9265_mon

ad_connect ila_wfifo/adc_wr axi_ad9265/adc_valid
ad_connect ila_wfifo/adc_wdata axi_ad9265/adc_data
ad_connect ila_wfifo/dma_wr ila_ad9265_mon/PROBE0
ad_connect ila_wfifo/dma_wdata ila_ad9265_mon/PROBE1
ad_connect sys_200m_clk ila_ad9265_mon/clk

# address mapping

ad_cpu_interconnect 0x44A00000 axi_ad9265
ad_cpu_interconnect 0x44A30000 axi_ad9265_dma

# interconnect (adc)

ad_mem_hp2_interconnect sys_200m_clk sys_ps7/S_AXI_HP2
ad_mem_hp2_interconnect sys_200m_clk axi_ad9265_dma/m_dest_axi
ad_connect  sys_cpu_resetn axi_ad9265_dma/m_dest_axi_aresetn

# interrupts

ad_cpu_interrupt ps-13 mb-13 axi_ad9265_dma/irq<|MERGE_RESOLUTION|>--- conflicted
+++ resolved
@@ -1,30 +1,12 @@
 
 # ad9265
 
-<<<<<<< HEAD
-set adc_clk_in_p    [create_bd_port -dir I adc_clk_in_p]
-set adc_clk_in_n    [create_bd_port -dir I adc_clk_in_n]
-set adc_data_or_p   [create_bd_port -dir I adc_data_or_p]
-set adc_data_or_n   [create_bd_port -dir I adc_data_or_n]
-set adc_data_in_n   [create_bd_port -dir I -from 7 -to 0 adc_data_in_n]
-set adc_data_in_p   [create_bd_port -dir I -from 7 -to 0 adc_data_in_p]
-
-set spi_csn_i       [create_bd_port -dir I spi_csn_i]
-set spi_csn0        [create_bd_port -dir O spi_csn0]
-set spi_csn1        [create_bd_port -dir O spi_csn1]
-set spi_clk_i       [create_bd_port -dir I spi_clk_i]
-set spi_clk_o       [create_bd_port -dir O spi_clk_o]
-set spi_sdo_o       [create_bd_port -dir O spi_sdo_o]
-set spi_sdo_i       [create_bd_port -dir I spi_sdo_i]
-set spi_sdi_i       [create_bd_port -dir I spi_sdi_i]
-=======
 create_bd_port -dir I adc_clk_in_p
 create_bd_port -dir I adc_clk_in_n
 create_bd_port -dir I adc_data_or_p
 create_bd_port -dir I adc_data_or_n
 create_bd_port -dir I -from 7 -to 0 adc_data_in_n
 create_bd_port -dir I -from 7 -to 0 adc_data_in_p
->>>>>>> f08633c0
 
 # adc peripheral
 
@@ -65,88 +47,9 @@
 ad_connect ad9265_clk     axi_ad9265_dma/fifo_wr_clk
 ad_connect sys_200m_clk   axi_ad9265/delay_clk
 
-<<<<<<< HEAD
-connect_bd_net -net axi_ad9265_adc_clk_in_n     [get_bd_ports adc_clk_in_p]     [get_bd_pins axi_ad9265/adc_clk_in_p]
-connect_bd_net -net axi_ad9265_adc_clk_in_p     [get_bd_ports adc_clk_in_n]     [get_bd_pins axi_ad9265/adc_clk_in_n]
-connect_bd_net -net axi_ad9265_adc_data_in_n    [get_bd_ports adc_data_in_n]    [get_bd_pins axi_ad9265/adc_data_in_n]
-connect_bd_net -net axi_ad9265_adc_data_in_p    [get_bd_ports adc_data_in_p]    [get_bd_pins axi_ad9265/adc_data_in_p]
-connect_bd_net -net axi_ad9265_adc_data_or_p    [get_bd_ports adc_data_or_p]    [get_bd_pins axi_ad9265/adc_or_in_p]
-connect_bd_net -net axi_ad9265_adc_data_or_n    [get_bd_ports adc_data_or_n]    [get_bd_pins axi_ad9265/adc_or_in_n]
-
-set adc_125m_clk_source [get_bd_pins axi_ad9265/adc_clk]
-
-connect_bd_net -net adc_125m_clk    [get_bd_pins axi_ad9265_dma/fifo_wr_clk] $adc_125m_clk_source
-connect_bd_net -net sys_200m_clk    [get_bd_pins axi_ad9265/delay_clk]
-
-connect_bd_net -net axi_ad9265_dma_valid       [get_bd_pins axi_ad9265/adc_valid] [get_bd_pins axi_ad9265_dma/fifo_wr_en]
-connect_bd_net -net axi_ad9265_dma_data        [get_bd_pins axi_ad9265/adc_data]  [get_bd_pins axi_ad9265_dma/fifo_wr_din]
-connect_bd_net -net axi_ad9265_dma_dovf        [get_bd_pins axi_ad9265/adc_dovf]  [get_bd_pins axi_ad9265_dma/fifo_wr_overflow]
-
-
-# interconnect (cpu)
-
-connect_bd_net -net sys_100m_clk    [get_bd_pins axi_cpu_interconnect/M07_ACLK] $sys_100m_clk_source
-connect_bd_net -net sys_100m_clk    [get_bd_pins axi_cpu_interconnect/M08_ACLK] $sys_100m_clk_source
-connect_bd_net -net sys_100m_resetn [get_bd_pins axi_cpu_interconnect/M07_ARESETN] $sys_100m_resetn_source
-connect_bd_net -net sys_100m_resetn [get_bd_pins axi_cpu_interconnect/M08_ARESETN] $sys_100m_resetn_source
-
-connect_bd_net -net sys_100m_clk    [get_bd_pins axi_ad9265/s_axi_aclk]
-connect_bd_net -net sys_100m_clk    [get_bd_pins axi_ad9265_dma/s_axi_aclk]
-connect_bd_net -net sys_100m_resetn [get_bd_pins axi_ad9265/s_axi_aresetn]
-connect_bd_net -net sys_100m_resetn [get_bd_pins axi_ad9265_dma/s_axi_aresetn]
-
-connect_bd_intf_net -intf_net axi_cpu_interconnect_m07 [get_bd_intf_pins axi_cpu_interconnect/M07_AXI] [get_bd_intf_pins axi_ad9265_dma/s_axi]
-connect_bd_intf_net -intf_net axi_cpu_interconnect_m08 [get_bd_intf_pins axi_cpu_interconnect/M08_AXI] [get_bd_intf_pins axi_ad9265/s_axi]
-
-if {$sys_zynq == 0} {
-  connect_bd_intf_net -intf_net axi_cpu_interconnect_m09_axi [get_bd_intf_pins axi_cpu_interconnect/M09_AXI] [get_bd_intf_pins axi_ad9265_spi/axi_lite]
-
-  connect_bd_net -net sys_100m_clk      [get_bd_pins axi_cpu_interconnect/M09_ACLK] $sys_100m_clk_source
-  connect_bd_net -net sys_100m_clk      [get_bd_pins axi_ad9265_spi/s_axi_aclk]
-  connect_bd_net -net sys_100m_clk      [get_bd_pins axi_ad9265_spi/ext_spi_clk]
-  connect_bd_net -net sys_100m_resetn   [get_bd_pins axi_cpu_interconnect/M09_ARESETN] $sys_100m_resetn_source
-  connect_bd_net -net sys_100m_resetn   [get_bd_pins axi_ad9265_spi/s_axi_aresetn]
-}
-
-# interrupts
-
-if {$sys_zynq == 0} {
-  delete_bd_objs [get_bd_nets mb_intr_10_s] [get_bd_ports mb_intr_10]
-  delete_bd_objs [get_bd_nets mb_intr_12_s] [get_bd_ports mb_intr_12]
-  connect_bd_net -net axi_ad9265_spi_irq [get_bd_pins axi_ad9265_spi/ip2intc_irpt] [get_bd_pins sys_concat_intc/In10]
-  connect_bd_net -net axi_ad9265_dma_irq [get_bd_pins axi_ad9265_dma/irq]  [get_bd_pins sys_concat_intc/In12]
-} else {
-  delete_bd_objs [get_bd_nets ps_intr_12_s] [get_bd_ports ps_intr_12]
-  connect_bd_net -net axi_ad9265_dma_irq [get_bd_pins axi_ad9265_dma/irq]  [get_bd_pins sys_concat_intc/In12]
-}
-
-# interconnect (mem/adc)
-
-if {$sys_zynq == 0} {
-  connect_bd_intf_net -intf_net axi_mem_interconnect_s08_axi [get_bd_intf_pins axi_mem_interconnect/S08_AXI] [get_bd_intf_pins axi_ad9265_dma/m_dest_axi]
-  connect_bd_net -net sys_200m_clk    [get_bd_pins axi_mem_interconnect/S08_ACLK] $sys_200m_clk_source
-  connect_bd_net -net sys_200m_clk    [get_bd_pins axi_ad9265_dma/m_dest_axi_aclk]
-  connect_bd_net -net sys_200m_resetn [get_bd_pins axi_mem_interconnect/S08_ARESETN] $sys_200m_resetn_source
-  connect_bd_net -net sys_200m_resetn [get_bd_pins axi_ad9265_dma/m_dest_axi_aresetn]
-} else {
-  connect_bd_intf_net -intf_net axi_ad9265_dma_interconnect_s0 [get_bd_intf_pins axi_ad9265_dma_interconnect/S00_AXI] [get_bd_intf_pins axi_ad9265_dma/m_dest_axi]
-  connect_bd_intf_net -intf_net axi_ad9265_dma_interconnect_m00_axi [get_bd_intf_pins axi_ad9265_dma_interconnect/M00_AXI] [get_bd_intf_pins sys_ps7/S_AXI_HP2]
-
-  connect_bd_net -net sys_200m_clk  [get_bd_pins axi_ad9265_dma_interconnect/S00_ACLK] $sys_200m_clk_source
-  connect_bd_net -net sys_200m_clk  [get_bd_pins axi_ad9265_dma/m_dest_axi_aclk]
-  connect_bd_net -net sys_200m_clk  [get_bd_pins sys_ps7/S_AXI_HP2_ACLK]
-  connect_bd_net -net sys_200m_clk  [get_bd_pins axi_ad9265_dma_interconnect/ACLK] $sys_200m_clk_source
-  connect_bd_net -net sys_200m_clk  [get_bd_pins axi_ad9265_dma_interconnect/M00_ACLK] $sys_200m_clk_source
-  connect_bd_net -net sys_100m_resetn   [get_bd_pins axi_ad9265_dma_interconnect/ARESETN] $sys_100m_resetn_source
-  connect_bd_net -net sys_100m_resetn   [get_bd_pins axi_ad9265_dma_interconnect/M00_ARESETN] $sys_100m_resetn_source
-  connect_bd_net -net sys_100m_resetn   [get_bd_pins axi_ad9265_dma/m_dest_axi_aresetn]
-  connect_bd_net -net sys_100m_resetn   [get_bd_pins axi_ad9265_dma_interconnect/S00_ARESETN] $sys_100m_resetn_source
-}
-=======
 ad_connect axi_ad9265/adc_valid  axi_ad9265_dma/fifo_wr_en
 ad_connect axi_ad9265/adc_data   axi_ad9265_dma/fifo_wr_din
 ad_connect axi_ad9265/adc_dovf   axi_ad9265_dma/fifo_wr_overflow
->>>>>>> f08633c0
 
 # ila (with fifo to prevent timing failure)
 
