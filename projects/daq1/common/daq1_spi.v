// ***************************************************************************
// ***************************************************************************
// Copyright 2016(c) Analog Devices, Inc.
//
// All rights reserved.
//
// Redistribution and use in source and binary forms, with or without modification,
// are permitted provided that the following conditions are met:
//     - Redistributions of source code must retain the above copyright
//       notice, this list of conditions and the following disclaimer.
//     - Redistributions in binary form must reproduce the above copyright
//       notice, this list of conditions and the following disclaimer in
//       the documentation and/or other materials provided with the
//       distribution.
//     - Neither the name of Analog Devices, Inc. nor the names of its
//       contributors may be used to endorse or promote products derived
//       from this software without specific prior written permission.
//     - The use of this software may or may not infringe the patent rights
//       of one or more patent holders.  This license does not release you
//       from the requirement that you obtain separate licenses from these
//       patent holders to use this software.
//     - Use of the software either in source or binary form, must be run
//       on or directly connected to an Analog Devices Inc. component.
//
// THIS SOFTWARE IS PROVIDED BY ANALOG DEVICES "AS IS" AND ANY EXPRESS OR IMPLIED WARRANTIES,
// INCLUDING, BUT NOT LIMITED TO, NON-INFRINGEMENT, MERCHANTABILITY AND FITNESS FOR A
// PARTICULAR PURPOSE ARE DISCLAIMED.
//
// IN NO EVENT SHALL ANALOG DEVICES BE LIABLE FOR ANY DIRECT, INDIRECT, INCIDENTAL, SPECIAL,
// EXEMPLARY, OR CONSEQUENTIAL DAMAGES (INCLUDING, BUT NOT LIMITED TO, INTELLECTUAL PROPERTY
// RIGHTS, PROCUREMENT OF SUBSTITUTE GOODS OR SERVICES; LOSS OF USE, DATA, OR PROFITS; OR
// BUSINESS INTERRUPTION) HOWEVER CAUSED AND ON ANY THEORY OF LIABILITY, WHETHER IN CONTRACT,
// STRICT LIABILITY, OR TORT (INCLUDING NEGLIGENCE OR OTHERWISE) ARISING IN ANY WAY OUT OF
// THE USE OF THIS SOFTWARE, EVEN IF ADVISED OF THE POSSIBILITY OF SUCH DAMAGE.
// ***************************************************************************
// ***************************************************************************

`timescale 1ns/100ps

module daq1_spi (

  spi_csn,
  spi_clk,
  spi_mosi,
  spi_miso,

  spi_sdio);

  // 4 wire

  input           spi_csn;
  input           spi_clk;
  input           spi_mosi;
  output          spi_miso;

  // 3 wire

  inout           spi_sdio;

  // device address

  localparam  [ 7:0]  SPI_SEL_AD9684  = 8'h80;
  localparam  [ 7:0]  SPI_SEL_AD9122  = 8'h81;
  localparam  [ 7:0]  SPI_SEL_AD9523  = 8'h82;
  localparam  [ 7:0]  SPI_SEL_CPLD    = 8'h83;

  // internal registers

  reg     [ 5:0]  spi_count = 6'b0;
  reg             spi_rd_wr_n = 1'b0;
  reg             spi_enable = 1'b0;
  reg     [ 7:0]  spi_device_addr = 8'b0;

  // internal signals

  wire            spi_enable_s;

  // check on rising edge and change on falling edge

  assign spi_enable_s = spi_enable & ~spi_csn;

  always @(posedge spi_clk or posedge spi_csn) begin
    if (spi_csn == 1'b1) begin
      spi_count <= 6'b0000000;
      spi_rd_wr_n <= 1'b0;
      spi_device_addr <= 8'b00000000;
    end else begin
<<<<<<< HEAD
      spi_count <= spi_count + 1'b1;
      if (spi_count <= 6'd7) begin
        spi_device_addr <= {spi_device_addr[6:0], spi_mosi};
      end
      if (spi_count == 6'd8) begin
=======
      spi_count <= (spi_count < 6'h3f) ? spi_count + 1'b1 : spi_count;
      if (spi_count == 6'd0) begin
>>>>>>> 40fb68df
        spi_rd_wr_n <= spi_mosi;
      end
    end
  end

  always @(negedge spi_clk or posedge spi_csn) begin
    if (spi_csn == 1'b1) begin
      spi_enable <= 1'b0;
    end else begin
      if (((spi_device_addr == SPI_SEL_AD9684) && (spi_count == 6'd24)) ||
          ((spi_device_addr == SPI_SEL_AD9122) && (spi_count == 6'd16)) ||
          ((spi_device_addr == SPI_SEL_AD9523) && (spi_count == 6'd24)) ||
          ((spi_device_addr == SPI_SEL_CPLD)   && (spi_count == 6'd16))) begin
        spi_enable <= spi_rd_wr_n;
      end
    end
  end

  // io butter

  IOBUF i_iobuf_sdio (
    .T (spi_enable_s),
    .I (spi_mosi),
    .O (spi_miso),
    .IO (spi_sdio));

endmodule

// ***************************************************************************
// ***************************************************************************<|MERGE_RESOLUTION|>--- conflicted
+++ resolved
@@ -85,16 +85,11 @@
       spi_rd_wr_n <= 1'b0;
       spi_device_addr <= 8'b00000000;
     end else begin
-<<<<<<< HEAD
-      spi_count <= spi_count + 1'b1;
+      spi_count <= (spi_count < 6'h3f) ? spi_count + 1'b1 : spi_count;
       if (spi_count <= 6'd7) begin
         spi_device_addr <= {spi_device_addr[6:0], spi_mosi};
       end
       if (spi_count == 6'd8) begin
-=======
-      spi_count <= (spi_count < 6'h3f) ? spi_count + 1'b1 : spi_count;
-      if (spi_count == 6'd0) begin
->>>>>>> 40fb68df
         spi_rd_wr_n <= spi_mosi;
       end
     end
