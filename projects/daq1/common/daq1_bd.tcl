--- conflicted
+++ resolved
@@ -1,58 +1,6 @@
 
 # daq1
 
-<<<<<<< HEAD
-set spi_csn_2_o     [create_bd_port -dir O spi_csn_2_o]
-set spi_csn_1_o     [create_bd_port -dir O spi_csn_1_o]
-set spi_csn_0_o     [create_bd_port -dir O spi_csn_0_o]
-set spi_csn_i       [create_bd_port -dir I spi_csn_i]
-
-set spi_clk_i       [create_bd_port -dir I spi_clk_i]
-set spi_clk_o       [create_bd_port -dir O spi_clk_o]
-set spi_sdo_i       [create_bd_port -dir I spi_sdo_i]
-set spi_sdo_o       [create_bd_port -dir O spi_sdo_o]
-set spi_sdi_i       [create_bd_port -dir I spi_sdi_i]
-
-set rx_ref_clk      [create_bd_port -dir I rx_ref_clk]
-set rx_sync         [create_bd_port -dir O rx_sync]
-set rx_sysref       [create_bd_port -dir I rx_sysref]
-set rx_data_p       [create_bd_port -dir I -from 1 -to 0 rx_data_p]
-set rx_data_n       [create_bd_port -dir I -from 1 -to 0 rx_data_n]
-
-set dac_clk         [create_bd_port -dir O dac_clk]
-set dac_valid_0     [create_bd_port -dir O dac_valid_0]
-set dac_enable_0    [create_bd_port -dir O dac_enable_0]
-set dac_ddata_0     [create_bd_port -dir I -from 63 -to 0 dac_ddata_0]
-set dac_valid_1     [create_bd_port -dir O dac_valid_1]
-set dac_enable_1    [create_bd_port -dir O dac_enable_1]
-set dac_ddata_1     [create_bd_port -dir I -from 63 -to 0 dac_ddata_1]
-set dac_drd         [create_bd_port -dir I dac_drd]
-set dac_ddata       [create_bd_port -dir O -from 127 -to 0 dac_ddata]
-
-set adc_clk         [create_bd_port -dir O adc_clk]
-set adc_enable_a    [create_bd_port -dir O adc_enable_a]
-set adc_valid_a     [create_bd_port -dir O adc_valid_a]
-set adc_data_a      [create_bd_port -dir O -from 31 -to 0 adc_data_a]
-set adc_enable_b    [create_bd_port -dir O adc_enable_b]
-set adc_valid_b     [create_bd_port -dir O adc_valid_b]
-set adc_data_b      [create_bd_port -dir O -from 31 -to 0 adc_data_b]
-set adc_dwr         [create_bd_port -dir I adc_dwr]
-set adc_dsync       [create_bd_port -dir I adc_dsync]
-set adc_ddata       [create_bd_port -dir I -from 63 -to 0 adc_ddata]
-
-set tx_ref_clk_p    [create_bd_port -dir I tx_ref_clk_p]
-set tx_ref_clk_n    [create_bd_port -dir I tx_ref_clk_n]
-set tx_clk_p        [create_bd_port -dir O tx_clk_p]
-set tx_clk_n        [create_bd_port -dir O tx_clk_n]
-set tx_frame_p      [create_bd_port -dir O tx_frame_p]
-set tx_frame_n      [create_bd_port -dir O tx_frame_n]
-set tx_data_p       [create_bd_port -dir O -from 15 -to 0 tx_data_p]
-set tx_data_n       [create_bd_port -dir O -from 15 -to 0 tx_data_n]
-
-# interrupts
-
-set ad9122_dma_irq  [create_bd_port -dir O ad9122_dma_irq]
-=======
 create_bd_port -dir I rx_ref_clk
 create_bd_port -dir O rx_sync
 create_bd_port -dir I rx_sysref
@@ -88,7 +36,6 @@
 create_bd_port -dir O tx_frame_n
 create_bd_port -dir O -from 15 -to 0 tx_data_p
 create_bd_port -dir O -from 15 -to 0 tx_data_n
->>>>>>> f08633c0
 
 # dac peripherals
 
@@ -161,61 +108,6 @@
 
 # connections (adc)
 
-<<<<<<< HEAD
-connect_bd_net -net axi_daq1_gt_rx_clk [get_bd_pins axi_daq1_gt/rx_clk_g]
-connect_bd_net -net axi_daq1_gt_rx_clk [get_bd_pins axi_daq1_gt/rx_clk]
-connect_bd_net -net axi_daq1_gt_rx_clk [get_bd_pins axi_ad9250_core/rx_clk]
-connect_bd_net -net axi_daq1_gt_rx_clk [get_bd_pins axi_ad9250_jesd/rx_core_clk]
-
-connect_bd_net -net axi_daq1_gt_rx_rst            [get_bd_pins axi_daq1_gt/rx_rst]              [get_bd_pins axi_ad9250_jesd/rx_reset]
-connect_bd_net -net axi_daq1_gt_rx_sysref         [get_bd_pins axi_daq1_gt/rx_sysref]           [get_bd_pins axi_ad9250_jesd/rx_sysref]
-connect_bd_net -net axi_daq1_gt_rx_gt_charisk     [get_bd_pins axi_daq1_gt/rx_gt_charisk]       [get_bd_pins axi_ad9250_jesd/gt_rxcharisk_in]
-connect_bd_net -net axi_daq1_gt_rx_gt_disperr     [get_bd_pins axi_daq1_gt/rx_gt_disperr]       [get_bd_pins axi_ad9250_jesd/gt_rxdisperr_in]
-connect_bd_net -net axi_daq1_gt_rx_gt_notintable  [get_bd_pins axi_daq1_gt/rx_gt_notintable]    [get_bd_pins axi_ad9250_jesd/gt_rxnotintable_in]
-connect_bd_net -net axi_daq1_gt_rx_gt_data        [get_bd_pins axi_daq1_gt/rx_gt_data]          [get_bd_pins axi_ad9250_jesd/gt_rxdata_in]
-connect_bd_net -net axi_daq1_gt_rx_rst_done       [get_bd_pins axi_daq1_gt/rx_rst_done]         [get_bd_pins axi_ad9250_jesd/rx_reset_done]
-connect_bd_net -net axi_daq1_gt_rx_ip_comma_align [get_bd_pins axi_daq1_gt/rx_ip_comma_align]   [get_bd_pins axi_ad9250_jesd/rxencommaalign_out]
-connect_bd_net -net axi_daq1_gt_rx_ip_sync        [get_bd_pins axi_daq1_gt/rx_ip_sync]          [get_bd_pins axi_ad9250_jesd/rx_sync]
-connect_bd_net -net axi_daq1_gt_rx_ip_sof         [get_bd_pins axi_daq1_gt/rx_ip_sof]           [get_bd_pins axi_ad9250_jesd/rx_start_of_frame]
-connect_bd_net -net axi_daq1_gt_rx_ip_data        [get_bd_pins axi_daq1_gt/rx_ip_data]          [get_bd_pins axi_ad9250_jesd/rx_tdata]
-connect_bd_net -net axi_daq1_gt_rx_data           [get_bd_pins axi_daq1_gt/rx_data]             [get_bd_pins axi_ad9250_core/rx_data]
-connect_bd_net -net axi_ad9250_adc_clk            [get_bd_pins axi_ad9250_core/adc_clk]         [get_bd_pins axi_ad9250_dma/fifo_wr_clk]
-connect_bd_net -net axi_ad9250_adc_enable_a       [get_bd_pins axi_ad9250_core/adc_enable_a]    [get_bd_ports adc_enable_a]
-connect_bd_net -net axi_ad9250_adc_valid_a        [get_bd_pins axi_ad9250_core/adc_valid_a]     [get_bd_ports adc_valid_a]
-connect_bd_net -net axi_ad9250_adc_data_a         [get_bd_pins axi_ad9250_core/adc_data_a]      [get_bd_ports adc_data_a]
-connect_bd_net -net axi_ad9250_adc_enable_b       [get_bd_pins axi_ad9250_core/adc_enable_b]    [get_bd_ports adc_enable_b]
-connect_bd_net -net axi_ad9250_adc_valid_b        [get_bd_pins axi_ad9250_core/adc_valid_b]     [get_bd_ports adc_valid_b]
-connect_bd_net -net axi_ad9250_adc_data_b         [get_bd_pins axi_ad9250_core/adc_data_b]      [get_bd_ports adc_data_b]
-connect_bd_net -net axi_ad9250_adc_dovf           [get_bd_pins axi_ad9250_core/adc_dovf]        [get_bd_pins axi_ad9250_dma/fifo_wr_overflow]
-connect_bd_net -net axi_ad9250_dma_wr             [get_bd_pins axi_ad9250_dma/fifo_wr_en]       [get_bd_ports adc_dwr]
-connect_bd_net -net axi_ad9250_dma_sync           [get_bd_pins axi_ad9250_dma/fifo_wr_sync]     [get_bd_ports adc_dsync]
-connect_bd_net -net axi_ad9250_dma_data           [get_bd_pins axi_ad9250_dma/fifo_wr_din]      [get_bd_ports adc_ddata]
-
-connect_bd_net -net axi_ad9250_adc_clk            [get_bd_ports adc_clk]
-
-# connections (dac)
-
-connect_bd_net -net axi_ad9122_dac_clk_in_p       [get_bd_pins axi_ad9122_core/dac_clk_in_p]    [get_bd_ports tx_ref_clk_p]
-connect_bd_net -net axi_ad9122_dac_clk_in_n       [get_bd_pins axi_ad9122_core/dac_clk_in_n]    [get_bd_ports tx_ref_clk_n]
-connect_bd_net -net axi_ad9122_dac_clk_out_p      [get_bd_pins axi_ad9122_core/dac_clk_out_p]   [get_bd_ports tx_clk_p]
-connect_bd_net -net axi_ad9122_dac_clk_out_n      [get_bd_pins axi_ad9122_core/dac_clk_out_n]   [get_bd_ports tx_clk_n]
-connect_bd_net -net axi_ad9122_dac_frame_out_p    [get_bd_pins axi_ad9122_core/dac_frame_out_p] [get_bd_ports tx_frame_p]
-connect_bd_net -net axi_ad9122_dac_frame_out_n    [get_bd_pins axi_ad9122_core/dac_frame_out_n] [get_bd_ports tx_frame_n]
-connect_bd_net -net axi_ad9122_dac_data_out_p     [get_bd_pins axi_ad9122_core/dac_data_out_p]  [get_bd_ports tx_data_p]
-connect_bd_net -net axi_ad9122_dac_data_out_n     [get_bd_pins axi_ad9122_core/dac_data_out_n]  [get_bd_ports tx_data_n]
-connect_bd_net -net axi_ad9122_dac_div_clk        [get_bd_pins axi_ad9122_core/dac_div_clk]     [get_bd_pins axi_ad9122_dma/fifo_rd_clk]
-connect_bd_net -net axi_ad9122_dac_valid_0        [get_bd_pins axi_ad9122_core/dac_valid_0]     [get_bd_ports dac_valid_0]
-connect_bd_net -net axi_ad9122_dac_enable_0       [get_bd_pins axi_ad9122_core/dac_enable_0]    [get_bd_ports dac_enable_0]
-connect_bd_net -net axi_ad9122_dac_ddata_0        [get_bd_pins axi_ad9122_core/dac_ddata_0]     [get_bd_ports dac_ddata_0]
-connect_bd_net -net axi_ad9122_dac_valid_1        [get_bd_pins axi_ad9122_core/dac_valid_1]     [get_bd_ports dac_valid_1]
-connect_bd_net -net axi_ad9122_dac_enable_1       [get_bd_pins axi_ad9122_core/dac_enable_1]    [get_bd_ports dac_enable_1]
-connect_bd_net -net axi_ad9122_dac_ddata_1        [get_bd_pins axi_ad9122_core/dac_ddata_1]     [get_bd_ports dac_ddata_1]
-connect_bd_net -net axi_ad9122_dma_drd            [get_bd_pins axi_ad9122_dma/fifo_rd_en]       [get_bd_ports dac_drd]
-connect_bd_net -net axi_ad9122_dma_ddata          [get_bd_pins axi_ad9122_dma/fifo_rd_dout]     [get_bd_ports dac_ddata]
-connect_bd_net -net axi_ad9122_dac_dunf           [get_bd_pins axi_ad9122_core/dac_dunf]        [get_bd_pins axi_ad9122_dma/fifo_rd_underflow]
-
-connect_bd_net -net axi_ad9122_dac_div_clk        [get_bd_ports dac_clk]
-=======
 ad_connect  axi_daq1_gt/rx_clk_g axi_daq1_gt/rx_clk
 ad_connect  axi_daq1_gt/rx_clk_g axi_ad9250_core/rx_clk
 ad_connect  axi_daq1_gt/rx_clk_g axi_ad9250_jesd/rx_core_clk
@@ -294,14 +186,6 @@
 ad_connect  sys_cpu_resetn axi_ad9122_dma/m_src_axi_aresetn
 ad_connect  sys_cpu_resetn axi_ad9250_dma/m_dest_axi_aresetn
 
->>>>>>> f08633c0
-
-# interrupts
-
-delete_bd_objs [get_bd_nets ps_intr_12_s] [get_bd_ports ps_intr_12]
-delete_bd_objs [get_bd_nets ps_intr_13_s] [get_bd_ports ps_intr_13]
-connect_bd_net -net axi_ad9122_dma_irq    [get_bd_pins axi_ad9122_dma/irq]  [get_bd_pins sys_concat_intc/In12]
-connect_bd_net -net axi_ad9250_dma_irq    [get_bd_pins axi_ad9250_dma/irq]  [get_bd_pins sys_concat_intc/In13]
 
 # interconnect (cpu)
 
