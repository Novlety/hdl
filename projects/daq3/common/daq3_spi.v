// ***************************************************************************
// ***************************************************************************
// Copyright 2011(c) Analog Devices, Inc.
// 
// All rights reserved.
// 
// Redistribution and use in source and binary forms, with or without modification,
// are permitted provided that the following conditions are met:
//     - Redistributions of source code must retain the above copyright
//       notice, this list of conditions and the following disclaimer.
//     - Redistributions in binary form must reproduce the above copyright
//       notice, this list of conditions and the following disclaimer in
//       the documentation and/or other materials provided with the
//       distribution.
//     - Neither the name of Analog Devices, Inc. nor the names of its
//       contributors may be used to endorse or promote products derived
//       from this software without specific prior written permission.
//     - The use of this software may or may not infringe the patent rights
//       of one or more patent holders.  This license does not release you
//       from the requirement that you obtain separate licenses from these
//       patent holders to use this software.
//     - Use of the software either in source or binary form, must be run
//       on or directly connected to an Analog Devices Inc. component.
//    
// THIS SOFTWARE IS PROVIDED BY ANALOG DEVICES "AS IS" AND ANY EXPRESS OR IMPLIED WARRANTIES,
// INCLUDING, BUT NOT LIMITED TO, NON-INFRINGEMENT, MERCHANTABILITY AND FITNESS FOR A
// PARTICULAR PURPOSE ARE DISCLAIMED.
//
// IN NO EVENT SHALL ANALOG DEVICES BE LIABLE FOR ANY DIRECT, INDIRECT, INCIDENTAL, SPECIAL,
// EXEMPLARY, OR CONSEQUENTIAL DAMAGES (INCLUDING, BUT NOT LIMITED TO, INTELLECTUAL PROPERTY
// RIGHTS, PROCUREMENT OF SUBSTITUTE GOODS OR SERVICES; LOSS OF USE, DATA, OR PROFITS; OR 
// BUSINESS INTERRUPTION) HOWEVER CAUSED AND ON ANY THEORY OF LIABILITY, WHETHER IN CONTRACT,
// STRICT LIABILITY, OR TORT (INCLUDING NEGLIGENCE OR OTHERWISE) ARISING IN ANY WAY OUT OF 
// THE USE OF THIS SOFTWARE, EVEN IF ADVISED OF THE POSSIBILITY OF SUCH DAMAGE.
// ***************************************************************************
// ***************************************************************************

`timescale 1ns/100ps

module daq3_spi (

  spi_csn,
  spi_clk,
  spi_mosi,
  spi_miso,

  spi_sdio,
  spi_dir);

  // 4 wire

  input   [ 2:0]  spi_csn;
  input           spi_clk;
  input           spi_mosi;
  output          spi_miso;

  // 3 wire

  inout           spi_sdio;
  output          spi_dir;

  // internal registers

  reg     [ 5:0]  spi_count = 'd0;
  reg             spi_rd_wr_n = 'd0;
  reg             spi_enable = 'd0;

  // internal signals

  wire            spi_csn_s;
  wire            spi_enable_s;

  // check on rising edge and change on falling edge

  assign spi_csn_s = & spi_csn;
  assign spi_dir = ~spi_enable_s;
  assign spi_enable_s = spi_enable & ~spi_csn_s;

  always @(posedge spi_clk or posedge spi_csn_s) begin
    if (spi_csn_s == 1'b1) begin
      spi_count <= 6'd0;
      spi_rd_wr_n <= 1'd0;
    end else begin
      spi_count <= (spi_count < 6'h3f) ? spi_count + 1'b1 : spi_count;
      if (spi_count == 6'd0) begin
        spi_rd_wr_n <= spi_mosi;
      end
    end
  end

  always @(negedge spi_clk or posedge spi_csn_s) begin
    if (spi_csn_s == 1'b1) begin
      spi_enable <= 1'b0;
    end else begin
      if (spi_count == 6'd16) begin
        spi_enable <= spi_rd_wr_n;
      end
    end
  end

  // io buffer

  assign spi_miso = spi_sdio;
  assign spi_sdio = (spi_enable_s == 1'b1) ? 1'bz : spi_mosi;

<<<<<<< HEAD
=======
  assign spi_miso = spi_sdio;
  assign spi_sdio = (spi_enable_s == 1'b1) ? 1'bz : spi_mosi;
>>>>>>> ed12efc6

endmodule

// ***************************************************************************
// ***************************************************************************<|MERGE_RESOLUTION|>--- conflicted
+++ resolved
@@ -103,11 +103,8 @@
   assign spi_miso = spi_sdio;
   assign spi_sdio = (spi_enable_s == 1'b1) ? 1'bz : spi_mosi;
 
-<<<<<<< HEAD
-=======
   assign spi_miso = spi_sdio;
   assign spi_sdio = (spi_enable_s == 1'b1) ? 1'bz : spi_mosi;
->>>>>>> ed12efc6
 
 endmodule
 
