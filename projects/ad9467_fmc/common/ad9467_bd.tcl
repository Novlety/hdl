
<<<<<<< HEAD
  # ad9467

  set adc_clk_in_p    [create_bd_port -dir I adc_clk_in_p]
  set adc_clk_in_n    [create_bd_port -dir I adc_clk_in_n]
  set adc_data_or_p   [create_bd_port -dir I adc_data_or_p]
  set adc_data_or_n   [create_bd_port -dir I adc_data_or_n]
  set adc_data_in_n   [create_bd_port -dir I -from 7 -to 0 adc_data_in_n]
  set adc_data_in_p   [create_bd_port -dir I -from 7 -to 0 adc_data_in_p]

  set spi_csn_i       [create_bd_port -dir I spi_csn_i]
if {$sys_zynq == 0} {
  set spi_csn_o       [create_bd_port -dir O -from 1 -to 0 spi_csn_o]
} else {
  set spi_csn_adc_o   [create_bd_port -dir O spi_csn_adc_o]
  set spi_csn_clk_o   [create_bd_port -dir O spi_csn_clk_o]
}
  set spi_clk_i       [create_bd_port -dir I spi_clk_i]
  set spi_clk_o       [create_bd_port -dir O spi_clk_o]
  set spi_sdo_o       [create_bd_port -dir O spi_sdo_o]
  set spi_sdo_i       [create_bd_port -dir I spi_sdo_i]
  set spi_sdi_i       [create_bd_port -dir I spi_sdi_i]

  # adc peripheral

  set axi_ad9467  [create_bd_cell -type ip -vlnv analog.com:user:axi_ad9467:1.0 axi_ad9467]

  set axi_ad9467_dma  [create_bd_cell -type ip -vlnv analog.com:user:axi_dmac:1.0 axi_ad9467_dma]
  set_property -dict [list CONFIG.C_DMA_TYPE_SRC {2}] $axi_ad9467_dma
  set_property -dict [list CONFIG.C_DMA_TYPE_DEST {0}] $axi_ad9467_dma
  set_property -dict [list CONFIG.C_CYCLIC {0}] $axi_ad9467_dma
  set_property -dict [list CONFIG.C_SYNC_TRANSFER_START {0}] $axi_ad9467_dma
  set_property -dict [list CONFIG.C_AXI_SLICE_SRC {0}] $axi_ad9467_dma
  set_property -dict [list CONFIG.C_AXI_SLICE_DEST {0}] $axi_ad9467_dma
  set_property -dict [list CONFIG.C_CLKS_ASYNC_DEST_REQ {1}] $axi_ad9467_dma
  set_property -dict [list CONFIG.C_CLKS_ASYNC_SRC_DEST {1}] $axi_ad9467_dma
  set_property -dict [list CONFIG.C_CLKS_ASYNC_REQ_SRC {1}] $axi_ad9467_dma
  set_property -dict [list CONFIG.C_2D_TRANSFER {0}] $axi_ad9467_dma
  set_property -dict [list CONFIG.C_DMA_DATA_WIDTH_SRC {16}] $axi_ad9467_dma
  set_property -dict [list CONFIG.C_DMA_DATA_WIDTH_DEST {64}] $axi_ad9467_dma

if {$sys_zynq == 1} {
  set_property -dict [list CONFIG.C_DMA_AXI_PROTOCOL_DEST {1}] $axi_ad9467_dma
}

  # spi

if {$sys_zynq == 0} {
  set axi_ad9467_spi [create_bd_cell -type ip -vlnv xilinx.com:ip:axi_quad_spi:3.2 axi_ad9467_spi]
  set_property -dict [list CONFIG.C_USE_STARTUP {0}] $axi_ad9467_spi
  set_property -dict [list CONFIG.C_NUM_SS_BITS {2}] $axi_ad9467_spi
  set_property -dict [list CONFIG.C_SCK_RATIO {8}] $axi_ad9467_spi
} else {
  set_property -dict [list CONFIG.PCW_SPI0_PERIPHERAL_ENABLE {1}] $sys_ps7
  set_property -dict [list CONFIG.PCW_SPI0_SPI0_IO {EMIO}] $sys_ps7
}

  # additions to default configuration

if {$sys_zynq == 0} {
  set_property -dict [list CONFIG.NUM_MI {10}] $axi_cpu_interconnect
} else {
  set_property -dict [list CONFIG.NUM_MI {9}] $axi_cpu_interconnect
}

if {$sys_zynq == 0} {
  set_property -dict [list CONFIG.NUM_SI {9}] $axi_mem_interconnect
}

  # clock for ila

if {$sys_zynq == 1} {
  set_property -dict [list CONFIG.PCW_USE_S_AXI_HP1 {1}] $sys_ps7
  set_property -dict [list CONFIG.PCW_EN_CLK2_PORT {1}] $sys_ps7
  set_property -dict [list CONFIG.PCW_EN_RST2_PORT {1}] $sys_ps7
  set_property -dict [list CONFIG.PCW_FPGA2_PERIPHERAL_FREQMHZ {125.0}] $sys_ps7

  set_property LEFT 31 [get_bd_ports GPIO_I]
  set_property LEFT 31 [get_bd_ports GPIO_O]
  set_property LEFT 31 [get_bd_ports GPIO_T]

  set sys_ila_clk_source [get_bd_pins sys_ps7/FCLK_CLK2]

  connect_bd_net -net sys_ila_clk $sys_ila_clk_source
} else {
  set ila_clkgen [create_bd_cell -type ip -vlnv xilinx.com:ip:clk_wiz:5.1 ila_clkgen]
  set_property -dict [list CONFIG.PRIM_IN_FREQ {200}] $ila_clkgen
  set_property -dict [list CONFIG.CLKOUT1_REQUESTED_OUT_FREQ {125}] $ila_clkgen
  set_property -dict [list CONFIG.USE_LOCKED {false}] $ila_clkgen
  set_property -dict [list CONFIG.USE_RESET {false}] $ila_clkgen

  connect_bd_net -net sys_200m_clk [get_bd_pins ila_clkgen/clk_in1]

  set sys_ila_clk_source [get_bd_pins ila_clkgen/clk_out1]
  connect_bd_net -net sys_ila_clk $sys_ila_clk_source
}

  # connections (spi)

if {$sys_zynq == 0} {
  connect_bd_net -net spi_csn_i   [get_bd_ports spi_csn_i]      [get_bd_pins axi_ad9467_spi/ss_i]
  connect_bd_net -net spi_csn_o   [get_bd_ports spi_csn_o]      [get_bd_pins axi_ad9467_spi/ss_o]
  connect_bd_net -net spi_sclk_i  [get_bd_ports spi_clk_i]      [get_bd_pins axi_ad9467_spi/sck_i]
  connect_bd_net -net spi_sclk_o  [get_bd_ports spi_clk_o]      [get_bd_pins axi_ad9467_spi/sck_o]
  connect_bd_net -net spi_mosi_i  [get_bd_ports spi_sdo_i]      [get_bd_pins axi_ad9467_spi/io0_i]
  connect_bd_net -net spi_mosi_o  [get_bd_ports spi_sdo_o]      [get_bd_pins axi_ad9467_spi/io0_o]
  connect_bd_net -net spi_miso_i  [get_bd_ports spi_sdi_i]      [get_bd_pins axi_ad9467_spi/io1_i]

  delete_bd_objs [get_bd_nets sys_concat_intc_din_2]
  delete_bd_objs [get_bd_ports unc_int2]
} else {
  connect_bd_net -net spi_csn_adc [get_bd_ports spi_csn_adc_o]  [get_bd_pins sys_ps7/SPI0_SS_O]
  connect_bd_net -net spi_csn_clk [get_bd_ports spi_csn_clk_o]  [get_bd_pins sys_ps7/SPI0_SS1_O]
  connect_bd_net -net spi_csn_i   [get_bd_ports spi_csn_i]      [get_bd_pins sys_ps7/SPI0_SS_I]
  connect_bd_net -net spi_sclk_i  [get_bd_ports spi_clk_i]      [get_bd_pins sys_ps7/SPI0_SCLK_I]
  connect_bd_net -net spi_sclk_o  [get_bd_ports spi_clk_o]      [get_bd_pins sys_ps7/SPI0_SCLK_O]
  connect_bd_net -net spi_mosi_i  [get_bd_ports spi_sdo_i]      [get_bd_pins sys_ps7/SPI0_MOSI_I]
  connect_bd_net -net spi_mosi_o  [get_bd_ports spi_sdo_o]      [get_bd_pins sys_ps7/SPI0_MOSI_O]
  connect_bd_net -net spi_miso_i  [get_bd_ports spi_sdi_i]      [get_bd_pins sys_ps7/SPI0_MISO_I]
}

  # connections (ad9467)

  connect_bd_net -net axi_ad9467_adc_clk_in_n     [get_bd_ports adc_clk_in_p]     [get_bd_pins axi_ad9467/adc_clk_in_p]
  connect_bd_net -net axi_ad9467_adc_clk_in_p     [get_bd_ports adc_clk_in_n]     [get_bd_pins axi_ad9467/adc_clk_in_n]
  connect_bd_net -net axi_ad9467_adc_data_in_n    [get_bd_ports adc_data_in_n]    [get_bd_pins axi_ad9467/adc_data_in_n]
  connect_bd_net -net axi_ad9467_adc_data_in_p    [get_bd_ports adc_data_in_p]    [get_bd_pins axi_ad9467/adc_data_in_p]
  connect_bd_net -net axi_ad9467_adc_data_or_p    [get_bd_ports adc_data_or_p]    [get_bd_pins axi_ad9467/adc_or_in_p]
  connect_bd_net -net axi_ad9467_adc_data_or_n    [get_bd_ports adc_data_or_n]    [get_bd_pins axi_ad9467/adc_or_in_n]

  set adc_250m_clk_source [get_bd_pins axi_ad9467/adc_clk]

  connect_bd_net -net adc_250m_clk    [get_bd_pins axi_ad9467_dma/fifo_wr_clk] $adc_250m_clk_source
  connect_bd_net -net sys_200m_clk    [get_bd_pins axi_ad9467/delay_clk]

  connect_bd_net -net axi_ad9467_dma_dwr          [get_bd_pins axi_ad9467/adc_valid]  [get_bd_pins axi_ad9467_dma/fifo_wr_en]
  connect_bd_net -net axi_ad9467_dma_ddata        [get_bd_pins axi_ad9467/adc_data]   [get_bd_pins axi_ad9467_dma/fifo_wr_din]
  connect_bd_net -net axi_ad9467_dma_dovf         [get_bd_pins axi_ad9467/adc_dovf]   [get_bd_pins axi_ad9467_dma/fifo_wr_overflow]


  # interconnect (cpu)

  connect_bd_net -net sys_100m_clk    [get_bd_pins axi_cpu_interconnect/M07_ACLK]     [get_bd_pins $sys_100m_clk_source]
  connect_bd_net -net sys_100m_clk    [get_bd_pins axi_cpu_interconnect/M08_ACLK]     [get_bd_pins $sys_100m_clk_source]
  connect_bd_net -net sys_100m_resetn [get_bd_pins axi_cpu_interconnect/M07_ARESETN]  [get_bd_pins $sys_100m_resetn_source]
  connect_bd_net -net sys_100m_resetn [get_bd_pins axi_cpu_interconnect/M08_ARESETN]  [get_bd_pins $sys_100m_resetn_source]

  connect_bd_net -net sys_100m_clk    [get_bd_pins axi_ad9467/s_axi_aclk]
  connect_bd_net -net sys_100m_clk    [get_bd_pins axi_ad9467_dma/s_axi_aclk]
  connect_bd_net -net sys_100m_resetn [get_bd_pins axi_ad9467/s_axi_aresetn]
  connect_bd_net -net sys_100m_resetn [get_bd_pins axi_ad9467_dma/s_axi_aresetn]

  connect_bd_intf_net -intf_net axi_cpu_interconnect_m07 [get_bd_intf_pins axi_cpu_interconnect/M07_AXI] [get_bd_intf_pins axi_ad9467_dma/s_axi]
  connect_bd_intf_net -intf_net axi_cpu_interconnect_m08 [get_bd_intf_pins axi_cpu_interconnect/M08_AXI] [get_bd_intf_pins axi_ad9467/s_axi]

if {$sys_zynq == 0} {
  connect_bd_intf_net -intf_net axi_cpu_interconnect_m09_axi [get_bd_intf_pins axi_cpu_interconnect/M09_AXI] [get_bd_intf_pins axi_ad9467_spi/axi_lite]

  connect_bd_net -net sys_100m_clk      [get_bd_pins axi_cpu_interconnect/M09_ACLK] $sys_100m_clk_source
  connect_bd_net -net sys_100m_clk      [get_bd_pins axi_ad9467_spi/s_axi_aclk]
  connect_bd_net -net sys_100m_clk      [get_bd_pins axi_ad9467_spi/ext_spi_clk]
  connect_bd_net -net sys_100m_resetn   [get_bd_pins axi_cpu_interconnect/M09_ARESETN] $sys_100m_resetn_source
  connect_bd_net -net sys_100m_resetn   [get_bd_pins axi_ad9467_spi/s_axi_aresetn]
}

  # interrupts

if {$sys_zynq == 0} {
  delete_bd_objs [get_bd_nets mb_intr_10_s] [get_bd_ports mb_intr_10]
  delete_bd_objs [get_bd_nets mb_intr_13_s] [get_bd_ports mb_intr_13]
  connect_bd_net -net axi_ad9467_dma_irq [get_bd_pins axi_ad9467_dma/irq] [get_bd_pins sys_concat_intc/In10]
  connect_bd_net -net axi_ad9467_spi_irq [get_bd_pins axi_ad9467_spi/ip2intc_irpt] [get_bd_pins sys_concat_intc/In13]
} else {
  delete_bd_objs [get_bd_nets ps_intr_13_s] [get_bd_ports ps_intr_13]
  connect_bd_net -net axi_ad9467_dma_irq  [get_bd_pins axi_ad9467_dma/irq]    [get_bd_pins sys_concat_intc/In13]
}

  # interconnect (mem/adc)

if {$sys_zynq == 0} {
  connect_bd_intf_net -intf_net axi_mem_interconnect_s08_axi [get_bd_intf_pins axi_mem_interconnect/S08_AXI] [get_bd_intf_pins axi_ad9467_dma/m_dest_axi]
  connect_bd_net -net sys_200m_clk    [get_bd_pins axi_mem_interconnect/S08_ACLK] $sys_200m_clk_source
  connect_bd_net -net sys_200m_clk    [get_bd_pins axi_ad9467_dma/m_dest_axi_aclk]
  connect_bd_net -net sys_200m_resetn [get_bd_pins axi_mem_interconnect/S08_ARESETN] $sys_200m_resetn_source
  connect_bd_net -net sys_200m_resetn [get_bd_pins axi_ad9467_dma/m_dest_axi_aresetn]
} else {
  connect_bd_intf_net -intf_net axi_ad9467_dma_data [get_bd_intf_pins axi_ad9467_dma/m_dest_axi] [get_bd_intf_pins sys_ps7/S_AXI_HP1]

  connect_bd_net -net sys_200m_clk      [get_bd_pins sys_ps7/S_AXI_HP1_ACLK]
  connect_bd_net -net sys_100m_resetn   [get_bd_pins axi_ad9467_dma/m_dest_axi_aresetn]
  connect_bd_net -net sys_200m_clk      [get_bd_pins axi_ad9467_dma/m_dest_axi_aclk]
}

  # ila (with fifo to prevent timing failure)

  set ila_fifo  [create_bd_cell -type ip -vlnv xilinx.com:ip:fifo_generator:12.0 ila_fifo]
  set_property -dict [list CONFIG.Fifo_Implementation {Independent_Clocks_Block_RAM}] $ila_fifo
  set_property -dict [list CONFIG.Input_Data_Width {16}] $ila_fifo
  set_property -dict [list CONFIG.Input_Depth {128}] $ila_fifo
  set_property -dict [list CONFIG.Output_Data_Width {32}] $ila_fifo
  set_property -dict [list CONFIG.Overflow_Flag {true}] $ila_fifo
  set_property -dict [list CONFIG.Reset_Pin {false}] $ila_fifo

  set ila_ad9467_mon [create_bd_cell -type ip -vlnv xilinx.com:ip:ila:4.0 ila_ad9467_mon]
  set_property -dict [list CONFIG.C_MONITOR_TYPE {Native}] $ila_ad9467_mon
  set_property -dict [list CONFIG.C_NUM_OF_PROBES {1}] $ila_ad9467_mon
  set_property -dict [list CONFIG.C_PROBE0_WIDTH {32}] $ila_ad9467_mon

  set ila_constant_1 [ create_bd_cell -type ip -vlnv xilinx.com:ip:xlconstant:1.1 ila_constant_1]

  connect_bd_net -net axi_ad9467_dma_ddata [get_bd_pins ila_fifo/din] [get_bd_pins axi_ad9467/adc_ddata]
  connect_bd_net -net adc_250m_clk [get_bd_pins axi_ad9467/adc_clk] [get_bd_pins ila_fifo/wr_clk]
  connect_bd_net -net sys_ila_clk  [get_bd_pins ila_fifo/rd_clk] [get_bd_pins ila_ad9467_mon/clk]
  connect_bd_net -net xlconstant_0_const [get_bd_pins ila_fifo/rd_en] [get_bd_pins ila_fifo/wr_en] [get_bd_pins ila_constant_1/dout]

  connect_bd_net -net ila_fifo_dout [get_bd_pins ila_fifo/dout] [get_bd_pins ila_ad9467_mon/probe0]

  # address mapping

  create_bd_addr_seg -range 0x00010000 -offset 0x44A00000 $sys_addr_cntrl_space [get_bd_addr_segs axi_ad9467/s_axi/axi_lite]      SEG_data_ad9467_core
  create_bd_addr_seg -range 0x00010000 -offset 0x44A30000 $sys_addr_cntrl_space [get_bd_addr_segs axi_ad9467_dma/s_axi/axi_lite]  SEG_data_ad9467_dma

if {$sys_zynq == 0} {
  create_bd_addr_seg -range 0x00010000 -offset 0x44A70000 $sys_addr_cntrl_space [get_bd_addr_segs axi_ad9467_spi/axi_lite/Reg]    SEG_data_ad9467_spi
}
=======
# ad9467
>>>>>>> f08633c0

create_bd_port -dir I adc_clk_in_p
create_bd_port -dir I adc_clk_in_n
create_bd_port -dir I adc_data_or_p
create_bd_port -dir I adc_data_or_n
create_bd_port -dir I -from 7 -to 0 adc_data_in_n
create_bd_port -dir I -from 7 -to 0 adc_data_in_p

# adc peripheral

set axi_ad9467  [create_bd_cell -type ip -vlnv analog.com:user:axi_ad9467:1.0 axi_ad9467]

set axi_ad9467_dma  [create_bd_cell -type ip -vlnv analog.com:user:axi_dmac:1.0 axi_ad9467_dma]
set_property -dict [list CONFIG.C_DMA_TYPE_SRC {2}] $axi_ad9467_dma
set_property -dict [list CONFIG.C_DMA_TYPE_DEST {0}] $axi_ad9467_dma
set_property -dict [list CONFIG.C_CYCLIC {0}] $axi_ad9467_dma
set_property -dict [list CONFIG.C_SYNC_TRANSFER_START {0}] $axi_ad9467_dma
set_property -dict [list CONFIG.C_AXI_SLICE_SRC {0}] $axi_ad9467_dma
set_property -dict [list CONFIG.C_AXI_SLICE_DEST {0}] $axi_ad9467_dma
set_property -dict [list CONFIG.C_CLKS_ASYNC_DEST_REQ {1}] $axi_ad9467_dma
set_property -dict [list CONFIG.C_CLKS_ASYNC_SRC_DEST {1}] $axi_ad9467_dma
set_property -dict [list CONFIG.C_CLKS_ASYNC_REQ_SRC {1}] $axi_ad9467_dma
set_property -dict [list CONFIG.C_2D_TRANSFER {0}] $axi_ad9467_dma
set_property -dict [list CONFIG.C_DMA_DATA_WIDTH_SRC {16}] $axi_ad9467_dma
set_property -dict [list CONFIG.C_DMA_DATA_WIDTH_DEST {64}] $axi_ad9467_dma

# connections (ad9467)

ad_connect  adc_clk_in_p axi_ad9467/adc_clk_in_p
ad_connect  adc_clk_in_n axi_ad9467/adc_clk_in_n
ad_connect  adc_data_in_n axi_ad9467/adc_data_in_n
ad_connect  adc_data_in_p axi_ad9467/adc_data_in_p
ad_connect  adc_data_or_p axi_ad9467/adc_or_in_p
ad_connect  adc_data_or_n axi_ad9467/adc_or_in_n

ad_connect  axi_ad9467/adc_clk axi_ad9467_dma/fifo_wr_clk

ad_connect  sys_200m_clk axi_ad9467/delay_clk

ad_connect  axi_ad9467/adc_valid axi_ad9467_dma/fifo_wr_en
ad_connect  axi_ad9467/adc_data axi_ad9467_dma/fifo_wr_din
ad_connect  axi_ad9467/adc_dovf axi_ad9467_dma/fifo_wr_overflow

# interconnect

ad_cpu_interconnect  0x44A00000 axi_ad9467
ad_cpu_interconnect  0x44A30000 axi_ad9467_dma

# memory inteconnect

ad_mem_hp1_interconnect sys_cpu_clk sys_ps7/S_AXI_HP1
ad_mem_hp1_interconnect sys_cpu_clk axi_ad9467_dma/m_dest_axi
ad_connect sys_cpu_resetn axi_ad9467_dma/m_dest_axi_aresetn

# interrupts

ad_cpu_interrupt ps-13 mb-12 axi_ad9467_dma/irq

# ila (with fifo to prevent timing failure)

set ila_fifo  [create_bd_cell -type ip -vlnv xilinx.com:ip:fifo_generator:12.0 ila_fifo]
set_property -dict [list CONFIG.Fifo_Implementation {Independent_Clocks_Block_RAM}] $ila_fifo
set_property -dict [list CONFIG.Input_Data_Width {16}] $ila_fifo
set_property -dict [list CONFIG.Input_Depth {128}] $ila_fifo
set_property -dict [list CONFIG.Output_Data_Width {32}] $ila_fifo
set_property -dict [list CONFIG.Overflow_Flag {true}] $ila_fifo
set_property -dict [list CONFIG.Reset_Pin {false}] $ila_fifo

set ila_ad9467_mon [create_bd_cell -type ip -vlnv xilinx.com:ip:ila:5.0 ila_ad9467_mon]
set_property -dict [list CONFIG.C_MONITOR_TYPE {Native}] $ila_ad9467_mon
set_property -dict [list CONFIG.C_NUM_OF_PROBES {1}] $ila_ad9467_mon
set_property -dict [list CONFIG.C_PROBE0_WIDTH {32}] $ila_ad9467_mon


ad_connect  sys_200m_clk ila_ad9467_mon/clk
ad_connect  axi_ad9467/adc_clk ila_fifo/wr_clk
ad_connect  sys_200m_clk ila_fifo/rd_clk

ad_connect  ila_fifo/din axi_ad9467/adc_data
ad_connect  ila_fifo/rd_en  "VCC"
ad_connect  ila_fifo/wr_en  "VCC"
ad_connect  ila_fifo/dout ila_ad9467_mon/probe0
<|MERGE_RESOLUTION|>--- conflicted
+++ resolved
@@ -1,232 +1,5 @@
 
-<<<<<<< HEAD
-  # ad9467
-
-  set adc_clk_in_p    [create_bd_port -dir I adc_clk_in_p]
-  set adc_clk_in_n    [create_bd_port -dir I adc_clk_in_n]
-  set adc_data_or_p   [create_bd_port -dir I adc_data_or_p]
-  set adc_data_or_n   [create_bd_port -dir I adc_data_or_n]
-  set adc_data_in_n   [create_bd_port -dir I -from 7 -to 0 adc_data_in_n]
-  set adc_data_in_p   [create_bd_port -dir I -from 7 -to 0 adc_data_in_p]
-
-  set spi_csn_i       [create_bd_port -dir I spi_csn_i]
-if {$sys_zynq == 0} {
-  set spi_csn_o       [create_bd_port -dir O -from 1 -to 0 spi_csn_o]
-} else {
-  set spi_csn_adc_o   [create_bd_port -dir O spi_csn_adc_o]
-  set spi_csn_clk_o   [create_bd_port -dir O spi_csn_clk_o]
-}
-  set spi_clk_i       [create_bd_port -dir I spi_clk_i]
-  set spi_clk_o       [create_bd_port -dir O spi_clk_o]
-  set spi_sdo_o       [create_bd_port -dir O spi_sdo_o]
-  set spi_sdo_i       [create_bd_port -dir I spi_sdo_i]
-  set spi_sdi_i       [create_bd_port -dir I spi_sdi_i]
-
-  # adc peripheral
-
-  set axi_ad9467  [create_bd_cell -type ip -vlnv analog.com:user:axi_ad9467:1.0 axi_ad9467]
-
-  set axi_ad9467_dma  [create_bd_cell -type ip -vlnv analog.com:user:axi_dmac:1.0 axi_ad9467_dma]
-  set_property -dict [list CONFIG.C_DMA_TYPE_SRC {2}] $axi_ad9467_dma
-  set_property -dict [list CONFIG.C_DMA_TYPE_DEST {0}] $axi_ad9467_dma
-  set_property -dict [list CONFIG.C_CYCLIC {0}] $axi_ad9467_dma
-  set_property -dict [list CONFIG.C_SYNC_TRANSFER_START {0}] $axi_ad9467_dma
-  set_property -dict [list CONFIG.C_AXI_SLICE_SRC {0}] $axi_ad9467_dma
-  set_property -dict [list CONFIG.C_AXI_SLICE_DEST {0}] $axi_ad9467_dma
-  set_property -dict [list CONFIG.C_CLKS_ASYNC_DEST_REQ {1}] $axi_ad9467_dma
-  set_property -dict [list CONFIG.C_CLKS_ASYNC_SRC_DEST {1}] $axi_ad9467_dma
-  set_property -dict [list CONFIG.C_CLKS_ASYNC_REQ_SRC {1}] $axi_ad9467_dma
-  set_property -dict [list CONFIG.C_2D_TRANSFER {0}] $axi_ad9467_dma
-  set_property -dict [list CONFIG.C_DMA_DATA_WIDTH_SRC {16}] $axi_ad9467_dma
-  set_property -dict [list CONFIG.C_DMA_DATA_WIDTH_DEST {64}] $axi_ad9467_dma
-
-if {$sys_zynq == 1} {
-  set_property -dict [list CONFIG.C_DMA_AXI_PROTOCOL_DEST {1}] $axi_ad9467_dma
-}
-
-  # spi
-
-if {$sys_zynq == 0} {
-  set axi_ad9467_spi [create_bd_cell -type ip -vlnv xilinx.com:ip:axi_quad_spi:3.2 axi_ad9467_spi]
-  set_property -dict [list CONFIG.C_USE_STARTUP {0}] $axi_ad9467_spi
-  set_property -dict [list CONFIG.C_NUM_SS_BITS {2}] $axi_ad9467_spi
-  set_property -dict [list CONFIG.C_SCK_RATIO {8}] $axi_ad9467_spi
-} else {
-  set_property -dict [list CONFIG.PCW_SPI0_PERIPHERAL_ENABLE {1}] $sys_ps7
-  set_property -dict [list CONFIG.PCW_SPI0_SPI0_IO {EMIO}] $sys_ps7
-}
-
-  # additions to default configuration
-
-if {$sys_zynq == 0} {
-  set_property -dict [list CONFIG.NUM_MI {10}] $axi_cpu_interconnect
-} else {
-  set_property -dict [list CONFIG.NUM_MI {9}] $axi_cpu_interconnect
-}
-
-if {$sys_zynq == 0} {
-  set_property -dict [list CONFIG.NUM_SI {9}] $axi_mem_interconnect
-}
-
-  # clock for ila
-
-if {$sys_zynq == 1} {
-  set_property -dict [list CONFIG.PCW_USE_S_AXI_HP1 {1}] $sys_ps7
-  set_property -dict [list CONFIG.PCW_EN_CLK2_PORT {1}] $sys_ps7
-  set_property -dict [list CONFIG.PCW_EN_RST2_PORT {1}] $sys_ps7
-  set_property -dict [list CONFIG.PCW_FPGA2_PERIPHERAL_FREQMHZ {125.0}] $sys_ps7
-
-  set_property LEFT 31 [get_bd_ports GPIO_I]
-  set_property LEFT 31 [get_bd_ports GPIO_O]
-  set_property LEFT 31 [get_bd_ports GPIO_T]
-
-  set sys_ila_clk_source [get_bd_pins sys_ps7/FCLK_CLK2]
-
-  connect_bd_net -net sys_ila_clk $sys_ila_clk_source
-} else {
-  set ila_clkgen [create_bd_cell -type ip -vlnv xilinx.com:ip:clk_wiz:5.1 ila_clkgen]
-  set_property -dict [list CONFIG.PRIM_IN_FREQ {200}] $ila_clkgen
-  set_property -dict [list CONFIG.CLKOUT1_REQUESTED_OUT_FREQ {125}] $ila_clkgen
-  set_property -dict [list CONFIG.USE_LOCKED {false}] $ila_clkgen
-  set_property -dict [list CONFIG.USE_RESET {false}] $ila_clkgen
-
-  connect_bd_net -net sys_200m_clk [get_bd_pins ila_clkgen/clk_in1]
-
-  set sys_ila_clk_source [get_bd_pins ila_clkgen/clk_out1]
-  connect_bd_net -net sys_ila_clk $sys_ila_clk_source
-}
-
-  # connections (spi)
-
-if {$sys_zynq == 0} {
-  connect_bd_net -net spi_csn_i   [get_bd_ports spi_csn_i]      [get_bd_pins axi_ad9467_spi/ss_i]
-  connect_bd_net -net spi_csn_o   [get_bd_ports spi_csn_o]      [get_bd_pins axi_ad9467_spi/ss_o]
-  connect_bd_net -net spi_sclk_i  [get_bd_ports spi_clk_i]      [get_bd_pins axi_ad9467_spi/sck_i]
-  connect_bd_net -net spi_sclk_o  [get_bd_ports spi_clk_o]      [get_bd_pins axi_ad9467_spi/sck_o]
-  connect_bd_net -net spi_mosi_i  [get_bd_ports spi_sdo_i]      [get_bd_pins axi_ad9467_spi/io0_i]
-  connect_bd_net -net spi_mosi_o  [get_bd_ports spi_sdo_o]      [get_bd_pins axi_ad9467_spi/io0_o]
-  connect_bd_net -net spi_miso_i  [get_bd_ports spi_sdi_i]      [get_bd_pins axi_ad9467_spi/io1_i]
-
-  delete_bd_objs [get_bd_nets sys_concat_intc_din_2]
-  delete_bd_objs [get_bd_ports unc_int2]
-} else {
-  connect_bd_net -net spi_csn_adc [get_bd_ports spi_csn_adc_o]  [get_bd_pins sys_ps7/SPI0_SS_O]
-  connect_bd_net -net spi_csn_clk [get_bd_ports spi_csn_clk_o]  [get_bd_pins sys_ps7/SPI0_SS1_O]
-  connect_bd_net -net spi_csn_i   [get_bd_ports spi_csn_i]      [get_bd_pins sys_ps7/SPI0_SS_I]
-  connect_bd_net -net spi_sclk_i  [get_bd_ports spi_clk_i]      [get_bd_pins sys_ps7/SPI0_SCLK_I]
-  connect_bd_net -net spi_sclk_o  [get_bd_ports spi_clk_o]      [get_bd_pins sys_ps7/SPI0_SCLK_O]
-  connect_bd_net -net spi_mosi_i  [get_bd_ports spi_sdo_i]      [get_bd_pins sys_ps7/SPI0_MOSI_I]
-  connect_bd_net -net spi_mosi_o  [get_bd_ports spi_sdo_o]      [get_bd_pins sys_ps7/SPI0_MOSI_O]
-  connect_bd_net -net spi_miso_i  [get_bd_ports spi_sdi_i]      [get_bd_pins sys_ps7/SPI0_MISO_I]
-}
-
-  # connections (ad9467)
-
-  connect_bd_net -net axi_ad9467_adc_clk_in_n     [get_bd_ports adc_clk_in_p]     [get_bd_pins axi_ad9467/adc_clk_in_p]
-  connect_bd_net -net axi_ad9467_adc_clk_in_p     [get_bd_ports adc_clk_in_n]     [get_bd_pins axi_ad9467/adc_clk_in_n]
-  connect_bd_net -net axi_ad9467_adc_data_in_n    [get_bd_ports adc_data_in_n]    [get_bd_pins axi_ad9467/adc_data_in_n]
-  connect_bd_net -net axi_ad9467_adc_data_in_p    [get_bd_ports adc_data_in_p]    [get_bd_pins axi_ad9467/adc_data_in_p]
-  connect_bd_net -net axi_ad9467_adc_data_or_p    [get_bd_ports adc_data_or_p]    [get_bd_pins axi_ad9467/adc_or_in_p]
-  connect_bd_net -net axi_ad9467_adc_data_or_n    [get_bd_ports adc_data_or_n]    [get_bd_pins axi_ad9467/adc_or_in_n]
-
-  set adc_250m_clk_source [get_bd_pins axi_ad9467/adc_clk]
-
-  connect_bd_net -net adc_250m_clk    [get_bd_pins axi_ad9467_dma/fifo_wr_clk] $adc_250m_clk_source
-  connect_bd_net -net sys_200m_clk    [get_bd_pins axi_ad9467/delay_clk]
-
-  connect_bd_net -net axi_ad9467_dma_dwr          [get_bd_pins axi_ad9467/adc_valid]  [get_bd_pins axi_ad9467_dma/fifo_wr_en]
-  connect_bd_net -net axi_ad9467_dma_ddata        [get_bd_pins axi_ad9467/adc_data]   [get_bd_pins axi_ad9467_dma/fifo_wr_din]
-  connect_bd_net -net axi_ad9467_dma_dovf         [get_bd_pins axi_ad9467/adc_dovf]   [get_bd_pins axi_ad9467_dma/fifo_wr_overflow]
-
-
-  # interconnect (cpu)
-
-  connect_bd_net -net sys_100m_clk    [get_bd_pins axi_cpu_interconnect/M07_ACLK]     [get_bd_pins $sys_100m_clk_source]
-  connect_bd_net -net sys_100m_clk    [get_bd_pins axi_cpu_interconnect/M08_ACLK]     [get_bd_pins $sys_100m_clk_source]
-  connect_bd_net -net sys_100m_resetn [get_bd_pins axi_cpu_interconnect/M07_ARESETN]  [get_bd_pins $sys_100m_resetn_source]
-  connect_bd_net -net sys_100m_resetn [get_bd_pins axi_cpu_interconnect/M08_ARESETN]  [get_bd_pins $sys_100m_resetn_source]
-
-  connect_bd_net -net sys_100m_clk    [get_bd_pins axi_ad9467/s_axi_aclk]
-  connect_bd_net -net sys_100m_clk    [get_bd_pins axi_ad9467_dma/s_axi_aclk]
-  connect_bd_net -net sys_100m_resetn [get_bd_pins axi_ad9467/s_axi_aresetn]
-  connect_bd_net -net sys_100m_resetn [get_bd_pins axi_ad9467_dma/s_axi_aresetn]
-
-  connect_bd_intf_net -intf_net axi_cpu_interconnect_m07 [get_bd_intf_pins axi_cpu_interconnect/M07_AXI] [get_bd_intf_pins axi_ad9467_dma/s_axi]
-  connect_bd_intf_net -intf_net axi_cpu_interconnect_m08 [get_bd_intf_pins axi_cpu_interconnect/M08_AXI] [get_bd_intf_pins axi_ad9467/s_axi]
-
-if {$sys_zynq == 0} {
-  connect_bd_intf_net -intf_net axi_cpu_interconnect_m09_axi [get_bd_intf_pins axi_cpu_interconnect/M09_AXI] [get_bd_intf_pins axi_ad9467_spi/axi_lite]
-
-  connect_bd_net -net sys_100m_clk      [get_bd_pins axi_cpu_interconnect/M09_ACLK] $sys_100m_clk_source
-  connect_bd_net -net sys_100m_clk      [get_bd_pins axi_ad9467_spi/s_axi_aclk]
-  connect_bd_net -net sys_100m_clk      [get_bd_pins axi_ad9467_spi/ext_spi_clk]
-  connect_bd_net -net sys_100m_resetn   [get_bd_pins axi_cpu_interconnect/M09_ARESETN] $sys_100m_resetn_source
-  connect_bd_net -net sys_100m_resetn   [get_bd_pins axi_ad9467_spi/s_axi_aresetn]
-}
-
-  # interrupts
-
-if {$sys_zynq == 0} {
-  delete_bd_objs [get_bd_nets mb_intr_10_s] [get_bd_ports mb_intr_10]
-  delete_bd_objs [get_bd_nets mb_intr_13_s] [get_bd_ports mb_intr_13]
-  connect_bd_net -net axi_ad9467_dma_irq [get_bd_pins axi_ad9467_dma/irq] [get_bd_pins sys_concat_intc/In10]
-  connect_bd_net -net axi_ad9467_spi_irq [get_bd_pins axi_ad9467_spi/ip2intc_irpt] [get_bd_pins sys_concat_intc/In13]
-} else {
-  delete_bd_objs [get_bd_nets ps_intr_13_s] [get_bd_ports ps_intr_13]
-  connect_bd_net -net axi_ad9467_dma_irq  [get_bd_pins axi_ad9467_dma/irq]    [get_bd_pins sys_concat_intc/In13]
-}
-
-  # interconnect (mem/adc)
-
-if {$sys_zynq == 0} {
-  connect_bd_intf_net -intf_net axi_mem_interconnect_s08_axi [get_bd_intf_pins axi_mem_interconnect/S08_AXI] [get_bd_intf_pins axi_ad9467_dma/m_dest_axi]
-  connect_bd_net -net sys_200m_clk    [get_bd_pins axi_mem_interconnect/S08_ACLK] $sys_200m_clk_source
-  connect_bd_net -net sys_200m_clk    [get_bd_pins axi_ad9467_dma/m_dest_axi_aclk]
-  connect_bd_net -net sys_200m_resetn [get_bd_pins axi_mem_interconnect/S08_ARESETN] $sys_200m_resetn_source
-  connect_bd_net -net sys_200m_resetn [get_bd_pins axi_ad9467_dma/m_dest_axi_aresetn]
-} else {
-  connect_bd_intf_net -intf_net axi_ad9467_dma_data [get_bd_intf_pins axi_ad9467_dma/m_dest_axi] [get_bd_intf_pins sys_ps7/S_AXI_HP1]
-
-  connect_bd_net -net sys_200m_clk      [get_bd_pins sys_ps7/S_AXI_HP1_ACLK]
-  connect_bd_net -net sys_100m_resetn   [get_bd_pins axi_ad9467_dma/m_dest_axi_aresetn]
-  connect_bd_net -net sys_200m_clk      [get_bd_pins axi_ad9467_dma/m_dest_axi_aclk]
-}
-
-  # ila (with fifo to prevent timing failure)
-
-  set ila_fifo  [create_bd_cell -type ip -vlnv xilinx.com:ip:fifo_generator:12.0 ila_fifo]
-  set_property -dict [list CONFIG.Fifo_Implementation {Independent_Clocks_Block_RAM}] $ila_fifo
-  set_property -dict [list CONFIG.Input_Data_Width {16}] $ila_fifo
-  set_property -dict [list CONFIG.Input_Depth {128}] $ila_fifo
-  set_property -dict [list CONFIG.Output_Data_Width {32}] $ila_fifo
-  set_property -dict [list CONFIG.Overflow_Flag {true}] $ila_fifo
-  set_property -dict [list CONFIG.Reset_Pin {false}] $ila_fifo
-
-  set ila_ad9467_mon [create_bd_cell -type ip -vlnv xilinx.com:ip:ila:4.0 ila_ad9467_mon]
-  set_property -dict [list CONFIG.C_MONITOR_TYPE {Native}] $ila_ad9467_mon
-  set_property -dict [list CONFIG.C_NUM_OF_PROBES {1}] $ila_ad9467_mon
-  set_property -dict [list CONFIG.C_PROBE0_WIDTH {32}] $ila_ad9467_mon
-
-  set ila_constant_1 [ create_bd_cell -type ip -vlnv xilinx.com:ip:xlconstant:1.1 ila_constant_1]
-
-  connect_bd_net -net axi_ad9467_dma_ddata [get_bd_pins ila_fifo/din] [get_bd_pins axi_ad9467/adc_ddata]
-  connect_bd_net -net adc_250m_clk [get_bd_pins axi_ad9467/adc_clk] [get_bd_pins ila_fifo/wr_clk]
-  connect_bd_net -net sys_ila_clk  [get_bd_pins ila_fifo/rd_clk] [get_bd_pins ila_ad9467_mon/clk]
-  connect_bd_net -net xlconstant_0_const [get_bd_pins ila_fifo/rd_en] [get_bd_pins ila_fifo/wr_en] [get_bd_pins ila_constant_1/dout]
-
-  connect_bd_net -net ila_fifo_dout [get_bd_pins ila_fifo/dout] [get_bd_pins ila_ad9467_mon/probe0]
-
-  # address mapping
-
-  create_bd_addr_seg -range 0x00010000 -offset 0x44A00000 $sys_addr_cntrl_space [get_bd_addr_segs axi_ad9467/s_axi/axi_lite]      SEG_data_ad9467_core
-  create_bd_addr_seg -range 0x00010000 -offset 0x44A30000 $sys_addr_cntrl_space [get_bd_addr_segs axi_ad9467_dma/s_axi/axi_lite]  SEG_data_ad9467_dma
-
-if {$sys_zynq == 0} {
-  create_bd_addr_seg -range 0x00010000 -offset 0x44A70000 $sys_addr_cntrl_space [get_bd_addr_segs axi_ad9467_spi/axi_lite/Reg]    SEG_data_ad9467_spi
-}
-=======
 # ad9467
->>>>>>> f08633c0
 
 create_bd_port -dir I adc_clk_in_p
 create_bd_port -dir I adc_clk_in_n
