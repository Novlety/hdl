--- conflicted
+++ resolved
@@ -1,356 +1,3 @@
-<<<<<<< HEAD
-
-  # ad6676
-
-set spi_csn_o       [create_bd_port -dir O spi_csn_o]
-set spi_csn_i       [create_bd_port -dir I spi_csn_i]
-set spi_clk_i       [create_bd_port -dir I spi_clk_i]
-set spi_clk_o       [create_bd_port -dir O spi_clk_o]
-set spi_sdo_i       [create_bd_port -dir I spi_sdo_i]
-set spi_sdo_o       [create_bd_port -dir O spi_sdo_o]
-set spi_sdi_i       [create_bd_port -dir I spi_sdi_i]
-
-set rx_ref_clk      [create_bd_port -dir I rx_ref_clk]
-set rx_sync         [create_bd_port -dir O rx_sync]
-set rx_sysref       [create_bd_port -dir O rx_sysref]
-set rx_data_p       [create_bd_port -dir I -from 1 -to 0 rx_data_p]
-set rx_data_n       [create_bd_port -dir I -from 1 -to 0 rx_data_n]
-
-set adc_clk         [create_bd_port -dir O adc_clk]
-set adc_enable_a    [create_bd_port -dir O adc_enable_a]
-set adc_valid_a     [create_bd_port -dir O adc_valid_a]
-set adc_data_a      [create_bd_port -dir O -from 31 -to 0 adc_data_a]
-set adc_enable_b    [create_bd_port -dir O adc_enable_b]
-set adc_valid_b     [create_bd_port -dir O adc_valid_b]
-set adc_data_b      [create_bd_port -dir O -from 31 -to 0 adc_data_b]
-set dma_wr          [create_bd_port -dir I dma_wr]
-set dma_sync        [create_bd_port -dir I dma_sync]
-set dma_data        [create_bd_port -dir I -from 63 -to 0 dma_data]
-
-if {$sys_zynq == 0} {
-
-  set gpio_ctl_i      [create_bd_port -dir I -from 4 -to 0 gpio_ctl_i]
-  set gpio_ctl_o      [create_bd_port -dir O -from 4 -to 0 gpio_ctl_o]
-  set gpio_ctl_t      [create_bd_port -dir O -from 4 -to 0 gpio_ctl_t]
-}
-
-# adc peripherals
-
-set axi_ad6676_core [create_bd_cell -type ip -vlnv analog.com:user:axi_ad6676:1.0 axi_ad6676_core]
-
-set axi_ad6676_jesd [create_bd_cell -type ip -vlnv xilinx.com:ip:jesd204:5.2 axi_ad6676_jesd]
-set_property -dict [list CONFIG.C_NODE_IS_TRANSMIT {0}] $axi_ad6676_jesd
-set_property -dict [list CONFIG.C_LANES {2}] $axi_ad6676_jesd
-
-set axi_ad6676_gt [create_bd_cell -type ip -vlnv analog.com:user:axi_jesd_gt:1.0 axi_ad6676_gt]
-set_property -dict [list CONFIG.PCORE_NUM_OF_RX_LANES {2}] $axi_ad6676_gt
-set_property -dict [list CONFIG.PCORE_CPLL_FBDIV {2}] $axi_ad6676_gt
-set_property -dict [list CONFIG.PCORE_RX_OUT_DIV {1}] $axi_ad6676_gt
-set_property -dict [list CONFIG.PCORE_TX_OUT_DIV {1}] $axi_ad6676_gt
-set_property -dict [list CONFIG.PCORE_RX_CLK25_DIV {13}] $axi_ad6676_gt
-set_property -dict [list CONFIG.PCORE_TX_CLK25_DIV {13}] $axi_ad6676_gt
-set_property -dict [list CONFIG.PCORE_PMA_RSV {0x00018480}] $axi_ad6676_gt
-set_property -dict [list CONFIG.PCORE_RX_CDR_CFG {0x03000023ff20400020}] $axi_ad6676_gt
-
-set axi_ad6676_dma [create_bd_cell -type ip -vlnv analog.com:user:axi_dmac:1.0 axi_ad6676_dma]
-set_property -dict [list CONFIG.C_DMA_TYPE_SRC {2}] $axi_ad6676_dma
-set_property -dict [list CONFIG.C_DMA_TYPE_DEST {0}] $axi_ad6676_dma
-set_property -dict [list CONFIG.PCORE_ID {0}] $axi_ad6676_dma
-set_property -dict [list CONFIG.C_AXI_SLICE_SRC {0}] $axi_ad6676_dma
-set_property -dict [list CONFIG.C_AXI_SLICE_DEST {0}] $axi_ad6676_dma
-set_property -dict [list CONFIG.C_CLKS_ASYNC_DEST_REQ {1}] $axi_ad6676_dma
-set_property -dict [list CONFIG.C_SYNC_TRANSFER_START {1}] $axi_ad6676_dma
-set_property -dict [list CONFIG.C_DMA_LENGTH_WIDTH {24}] $axi_ad6676_dma
-set_property -dict [list CONFIG.C_2D_TRANSFER {0}] $axi_ad6676_dma
-set_property -dict [list CONFIG.C_CYCLIC {0}] $axi_ad6676_dma
-set_property -dict [list CONFIG.C_DMA_DATA_WIDTH_SRC {64}] $axi_ad6676_dma
-set_property -dict [list CONFIG.C_DMA_DATA_WIDTH_DEST {64}] $axi_ad6676_dma
-
-if {$sys_zynq == 1} {
-
-  set axi_ad6676_gt_interconnect [create_bd_cell -type ip -vlnv xilinx.com:ip:axi_interconnect:2.1 axi_ad6676_gt_interconnect]
-  set_property -dict [list CONFIG.NUM_MI {1}] $axi_ad6676_gt_interconnect
-
-  set axi_ad6676_dma_interconnect [create_bd_cell -type ip -vlnv xilinx.com:ip:axi_interconnect:2.1 axi_ad6676_dma_interconnect]
-  set_property -dict [list CONFIG.NUM_MI {1}] $axi_ad6676_dma_interconnect
-}
-
-# gpio and spi
-
-if {$sys_zynq == 0} {
-
-  set axi_ad6676_spi [create_bd_cell -type ip -vlnv xilinx.com:ip:axi_quad_spi:3.2 axi_ad6676_spi]
-  set_property -dict [list CONFIG.C_USE_STARTUP {0}] $axi_ad6676_spi
-  set_property -dict [list CONFIG.C_NUM_SS_BITS {1}] $axi_ad6676_spi
-  set_property -dict [list CONFIG.C_SCK_RATIO {8}] $axi_ad6676_spi
-
-  set axi_ad6676_gpio [create_bd_cell -type ip -vlnv xilinx.com:ip:axi_gpio:2.0 axi_ad6676_gpio]
-  set_property -dict [list CONFIG.C_GPIO_WIDTH {10}] $axi_ad6676_gpio
-  set_property -dict [list CONFIG.C_INTERRUPT_PRESENT {1}] $axi_ad6676_gpio
-}
-
-# additions to default configuration
-
-if {$sys_zynq == 1} {
-
-  set_property -dict [list CONFIG.NUM_MI {11}] $axi_cpu_interconnect
-  set_property -dict [list CONFIG.PCW_USE_S_AXI_HP2 {1}] $sys_ps7
-  set_property -dict [list CONFIG.PCW_USE_S_AXI_HP3 {1}] $sys_ps7
-  set_property -dict [list CONFIG.PCW_EN_CLK2_PORT {1}] $sys_ps7
-  set_property -dict [list CONFIG.PCW_EN_RST2_PORT {1}] $sys_ps7
-  set_property -dict [list CONFIG.PCW_FPGA2_PERIPHERAL_FREQMHZ {200.0}] $sys_ps7
-  set_property -dict [list CONFIG.PCW_GPIO_EMIO_GPIO_IO {42}] $sys_ps7
-  set_property -dict [list CONFIG.PCW_SPI0_PERIPHERAL_ENABLE {1}] $sys_ps7
-  set_property -dict [list CONFIG.PCW_SPI0_SPI0_IO {EMIO}] $sys_ps7
-
-  set_property LEFT 41 [get_bd_ports GPIO_I]
-  set_property LEFT 41 [get_bd_ports GPIO_O]
-  set_property LEFT 41 [get_bd_ports GPIO_T]
-
-} else {
-
-  set_property -dict [list CONFIG.NUM_MI {13}] $axi_cpu_interconnect
-  set_property -dict [list CONFIG.NUM_SI {10}] $axi_mem_interconnect
-  set_property -dict [list CONFIG.NUM_PORTS {7}] $sys_concat_intc
-}
-
-# connections (spi and gpio)
-
-if {$sys_zynq == 1} {
-
-  connect_bd_net -net spi_csn_i [get_bd_ports spi_csn_i]  [get_bd_pins sys_ps7/SPI0_SS_I]
-  connect_bd_net -net spi_csn_o [get_bd_ports spi_csn_o]  [get_bd_pins sys_ps7/SPI0_SS_O]
-  connect_bd_net -net spi_clk_i [get_bd_ports spi_clk_i]  [get_bd_pins sys_ps7/SPI0_SCLK_I]
-  connect_bd_net -net spi_clk_o [get_bd_ports spi_clk_o]  [get_bd_pins sys_ps7/SPI0_SCLK_O]
-  connect_bd_net -net spi_sdo_i [get_bd_ports spi_sdo_i]  [get_bd_pins sys_ps7/SPI0_MOSI_I]
-  connect_bd_net -net spi_sdo_o [get_bd_ports spi_sdo_o]  [get_bd_pins sys_ps7/SPI0_MOSI_O]
-  connect_bd_net -net spi_sdi_i [get_bd_ports spi_sdi_i]  [get_bd_pins sys_ps7/SPI0_MISO_I]
-
-} else {
-
-  connect_bd_net -net spi_csn_i [get_bd_ports spi_csn_i]  [get_bd_pins axi_ad6676_spi/ss_i]
-  connect_bd_net -net spi_csn_o [get_bd_ports spi_csn_o]  [get_bd_pins axi_ad6676_spi/ss_o]
-  connect_bd_net -net spi_clk_i [get_bd_ports spi_clk_i]  [get_bd_pins axi_ad6676_spi/sck_i]
-  connect_bd_net -net spi_clk_o [get_bd_ports spi_clk_o]  [get_bd_pins axi_ad6676_spi/sck_o]
-  connect_bd_net -net spi_sdo_i [get_bd_ports spi_sdo_i]  [get_bd_pins axi_ad6676_spi/io0_i]
-  connect_bd_net -net spi_sdo_o [get_bd_ports spi_sdo_o]  [get_bd_pins axi_ad6676_spi/io0_o]
-  connect_bd_net -net spi_sdi_i [get_bd_ports spi_sdi_i]  [get_bd_pins axi_ad6676_spi/io1_i]
-}
-
-if {$sys_zynq == 0} {
-
-  connect_bd_net -net gpio_ctl_i    [get_bd_ports gpio_ctl_i]     [get_bd_pins axi_ad6676_gpio/gpio_io_i]  
-  connect_bd_net -net gpio_ctl_o    [get_bd_ports gpio_ctl_o]     [get_bd_pins axi_ad6676_gpio/gpio_io_o]  
-  connect_bd_net -net gpio_ctl_t    [get_bd_ports gpio_ctl_t]     [get_bd_pins axi_ad6676_gpio/gpio_io_t]  
-}
-
-# connections (gt)
-
-connect_bd_net -net axi_ad6676_gt_ref_clk_c         [get_bd_pins axi_ad6676_gt/ref_clk_c]         [get_bd_ports rx_ref_clk]   
-connect_bd_net -net axi_ad6676_gt_rx_data_p         [get_bd_pins axi_ad6676_gt/rx_data_p]         [get_bd_ports rx_data_p]   
-connect_bd_net -net axi_ad6676_gt_rx_data_n         [get_bd_pins axi_ad6676_gt/rx_data_n]         [get_bd_ports rx_data_n]   
-connect_bd_net -net axi_ad6676_gt_rx_sync           [get_bd_pins axi_ad6676_gt/rx_sync]           [get_bd_ports rx_sync]   
-connect_bd_net -net axi_ad6676_gt_rx_sysref         [get_bd_pins axi_ad6676_gt/rx_sysref]         [get_bd_ports rx_sysref]   
-
-# connections (adc)
-
-connect_bd_net -net axi_ad6676_gt_rx_clk [get_bd_pins axi_ad6676_gt/rx_clk_g]
-connect_bd_net -net axi_ad6676_gt_rx_clk [get_bd_pins axi_ad6676_gt/rx_clk]
-connect_bd_net -net axi_ad6676_gt_rx_clk [get_bd_pins axi_ad6676_core/rx_clk]
-connect_bd_net -net axi_ad6676_gt_rx_clk [get_bd_pins axi_ad6676_jesd/rx_core_clk]
-connect_bd_net -net axi_ad6676_gt_rx_clk [get_bd_ports adc_clk]
-connect_bd_net -net axi_ad6676_gt_rx_rst [get_bd_pins axi_ad6676_gt/rx_rst]
-connect_bd_net -net axi_ad6676_gt_rx_rst [get_bd_pins axi_ad6676_jesd/rx_reset]
-
-connect_bd_net -net axi_ad6676_gt_rx_sysref         [get_bd_pins axi_ad6676_jesd/rx_sysref]
-connect_bd_net -net axi_ad6676_gt_rx_gt_charisk     [get_bd_pins axi_ad6676_gt/rx_gt_charisk]     [get_bd_pins axi_ad6676_jesd/gt_rxcharisk_in]
-connect_bd_net -net axi_ad6676_gt_rx_gt_disperr     [get_bd_pins axi_ad6676_gt/rx_gt_disperr]     [get_bd_pins axi_ad6676_jesd/gt_rxdisperr_in]
-connect_bd_net -net axi_ad6676_gt_rx_gt_notintable  [get_bd_pins axi_ad6676_gt/rx_gt_notintable]  [get_bd_pins axi_ad6676_jesd/gt_rxnotintable_in]
-connect_bd_net -net axi_ad6676_gt_rx_gt_data        [get_bd_pins axi_ad6676_gt/rx_gt_data]        [get_bd_pins axi_ad6676_jesd/gt_rxdata_in]
-connect_bd_net -net axi_ad6676_gt_rx_rst_done       [get_bd_pins axi_ad6676_gt/rx_rst_done]       [get_bd_pins axi_ad6676_jesd/rx_reset_done]
-connect_bd_net -net axi_ad6676_gt_rx_ip_comma_align [get_bd_pins axi_ad6676_gt/rx_ip_comma_align] [get_bd_pins axi_ad6676_jesd/rxencommaalign_out]
-connect_bd_net -net axi_ad6676_gt_rx_ip_sync        [get_bd_pins axi_ad6676_gt/rx_ip_sync]        [get_bd_pins axi_ad6676_jesd/rx_sync]
-connect_bd_net -net axi_ad6676_gt_rx_ip_sof         [get_bd_pins axi_ad6676_gt/rx_ip_sof]         [get_bd_pins axi_ad6676_jesd/rx_start_of_frame]
-connect_bd_net -net axi_ad6676_gt_rx_ip_data        [get_bd_pins axi_ad6676_gt/rx_ip_data]        [get_bd_pins axi_ad6676_jesd/rx_tdata]
-connect_bd_net -net axi_ad6676_gt_rx_data           [get_bd_pins axi_ad6676_gt/rx_data]           [get_bd_pins axi_ad6676_core/rx_data]
-connect_bd_net -net axi_ad6676_adc_clk              [get_bd_pins axi_ad6676_core/adc_clk]         [get_bd_pins axi_ad6676_dma/fifo_wr_clk]
-connect_bd_net -net axi_ad6676_adc_enable_a         [get_bd_pins axi_ad6676_core/adc_enable_a]    [get_bd_ports adc_enable_a]
-connect_bd_net -net axi_ad6676_adc_valid_a          [get_bd_pins axi_ad6676_core/adc_valid_a]     [get_bd_ports adc_valid_a]
-connect_bd_net -net axi_ad6676_adc_data_a           [get_bd_pins axi_ad6676_core/adc_data_a]      [get_bd_ports adc_data_a]
-connect_bd_net -net axi_ad6676_adc_enable_b         [get_bd_pins axi_ad6676_core/adc_enable_b]    [get_bd_ports adc_enable_b]
-connect_bd_net -net axi_ad6676_adc_valid_b          [get_bd_pins axi_ad6676_core/adc_valid_b]     [get_bd_ports adc_valid_b]
-connect_bd_net -net axi_ad6676_adc_data_b           [get_bd_pins axi_ad6676_core/adc_data_b]      [get_bd_ports adc_data_b]
-connect_bd_net -net axi_ad6676_dma_wr               [get_bd_pins axi_ad6676_dma/fifo_wr_en]       [get_bd_ports dma_wr]
-connect_bd_net -net axi_ad6676_dma_sync             [get_bd_pins axi_ad6676_dma/fifo_wr_sync]     [get_bd_ports dma_sync]
-connect_bd_net -net axi_ad6676_dma_data             [get_bd_pins axi_ad6676_dma/fifo_wr_din]      [get_bd_ports dma_data]
-connect_bd_net -net axi_ad6676_adc_dovf             [get_bd_pins axi_ad6676_core/adc_dovf]        [get_bd_pins axi_ad6676_dma/fifo_wr_overflow]
-
-# interrupts
-
-if {$sys_zynq == 0} {
-
-  delete_bd_objs [get_bd_nets mb_intr_10_s] [get_bd_ports mb_intr_10]
-  delete_bd_objs [get_bd_nets mb_intr_13_s] [get_bd_ports mb_intr_13]
-  delete_bd_objs [get_bd_nets mb_intr_14_s] [get_bd_ports mb_intr_14]
-  connect_bd_net -net axi_ad6676_dma_intr   [get_bd_pins axi_ad6676_dma/irq]            [get_bd_pins sys_concat_intc/In10]
-  connect_bd_net -net axi_ad6676_spi_intr   [get_bd_pins axi_ad6676_spi/ip2intc_irpt]   [get_bd_pins sys_concat_intc/In13]
-  connect_bd_net -net axi_ad6676_gpio_intr  [get_bd_pins axi_ad6676_gpio/ip2intc_irpt]  [get_bd_pins sys_concat_intc/In14]
-
-} else {
-
-  delete_bd_objs [get_bd_nets ps_intr_13_s] [get_bd_ports ps_intr_13]
-  connect_bd_net -net axi_ad6676_dma_intr   [get_bd_pins axi_ad6676_dma/irq]            [get_bd_pins sys_concat_intc/In13]
-
-}
-
-
-# interconnect (cpu)
-
-connect_bd_intf_net -intf_net axi_cpu_interconnect_m07_axi [get_bd_intf_pins axi_cpu_interconnect/M07_AXI] [get_bd_intf_pins axi_ad6676_dma/s_axi]
-connect_bd_intf_net -intf_net axi_cpu_interconnect_m08_axi [get_bd_intf_pins axi_cpu_interconnect/M08_AXI] [get_bd_intf_pins axi_ad6676_core/s_axi]
-connect_bd_intf_net -intf_net axi_cpu_interconnect_m09_axi [get_bd_intf_pins axi_cpu_interconnect/M09_AXI] [get_bd_intf_pins axi_ad6676_jesd/s_axi]
-connect_bd_intf_net -intf_net axi_cpu_interconnect_m10_axi [get_bd_intf_pins axi_cpu_interconnect/M10_AXI] [get_bd_intf_pins axi_ad6676_gt/s_axi]
-connect_bd_net -net sys_100m_clk [get_bd_pins axi_cpu_interconnect/M07_ACLK] $sys_100m_clk_source
-connect_bd_net -net sys_100m_clk [get_bd_pins axi_cpu_interconnect/M08_ACLK] $sys_100m_clk_source
-connect_bd_net -net sys_100m_clk [get_bd_pins axi_cpu_interconnect/M09_ACLK] $sys_100m_clk_source
-connect_bd_net -net sys_100m_clk [get_bd_pins axi_cpu_interconnect/M10_ACLK] $sys_100m_clk_source
-connect_bd_net -net sys_100m_clk [get_bd_pins axi_ad6676_gt/s_axi_aclk] 
-connect_bd_net -net sys_100m_clk [get_bd_pins axi_ad6676_core/s_axi_aclk] 
-connect_bd_net -net sys_100m_clk [get_bd_pins axi_ad6676_jesd/s_axi_aclk] 
-connect_bd_net -net sys_100m_clk [get_bd_pins axi_ad6676_dma/s_axi_aclk] 
-connect_bd_net -net sys_100m_resetn [get_bd_pins axi_cpu_interconnect/M07_ARESETN] $sys_100m_resetn_source
-connect_bd_net -net sys_100m_resetn [get_bd_pins axi_cpu_interconnect/M08_ARESETN] $sys_100m_resetn_source
-connect_bd_net -net sys_100m_resetn [get_bd_pins axi_cpu_interconnect/M09_ARESETN] $sys_100m_resetn_source
-connect_bd_net -net sys_100m_resetn [get_bd_pins axi_cpu_interconnect/M10_ARESETN] $sys_100m_resetn_source
-connect_bd_net -net sys_100m_resetn [get_bd_pins axi_ad6676_gt/s_axi_aresetn] 
-connect_bd_net -net sys_100m_resetn [get_bd_pins axi_ad6676_core/s_axi_aresetn] 
-connect_bd_net -net sys_100m_resetn [get_bd_pins axi_ad6676_jesd/s_axi_aresetn] 
-connect_bd_net -net sys_100m_resetn [get_bd_pins axi_ad6676_dma/s_axi_aresetn]
-
-if {$sys_zynq == 0} {
-
-  connect_bd_intf_net -intf_net axi_cpu_interconnect_m11_axi [get_bd_intf_pins axi_cpu_interconnect/M11_AXI] [get_bd_intf_pins axi_ad6676_spi/axi_lite]
-  connect_bd_intf_net -intf_net axi_cpu_interconnect_m12_axi [get_bd_intf_pins axi_cpu_interconnect/M12_AXI] [get_bd_intf_pins axi_ad6676_gpio/s_axi]
-  connect_bd_net -net sys_100m_clk [get_bd_pins axi_cpu_interconnect/M11_ACLK] $sys_100m_clk_source
-  connect_bd_net -net sys_100m_clk [get_bd_pins axi_cpu_interconnect/M12_ACLK] $sys_100m_clk_source
-  connect_bd_net -net sys_100m_clk [get_bd_pins axi_ad6676_spi/s_axi_aclk] 
-  connect_bd_net -net sys_100m_clk [get_bd_pins axi_ad6676_spi/ext_spi_clk] 
-  connect_bd_net -net sys_100m_clk [get_bd_pins axi_ad6676_gpio/s_axi_aclk] 
-  connect_bd_net -net sys_100m_resetn [get_bd_pins axi_cpu_interconnect/M11_ARESETN] $sys_100m_resetn_source
-  connect_bd_net -net sys_100m_resetn [get_bd_pins axi_cpu_interconnect/M12_ARESETN] $sys_100m_resetn_source
-  connect_bd_net -net sys_100m_resetn [get_bd_pins axi_ad6676_spi/s_axi_aresetn] 
-  connect_bd_net -net sys_100m_resetn [get_bd_pins axi_ad6676_gpio/s_axi_aresetn] 
-
-}
-
-# gt uses hp3, and 100MHz clock for both DRP and AXI4
-
-if {$sys_zynq == 0} {
-
-  connect_bd_intf_net -intf_net axi_mem_interconnect_s08_axi [get_bd_intf_pins axi_mem_interconnect/S08_AXI] [get_bd_intf_pins axi_ad6676_gt/m_axi]
-  connect_bd_net -net sys_100m_clk [get_bd_pins axi_mem_interconnect/S08_ACLK] $sys_100m_clk_source
-  connect_bd_net -net sys_100m_clk [get_bd_pins axi_ad6676_gt/m_axi_aclk]
-  connect_bd_net -net sys_100m_clk [get_bd_pins axi_ad6676_gt/drp_clk]
-  connect_bd_net -net sys_100m_resetn [get_bd_pins axi_mem_interconnect/S08_ARESETN] $sys_100m_resetn_source
-  connect_bd_net -net sys_100m_resetn [get_bd_pins axi_ad6676_gt/m_axi_aresetn] 
-
-} else {
-
-  connect_bd_intf_net -intf_net axi_ad6676_gt_interconnect_m00_axi [get_bd_intf_pins axi_ad6676_gt_interconnect/M00_AXI] [get_bd_intf_pins sys_ps7/S_AXI_HP3]
-  connect_bd_intf_net -intf_net axi_ad6676_gt_interconnect_s00_axi [get_bd_intf_pins axi_ad6676_gt_interconnect/S00_AXI] [get_bd_intf_pins axi_ad6676_gt/m_axi]
-  connect_bd_net -net sys_100m_clk [get_bd_pins axi_ad6676_gt_interconnect/ACLK] $sys_100m_clk_source
-  connect_bd_net -net sys_100m_clk [get_bd_pins axi_ad6676_gt_interconnect/M00_ACLK] $sys_100m_clk_source
-  connect_bd_net -net sys_100m_clk [get_bd_pins axi_ad6676_gt_interconnect/S00_ACLK] $sys_100m_clk_source
-  connect_bd_net -net sys_100m_clk [get_bd_pins sys_ps7/S_AXI_HP3_ACLK]
-  connect_bd_net -net sys_100m_clk [get_bd_pins axi_ad6676_gt/m_axi_aclk]
-  connect_bd_net -net sys_100m_clk [get_bd_pins axi_ad6676_gt/drp_clk]
-  connect_bd_net -net sys_100m_resetn [get_bd_pins axi_ad6676_gt_interconnect/ARESETN] $sys_100m_resetn_source
-  connect_bd_net -net sys_100m_resetn [get_bd_pins axi_ad6676_gt_interconnect/M00_ARESETN] $sys_100m_resetn_source
-  connect_bd_net -net sys_100m_resetn [get_bd_pins axi_ad6676_gt_interconnect/S00_ARESETN] $sys_100m_resetn_source
-  connect_bd_net -net sys_100m_resetn [get_bd_pins axi_ad6676_gt/m_axi_aresetn] 
-}
-
-# memory interconnects share the same clock (fclk2)
-
-if {$sys_zynq == 1} {
-
-  set sys_fmc_dma_clk_source [get_bd_pins sys_ps7/FCLK_CLK2]
-  set sys_fmc_dma_resetn_source [get_bd_pins sys_ps7/FCLK_RESET2_N]
-
-  connect_bd_net -net sys_fmc_dma_clk $sys_fmc_dma_clk_source
-  connect_bd_net -net sys_fmc_dma_resetn $sys_fmc_dma_resetn_source
-}
-
-# interconnect (mem/dac)
-
-if {$sys_zynq == 0} {
-
-  connect_bd_intf_net -intf_net axi_mem_interconnect_s09_axi [get_bd_intf_pins axi_mem_interconnect/S09_AXI] [get_bd_intf_pins axi_ad6676_dma/m_dest_axi]    
-  connect_bd_net -net sys_200m_clk [get_bd_pins axi_mem_interconnect/S09_ACLK] $sys_200m_clk_source
-  connect_bd_net -net sys_200m_clk [get_bd_pins axi_ad6676_dma/m_dest_axi_aclk] 
-  connect_bd_net -net sys_200m_resetn [get_bd_pins axi_mem_interconnect/S09_ARESETN] $sys_200m_resetn_source
-  connect_bd_net -net sys_200m_resetn [get_bd_pins axi_ad6676_dma/m_dest_axi_aresetn] 
-
-} else {
-
-  connect_bd_intf_net -intf_net axi_ad6676_dma_interconnect_m00_axi [get_bd_intf_pins axi_ad6676_dma_interconnect/M00_AXI] [get_bd_intf_pins sys_ps7/S_AXI_HP2]
-  connect_bd_intf_net -intf_net axi_ad6676_dma_interconnect_s00_axi [get_bd_intf_pins axi_ad6676_dma_interconnect/S00_AXI] [get_bd_intf_pins axi_ad6676_dma/m_dest_axi]    
-  connect_bd_net -net sys_fmc_dma_clk [get_bd_pins axi_ad6676_dma_interconnect/ACLK] $sys_fmc_dma_clk_source
-  connect_bd_net -net sys_fmc_dma_clk [get_bd_pins axi_ad6676_dma_interconnect/M00_ACLK] $sys_fmc_dma_clk_source
-  connect_bd_net -net sys_fmc_dma_clk [get_bd_pins axi_ad6676_dma_interconnect/S00_ACLK] $sys_fmc_dma_clk_source
-  connect_bd_net -net sys_fmc_dma_clk [get_bd_pins sys_ps7/S_AXI_HP2_ACLK]
-  connect_bd_net -net sys_fmc_dma_clk [get_bd_pins axi_ad6676_dma/m_dest_axi_aclk] 
-  connect_bd_net -net sys_fmc_dma_resetn [get_bd_pins axi_ad6676_dma_interconnect/ARESETN] $sys_fmc_dma_resetn_source
-  connect_bd_net -net sys_fmc_dma_resetn [get_bd_pins axi_ad6676_dma_interconnect/M00_ARESETN] $sys_fmc_dma_resetn_source
-  connect_bd_net -net sys_fmc_dma_resetn [get_bd_pins axi_ad6676_dma_interconnect/S00_ARESETN] $sys_fmc_dma_resetn_source
-  connect_bd_net -net sys_fmc_dma_resetn [get_bd_pins axi_ad6676_dma/m_dest_axi_aresetn] 
-}
-
-# ila
-
-set ila_jesd_rx_mon [create_bd_cell -type ip -vlnv xilinx.com:ip:ila:4.0 ila_jesd_rx_mon]
-set_property -dict [list CONFIG.C_MONITOR_TYPE {Native}] $ila_jesd_rx_mon
-set_property -dict [list CONFIG.C_NUM_OF_PROBES {5}] $ila_jesd_rx_mon
-set_property -dict [list CONFIG.C_PROBE0_WIDTH {170}] $ila_jesd_rx_mon
-set_property -dict [list CONFIG.C_PROBE1_WIDTH {4}] $ila_jesd_rx_mon
-set_property -dict [list CONFIG.C_PROBE2_WIDTH {64}] $ila_jesd_rx_mon
-set_property -dict [list CONFIG.C_PROBE3_WIDTH {32}] $ila_jesd_rx_mon
-set_property -dict [list CONFIG.C_PROBE4_WIDTH {32}] $ila_jesd_rx_mon
-
-connect_bd_net -net axi_ad6676_gt_rx_mon_data       [get_bd_pins axi_ad6676_gt/rx_mon_data]
-connect_bd_net -net axi_ad6676_gt_rx_mon_trigger    [get_bd_pins axi_ad6676_gt/rx_mon_trigger]
-connect_bd_net -net axi_ad6676_gt_rx_clk            [get_bd_pins ila_jesd_rx_mon/CLK]
-connect_bd_net -net axi_ad6676_gt_rx_mon_data       [get_bd_pins ila_jesd_rx_mon/PROBE0]
-connect_bd_net -net axi_ad6676_gt_rx_mon_trigger    [get_bd_pins ila_jesd_rx_mon/PROBE1]
-connect_bd_net -net axi_ad6676_gt_rx_data           [get_bd_pins ila_jesd_rx_mon/PROBE2]
-connect_bd_net -net axi_ad6676_adc_data_a           [get_bd_pins ila_jesd_rx_mon/PROBE3]
-connect_bd_net -net axi_ad6676_adc_data_b           [get_bd_pins ila_jesd_rx_mon/PROBE4]
-
-# address map
-
-create_bd_addr_seg -range 0x00010000 -offset 0x44A10000 $sys_addr_cntrl_space [get_bd_addr_segs axi_ad6676_core/s_axi/axi_lite]   SEG_data_ad6676_core
-create_bd_addr_seg -range 0x00010000 -offset 0x7c420000 $sys_addr_cntrl_space [get_bd_addr_segs axi_ad6676_dma/s_axi/axi_lite]    SEG_data_ad6676_dma
-create_bd_addr_seg -range 0x00001000 -offset 0x44A91000 $sys_addr_cntrl_space [get_bd_addr_segs axi_ad6676_jesd/s_axi/Reg]        SEG_data_ad6676_jesd
-create_bd_addr_seg -range 0x00010000 -offset 0x44A60000 $sys_addr_cntrl_space [get_bd_addr_segs axi_ad6676_gt/s_axi/axi_lite]     SEG_data_ad6676_gt
-
-if {$sys_zynq == 0} {
-
-  create_bd_addr_seg -range 0x00010000 -offset 0x44A70000 $sys_addr_cntrl_space [get_bd_addr_segs axi_ad6676_spi/axi_lite/Reg]      SEG_data_ad6676_spi
-  create_bd_addr_seg -range 0x00010000 -offset 0x40000000 $sys_addr_cntrl_space [get_bd_addr_segs axi_ad6676_gpio/S_AXI/Reg]        SEG_data_ad6676_gpio
-}
-
-if {$sys_zynq == 0} {
-
-  create_bd_addr_seg -range $sys_mem_size -offset 0x80000000 [get_bd_addr_spaces axi_ad6676_dma/m_dest_axi]  [get_bd_addr_segs axi_ddr_cntrl/memmap/memaddr]        SEG_axi_ddr_cntrl
-  create_bd_addr_seg -range $sys_mem_size -offset 0x80000000 [get_bd_addr_spaces axi_ad6676_gt/m_axi]        [get_bd_addr_segs axi_ddr_cntrl/memmap/memaddr]        SEG_axi_ddr_cntrl
-
-} else {
-
-  create_bd_addr_seg -range $sys_mem_size -offset 0x00000000 [get_bd_addr_spaces axi_ad6676_dma/m_dest_axi]  [get_bd_addr_segs sys_ps7/S_AXI_HP2/HP2_DDR_LOWOCM]    SEG_sys_ps7_hp2_ddr_lowocm
-  create_bd_addr_seg -range $sys_mem_size -offset 0x00000000 [get_bd_addr_spaces axi_ad6676_gt/m_axi]        [get_bd_addr_segs sys_ps7/S_AXI_HP3/HP3_DDR_LOWOCM]    SEG_sys_ps7_hp3_ddr_lowocm
-}
-
-=======
 
 # ad6676
 
@@ -493,4 +140,3 @@
 # interrupts
 
 ad_cpu_interrupt ps-13 mb-13 axi_ad6676_dma/irq
->>>>>>> f08633c0
