--- conflicted
+++ resolved
@@ -136,7 +136,6 @@
 set_property -dict [list CONFIG.TX_ENABLE {0}] $util_usdrx1_gt
 
 set axi_usdrx1_dma [create_bd_cell -type ip -vlnv analog.com:user:axi_dmac:1.0 axi_usdrx1_dma]
-<<<<<<< HEAD
 set_property -dict [list CONFIG.DMA_TYPE_SRC {1}] $axi_usdrx1_dma
 set_property -dict [list CONFIG.DMA_TYPE_DEST {0}] $axi_usdrx1_dma
 set_property -dict [list CONFIG.ID {0}] $axi_usdrx1_dma
@@ -149,23 +148,6 @@
 set_property -dict [list CONFIG.DMA_DATA_WIDTH_SRC {64}] $axi_usdrx1_dma
 set_property -dict [list CONFIG.DMA_DATA_WIDTH_DEST {64}] $axi_usdrx1_dma
 set_property -dict [list CONFIG.FIFO_SIZE {8}] $axi_usdrx1_dma
-=======
-set_property -dict [list CONFIG.C_DMA_TYPE_SRC {1}] $axi_usdrx1_dma
-set_property -dict [list CONFIG.C_DMA_TYPE_DEST {0}] $axi_usdrx1_dma
-set_property -dict [list CONFIG.PCORE_ID {0}] $axi_usdrx1_dma
-set_property -dict [list CONFIG.C_AXI_SLICE_SRC {0}] $axi_usdrx1_dma
-set_property -dict [list CONFIG.C_AXI_SLICE_DEST {0}] $axi_usdrx1_dma
-set_property -dict [list CONFIG.C_CLKS_ASYNC_DEST_REQ {1}] $axi_usdrx1_dma
-set_property -dict [list CONFIG.C_CLKS_ASYNC_REQ_SRC {1}] $axi_usdrx1_dma
-set_property -dict [list CONFIG.C_CLKS_ASYNC_SRC_DEST {0}] $axi_usdrx1_dma
-set_property -dict [list CONFIG.C_SYNC_TRANSFER_START {0}] $axi_usdrx1_dma
-set_property -dict [list CONFIG.C_DMA_LENGTH_WIDTH {24}] $axi_usdrx1_dma
-set_property -dict [list CONFIG.C_2D_TRANSFER {0}] $axi_usdrx1_dma
-set_property -dict [list CONFIG.C_CYCLIC {0}] $axi_usdrx1_dma
-set_property -dict [list CONFIG.C_DMA_DATA_WIDTH_SRC {64}] $axi_usdrx1_dma
-set_property -dict [list CONFIG.C_DMA_DATA_WIDTH_DEST {64}] $axi_usdrx1_dma
-set_property -dict [list CONFIG.C_FIFO_SIZE {8}] $axi_usdrx1_dma
->>>>>>> 296093ad
 
 set axi_usdrx1_spi [create_bd_cell -type ip -vlnv xilinx.com:ip:axi_quad_spi:3.2 axi_usdrx1_spi]
 set_property -dict [list CONFIG.C_USE_STARTUP {0}] $axi_usdrx1_spi
@@ -253,11 +235,7 @@
 ad_connect util_usdrx1_gt/rx_sof            axi_ad9671_core_2/rx_sof
 ad_connect util_usdrx1_gt/rx_out_clk        axi_ad9671_core_3/rx_clk
 ad_connect gt_rx_data_3                     axi_ad9671_core_3/rx_data
-<<<<<<< HEAD
 ad_connect util_usdrx1_gt/rx_sof            axi_ad9671_core_3/rx_sof
-=======
-ad_connect gt_rx_sof_3                      axi_ad9671_core_3/rx_sof
->>>>>>> 296093ad
 ad_connect axi_ad9671_core_0/adc_clk        usdrx1_fifo/adc_clk
 ad_connect adc_data_0                       axi_ad9671_core_0/adc_data
 ad_connect adc_data_1                       axi_ad9671_core_1/adc_data
@@ -286,11 +264,7 @@
 ad_connect axi_ad9671_adc_sync              axi_ad9671_core_2/adc_sync_in
 ad_connect axi_ad9671_adc_sync              axi_ad9671_core_3/adc_sync_in
 
-<<<<<<< HEAD
 ad_connect util_usdrx1_gt/rx_rst            usdrx1_fifo/adc_rst
-=======
-ad_connect axi_usdrx1_gt/rx_rst             usdrx1_fifo/adc_rst
->>>>>>> 296093ad
 ad_connect adc_dovf                         usdrx1_fifo/adc_wovf
 
 ad_connect usdrx1_fifo/dma_wdata            axi_usdrx1_dma/s_axis_data
