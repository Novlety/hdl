
# fmcomms5

# master

create_bd_port -dir I rx_clk_in_0_p
create_bd_port -dir I rx_clk_in_0_n
create_bd_port -dir I rx_frame_in_0_p
create_bd_port -dir I rx_frame_in_0_n
create_bd_port -dir I -from 5 -to 0 rx_data_in_0_p
create_bd_port -dir I -from 5 -to 0 rx_data_in_0_n
create_bd_port -dir O tx_clk_out_0_p
create_bd_port -dir O tx_clk_out_0_n
create_bd_port -dir O tx_frame_out_0_p
create_bd_port -dir O tx_frame_out_0_n
create_bd_port -dir O -from 5 -to 0 tx_data_out_0_p
create_bd_port -dir O -from 5 -to 0 tx_data_out_0_n

# slave

<<<<<<< HEAD
set rx_clk_in_1_p       [create_bd_port -dir I rx_clk_in_1_p]
set rx_clk_in_1_n       [create_bd_port -dir I rx_clk_in_1_n]
set rx_frame_in_1_p     [create_bd_port -dir I rx_frame_in_1_p]
set rx_frame_in_1_n     [create_bd_port -dir I rx_frame_in_1_n]
set rx_data_in_1_p      [create_bd_port -dir I -from 5 -to 0 rx_data_in_1_p]
set rx_data_in_1_n      [create_bd_port -dir I -from 5 -to 0 rx_data_in_1_n]
set tx_clk_out_1_p      [create_bd_port -dir O tx_clk_out_1_p]
set tx_clk_out_1_n      [create_bd_port -dir O tx_clk_out_1_n]
set tx_frame_out_1_p    [create_bd_port -dir O tx_frame_out_1_p]
set tx_frame_out_1_n    [create_bd_port -dir O tx_frame_out_1_n]
set tx_data_out_1_p     [create_bd_port -dir O -from 5 -to 0 tx_data_out_1_p]
set tx_data_out_1_n     [create_bd_port -dir O -from 5 -to 0 tx_data_out_1_n]

set sys_100m_resetn     [create_bd_port -dir O sys_100m_resetn]
set sys_100m_clk        [create_bd_port -dir O sys_100m_clk]

if {$sys_zynq == 0} {
  set gpio_i  [create_bd_port -dir I -from 32 -to 0 gpio_i]
  set gpio_o  [create_bd_port -dir O -from 32 -to 0 gpio_o]
  set gpio_t  [create_bd_port -dir O -from 32 -to 0 gpio_t]
}

if {$sys_zynq == 1} {
  set spi_csn_0_i [create_bd_port -dir I spi_csn_0_i]
  set spi_csn_0_o [create_bd_port -dir O spi_csn_0_o]
  set spi_csn_1_o [create_bd_port -dir O spi_csn_1_o]
  set spi_csn_2_o [create_bd_port -dir O spi_csn_2_o]
} else {
  set spi_csn_i   [create_bd_port -dir I -from 2 -to 0 spi_csn_i]
  set spi_csn_o   [create_bd_port -dir O -from 2 -to 0 spi_csn_o]
}

set spi_sclk_i          [create_bd_port -dir I spi_sclk_i]
set spi_sclk_o          [create_bd_port -dir O spi_sclk_o]
set spi_mosi_i          [create_bd_port -dir I spi_mosi_i]
set spi_mosi_o          [create_bd_port -dir O spi_mosi_o]
set spi_miso_i          [create_bd_port -dir I spi_miso_i]
=======
create_bd_port -dir I rx_clk_in_1_p
create_bd_port -dir I rx_clk_in_1_n
create_bd_port -dir I rx_frame_in_1_p
create_bd_port -dir I rx_frame_in_1_n
create_bd_port -dir I -from 5 -to 0 rx_data_in_1_p
create_bd_port -dir I -from 5 -to 0 rx_data_in_1_n
create_bd_port -dir O tx_clk_out_1_p
create_bd_port -dir O tx_clk_out_1_n
create_bd_port -dir O tx_frame_out_1_p
create_bd_port -dir O tx_frame_out_1_n
create_bd_port -dir O -from 5 -to 0 tx_data_out_1_p
create_bd_port -dir O -from 5 -to 0 tx_data_out_1_n

create_bd_port -dir O sys_100m_resetn
>>>>>>> f08633c0

# instances

set axi_ad9361_0 [create_bd_cell -type ip -vlnv analog.com:user:axi_ad9361:1.0 axi_ad9361_0]
set_property -dict [list CONFIG.PCORE_ID {0}] $axi_ad9361_0
set_property -dict [list CONFIG.PCORE_IODELAY_GROUP {dev_0_if_delay_group}] $axi_ad9361_0

set axi_ad9361_1 [create_bd_cell -type ip -vlnv analog.com:user:axi_ad9361:1.0 axi_ad9361_1]
set_property -dict [list CONFIG.PCORE_ID {1}] $axi_ad9361_1
set_property -dict [list CONFIG.PCORE_IODELAY_GROUP {dev_1_if_delay_group}] $axi_ad9361_1

set axi_ad9361_dac_dma [create_bd_cell -type ip -vlnv analog.com:user:axi_dmac:1.0 axi_ad9361_dac_dma]
set_property -dict [list CONFIG.C_DMA_TYPE_SRC {0}] $axi_ad9361_dac_dma
set_property -dict [list CONFIG.C_DMA_TYPE_DEST {2}] $axi_ad9361_dac_dma
set_property -dict [list CONFIG.C_CYCLIC {1}] $axi_ad9361_dac_dma
set_property -dict [list CONFIG.C_SYNC_TRANSFER_START {0}] $axi_ad9361_dac_dma
set_property -dict [list CONFIG.C_AXI_SLICE_SRC {0}] $axi_ad9361_dac_dma
set_property -dict [list CONFIG.C_AXI_SLICE_DEST {1}] $axi_ad9361_dac_dma
set_property -dict [list CONFIG.C_CLKS_ASYNC_DEST_REQ {1}] $axi_ad9361_dac_dma
set_property -dict [list CONFIG.C_CLKS_ASYNC_SRC_DEST {1}] $axi_ad9361_dac_dma
set_property -dict [list CONFIG.C_CLKS_ASYNC_REQ_SRC {1}] $axi_ad9361_dac_dma
set_property -dict [list CONFIG.C_2D_TRANSFER {0}] $axi_ad9361_dac_dma
set_property -dict [list CONFIG.C_DMA_DATA_WIDTH_DEST {128}] $axi_ad9361_dac_dma
set_property -dict [list CONFIG.C_DMA_DATA_WIDTH_SRC {128}] $axi_ad9361_dac_dma

if {$sys_zynq == 1} {
  set_property -dict [list CONFIG.C_DMA_AXI_PROTOCOL_SRC {1}] $axi_ad9361_dac_dma
  set_property -dict [list CONFIG.C_DMA_DATA_WIDTH_SRC {64}] $axi_ad9361_dac_dma
}

set axi_ad9361_adc_dma [create_bd_cell -type ip -vlnv analog.com:user:axi_dmac:1.0 axi_ad9361_adc_dma]
set_property -dict [list CONFIG.C_DMA_TYPE_SRC {2}] $axi_ad9361_adc_dma
set_property -dict [list CONFIG.C_DMA_TYPE_DEST {0}] $axi_ad9361_adc_dma
set_property -dict [list CONFIG.C_CYCLIC {0}] $axi_ad9361_adc_dma
set_property -dict [list CONFIG.C_SYNC_TRANSFER_START {1}] $axi_ad9361_adc_dma
set_property -dict [list CONFIG.C_AXI_SLICE_SRC {0}] $axi_ad9361_adc_dma
set_property -dict [list CONFIG.C_AXI_SLICE_DEST {0}] $axi_ad9361_adc_dma
set_property -dict [list CONFIG.C_CLKS_ASYNC_DEST_REQ {1}] $axi_ad9361_adc_dma
set_property -dict [list CONFIG.C_CLKS_ASYNC_SRC_DEST {1}] $axi_ad9361_adc_dma
set_property -dict [list CONFIG.C_CLKS_ASYNC_REQ_SRC {1}] $axi_ad9361_adc_dma
set_property -dict [list CONFIG.C_2D_TRANSFER {0}] $axi_ad9361_adc_dma
set_property -dict [list CONFIG.C_DMA_DATA_WIDTH_DEST {128}] $axi_ad9361_adc_dma
set_property -dict [list CONFIG.C_DMA_DATA_WIDTH_SRC {128}] $axi_ad9361_adc_dma

if {$sys_zynq == 1} {
  set_property -dict [list CONFIG.C_DMA_AXI_PROTOCOL_DEST {1}] $axi_ad9361_adc_dma
  set_property -dict [list CONFIG.C_DMA_DATA_WIDTH_DEST {64}] $axi_ad9361_adc_dma
}

set util_adc_pack_0   [create_bd_cell -type ip -vlnv analog.com:user:util_adc_pack:1.0 util_adc_pack_0]
set util_dac_unpack_0 [create_bd_cell -type ip -vlnv analog.com:user:util_dac_unpack:1.0 util_dac_unpack_0]

# constants for avoiding errors when validating bd

set constant_1bit   [create_bd_cell -type ip -vlnv xilinx.com:ip:xlconstant:1.1 constant_1bit]
set_property -dict [list CONFIG.CONST_VAL {0}] $constant_1bit

<<<<<<< HEAD
  set_property LEFT 63 [get_bd_ports GPIO_I]
  set_property LEFT 63 [get_bd_ports GPIO_O]
  set_property LEFT 63 [get_bd_ports GPIO_T]
}

# connections (spi)

if {$sys_zynq == 0} {
  connect_bd_net -net spi_csn_i   [get_bd_pins axi_fmcomms2_spi/ss_i]           [get_bd_ports spi_csn_i]
  connect_bd_net -net spi_csn_o   [get_bd_pins axi_fmcomms2_spi/ss_o]           [get_bd_ports spi_csn_o]
  connect_bd_net -net spi_sclk_i  [get_bd_pins axi_fmcomms2_spi/sck_i]          [get_bd_ports spi_sclk_i]
  connect_bd_net -net spi_sclk_o  [get_bd_pins axi_fmcomms2_spi/sck_o]          [get_bd_ports spi_sclk_o]
  connect_bd_net -net spi_mosi_i  [get_bd_pins axi_fmcomms2_spi/io0_i]          [get_bd_ports spi_mosi_i]
  connect_bd_net -net spi_mosi_o  [get_bd_pins axi_fmcomms2_spi/io0_o]          [get_bd_ports spi_mosi_o]
  connect_bd_net -net spi_miso_i  [get_bd_pins axi_fmcomms2_spi/io1_i]          [get_bd_ports spi_miso_i]
} else {
  connect_bd_net -net spi_csn_0_i [get_bd_pins sys_ps7/SPI0_SS_I]               [get_bd_ports spi_csn_0_i]
  connect_bd_net -net spi_csn_0_o [get_bd_pins sys_ps7/SPI0_SS_O]               [get_bd_ports spi_csn_0_o]
  connect_bd_net -net spi_csn_1_o [get_bd_pins sys_ps7/SPI0_SS1_O]              [get_bd_ports spi_csn_1_o]
  connect_bd_net -net spi_csn_2_o [get_bd_pins sys_ps7/SPI0_SS2_O]              [get_bd_ports spi_csn_2_o]
  connect_bd_net -net spi_sclk_i  [get_bd_pins sys_ps7/SPI0_SCLK_I]             [get_bd_ports spi_sclk_i]
  connect_bd_net -net spi_sclk_o  [get_bd_pins sys_ps7/SPI0_SCLK_O]             [get_bd_ports spi_sclk_o]
  connect_bd_net -net spi_mosi_i  [get_bd_pins sys_ps7/SPI0_MOSI_I]             [get_bd_ports spi_mosi_i]
  connect_bd_net -net spi_mosi_o  [get_bd_pins sys_ps7/SPI0_MOSI_O]             [get_bd_ports spi_mosi_o]
  connect_bd_net -net spi_miso_i  [get_bd_pins sys_ps7/SPI0_MISO_I]             [get_bd_ports spi_miso_i]
}

# connections (gpio)

if {$sys_zynq == 0} {
  connect_bd_net -net gpio_i      [get_bd_pins axi_fmcomms2_gpio/gpio_io_i]     [get_bd_ports gpio_i]
  connect_bd_net -net gpio_o      [get_bd_pins axi_fmcomms2_gpio/gpio_io_o]     [get_bd_ports gpio_o]
  connect_bd_net -net gpio_t      [get_bd_pins axi_fmcomms2_gpio/gpio_io_t]     [get_bd_ports gpio_t]
}

# connections (ad9361)

connect_bd_net -net sys_100m_resetn [get_bd_ports sys_100m_resetn]
connect_bd_net -net sys_100m_clk [get_bd_ports sys_100m_clk]
connect_bd_net -net sys_200m_clk [get_bd_pins axi_ad9361_0/delay_clk]
connect_bd_net -net sys_200m_clk [get_bd_pins axi_ad9361_1/delay_clk]
connect_bd_net -net axi_ad9361_0_clk [get_bd_pins axi_ad9361_0/l_clk]
connect_bd_net -net axi_ad9361_1_clk [get_bd_pins axi_ad9361_1/l_clk]
connect_bd_net -net axi_ad9361_0_clk [get_bd_pins axi_ad9361_0/clk]
connect_bd_net -net axi_ad9361_0_clk [get_bd_pins axi_ad9361_1/clk]
connect_bd_net -net axi_ad9361_0_clk [get_bd_pins util_adc_pack_0/clk]
connect_bd_net -net axi_ad9361_0_clk [get_bd_pins util_dac_unpack_0/clk]
connect_bd_net -net axi_ad9361_0_clk [get_bd_pins axi_ad9361_adc_dma/fifo_wr_clk]
connect_bd_net -net axi_ad9361_0_clk [get_bd_pins axi_ad9361_dac_dma/fifo_rd_clk]

connect_bd_net -net axi_ad9361_0_dac_sync   [get_bd_pins axi_ad9361_0/dac_sync_out]
connect_bd_net -net axi_ad9361_0_dac_sync   [get_bd_pins axi_ad9361_0/dac_sync_in]
connect_bd_net -net axi_ad9361_0_dac_sync   [get_bd_pins axi_ad9361_1/dac_sync_in]

connect_bd_net -net axi_ad9361_0_rx_clk_in_p      [get_bd_ports rx_clk_in_0_p]              [get_bd_pins axi_ad9361_0/rx_clk_in_p]
connect_bd_net -net axi_ad9361_0_rx_clk_in_n      [get_bd_ports rx_clk_in_0_n]              [get_bd_pins axi_ad9361_0/rx_clk_in_n]
connect_bd_net -net axi_ad9361_0_rx_frame_in_p    [get_bd_ports rx_frame_in_0_p]            [get_bd_pins axi_ad9361_0/rx_frame_in_p]
connect_bd_net -net axi_ad9361_0_rx_frame_in_n    [get_bd_ports rx_frame_in_0_n]            [get_bd_pins axi_ad9361_0/rx_frame_in_n]
connect_bd_net -net axi_ad9361_0_rx_data_in_p     [get_bd_ports rx_data_in_0_p]             [get_bd_pins axi_ad9361_0/rx_data_in_p]
connect_bd_net -net axi_ad9361_0_rx_data_in_n     [get_bd_ports rx_data_in_0_n]             [get_bd_pins axi_ad9361_0/rx_data_in_n]
connect_bd_net -net axi_ad9361_0_tx_clk_out_p     [get_bd_ports tx_clk_out_0_p]             [get_bd_pins axi_ad9361_0/tx_clk_out_p]
connect_bd_net -net axi_ad9361_0_tx_clk_out_n     [get_bd_ports tx_clk_out_0_n]             [get_bd_pins axi_ad9361_0/tx_clk_out_n]
connect_bd_net -net axi_ad9361_0_tx_frame_out_p   [get_bd_ports tx_frame_out_0_p]           [get_bd_pins axi_ad9361_0/tx_frame_out_p]
connect_bd_net -net axi_ad9361_0_tx_frame_out_n   [get_bd_ports tx_frame_out_0_n]           [get_bd_pins axi_ad9361_0/tx_frame_out_n]
connect_bd_net -net axi_ad9361_0_tx_data_out_p    [get_bd_ports tx_data_out_0_p]            [get_bd_pins axi_ad9361_0/tx_data_out_p]
connect_bd_net -net axi_ad9361_0_tx_data_out_n    [get_bd_ports tx_data_out_0_n]            [get_bd_pins axi_ad9361_0/tx_data_out_n]
connect_bd_net -net axi_ad9361_1_rx_clk_in_p      [get_bd_ports rx_clk_in_1_p]              [get_bd_pins axi_ad9361_1/rx_clk_in_p]
connect_bd_net -net axi_ad9361_1_rx_clk_in_n      [get_bd_ports rx_clk_in_1_n]              [get_bd_pins axi_ad9361_1/rx_clk_in_n]
connect_bd_net -net axi_ad9361_1_rx_frame_in_p    [get_bd_ports rx_frame_in_1_p]            [get_bd_pins axi_ad9361_1/rx_frame_in_p]
connect_bd_net -net axi_ad9361_1_rx_frame_in_n    [get_bd_ports rx_frame_in_1_n]            [get_bd_pins axi_ad9361_1/rx_frame_in_n]
connect_bd_net -net axi_ad9361_1_rx_data_in_p     [get_bd_ports rx_data_in_1_p]             [get_bd_pins axi_ad9361_1/rx_data_in_p]
connect_bd_net -net axi_ad9361_1_rx_data_in_n     [get_bd_ports rx_data_in_1_n]             [get_bd_pins axi_ad9361_1/rx_data_in_n]
connect_bd_net -net axi_ad9361_1_tx_clk_out_p     [get_bd_ports tx_clk_out_1_p]             [get_bd_pins axi_ad9361_1/tx_clk_out_p]
connect_bd_net -net axi_ad9361_1_tx_clk_out_n     [get_bd_ports tx_clk_out_1_n]             [get_bd_pins axi_ad9361_1/tx_clk_out_n]
connect_bd_net -net axi_ad9361_1_tx_frame_out_p   [get_bd_ports tx_frame_out_1_p]           [get_bd_pins axi_ad9361_1/tx_frame_out_p]
connect_bd_net -net axi_ad9361_1_tx_frame_out_n   [get_bd_ports tx_frame_out_1_n]           [get_bd_pins axi_ad9361_1/tx_frame_out_n]
connect_bd_net -net axi_ad9361_1_tx_data_out_p    [get_bd_ports tx_data_out_1_p]            [get_bd_pins axi_ad9361_1/tx_data_out_p]
connect_bd_net -net axi_ad9361_1_tx_data_out_n    [get_bd_ports tx_data_out_1_n]            [get_bd_pins axi_ad9361_1/tx_data_out_n]
connect_bd_net -net axi_ad9361_0_adc_enable_i0    [get_bd_pins axi_ad9361_0/adc_enable_i0]  [get_bd_pins util_adc_pack_0/chan_enable_0]
connect_bd_net -net axi_ad9361_0_adc_valid_i0     [get_bd_pins axi_ad9361_0/adc_valid_i0]   [get_bd_pins util_adc_pack_0/chan_valid_0]
connect_bd_net -net axi_ad9361_0_adc_data_i0      [get_bd_pins axi_ad9361_0/adc_data_i0]    [get_bd_pins util_adc_pack_0/chan_data_0]
connect_bd_net -net axi_ad9361_0_adc_enable_q0    [get_bd_pins axi_ad9361_0/adc_enable_q0]  [get_bd_pins util_adc_pack_0/chan_enable_1]
connect_bd_net -net axi_ad9361_0_adc_valid_q0     [get_bd_pins axi_ad9361_0/adc_valid_q0]   [get_bd_pins util_adc_pack_0/chan_valid_1]
connect_bd_net -net axi_ad9361_0_adc_data_q0      [get_bd_pins axi_ad9361_0/adc_data_q0]    [get_bd_pins util_adc_pack_0/chan_data_1]
connect_bd_net -net axi_ad9361_0_adc_enable_i1    [get_bd_pins axi_ad9361_0/adc_enable_i1]  [get_bd_pins util_adc_pack_0/chan_enable_2]
connect_bd_net -net axi_ad9361_0_adc_valid_i1     [get_bd_pins axi_ad9361_0/adc_valid_i1]   [get_bd_pins util_adc_pack_0/chan_valid_2]
connect_bd_net -net axi_ad9361_0_adc_data_i1      [get_bd_pins axi_ad9361_0/adc_data_i1]    [get_bd_pins util_adc_pack_0/chan_data_2]
connect_bd_net -net axi_ad9361_0_adc_enable_q1    [get_bd_pins axi_ad9361_0/adc_enable_q1]  [get_bd_pins util_adc_pack_0/chan_enable_3]
connect_bd_net -net axi_ad9361_0_adc_valid_q1     [get_bd_pins axi_ad9361_0/adc_valid_q1]   [get_bd_pins util_adc_pack_0/chan_valid_3]
connect_bd_net -net axi_ad9361_0_adc_data_q1      [get_bd_pins axi_ad9361_0/adc_data_q1]    [get_bd_pins util_adc_pack_0/chan_data_3]
connect_bd_net -net axi_ad9361_1_adc_enable_i0    [get_bd_pins axi_ad9361_1/adc_enable_i0]  [get_bd_pins util_adc_pack_0/chan_enable_4]
connect_bd_net -net axi_ad9361_1_adc_valid_i0     [get_bd_pins axi_ad9361_1/adc_valid_i0]   [get_bd_pins util_adc_pack_0/chan_valid_4]
connect_bd_net -net axi_ad9361_1_adc_data_i0      [get_bd_pins axi_ad9361_1/adc_data_i0]    [get_bd_pins util_adc_pack_0/chan_data_4]
connect_bd_net -net axi_ad9361_1_adc_enable_q0    [get_bd_pins axi_ad9361_1/adc_enable_q0]  [get_bd_pins util_adc_pack_0/chan_enable_5]
connect_bd_net -net axi_ad9361_1_adc_valid_q0     [get_bd_pins axi_ad9361_1/adc_valid_q0]   [get_bd_pins util_adc_pack_0/chan_valid_5]
connect_bd_net -net axi_ad9361_1_adc_data_q0      [get_bd_pins axi_ad9361_1/adc_data_q0]    [get_bd_pins util_adc_pack_0/chan_data_5]
connect_bd_net -net axi_ad9361_1_adc_enable_i1    [get_bd_pins axi_ad9361_1/adc_enable_i1]  [get_bd_pins util_adc_pack_0/chan_enable_6]
connect_bd_net -net axi_ad9361_1_adc_valid_i1     [get_bd_pins axi_ad9361_1/adc_valid_i1]   [get_bd_pins util_adc_pack_0/chan_valid_6]
connect_bd_net -net axi_ad9361_1_adc_data_i1      [get_bd_pins axi_ad9361_1/adc_data_i1]    [get_bd_pins util_adc_pack_0/chan_data_6]
connect_bd_net -net axi_ad9361_1_adc_enable_q1    [get_bd_pins axi_ad9361_1/adc_enable_q1]  [get_bd_pins util_adc_pack_0/chan_enable_7]
connect_bd_net -net axi_ad9361_1_adc_valid_q1     [get_bd_pins axi_ad9361_1/adc_valid_q1]   [get_bd_pins util_adc_pack_0/chan_valid_7]
connect_bd_net -net axi_ad9361_1_adc_data_q1      [get_bd_pins axi_ad9361_1/adc_data_q1]    [get_bd_pins util_adc_pack_0/chan_data_7]
connect_bd_net -net axi_ad9361_0_dvalid           [get_bd_pins util_adc_pack_0/dvalid]      [get_bd_pins axi_ad9361_adc_dma/fifo_wr_en]
connect_bd_net -net axi_ad9361_0_dsync            [get_bd_pins util_adc_pack_0/dsync]       [get_bd_pins axi_ad9361_adc_dma/fifo_wr_sync]
connect_bd_net -net axi_ad9361_adc_ddata          [get_bd_pins util_adc_pack_0/ddata]       [get_bd_pins axi_ad9361_adc_dma/fifo_wr_din]
connect_bd_net -net axi_ad9361_0_dac_enable_0     [get_bd_pins axi_ad9361_0/dac_enable_i0]  [get_bd_pins util_dac_unpack_0/dac_enable_00]
connect_bd_net -net axi_ad9361_0_dac_valid_0      [get_bd_pins axi_ad9361_0/dac_valid_i0]   [get_bd_pins util_dac_unpack_0/dac_valid_00]
connect_bd_net -net axi_ad9361_0_dac_data_0       [get_bd_pins axi_ad9361_0/dac_data_i0]    [get_bd_pins util_dac_unpack_0/dac_data_00]
connect_bd_net -net axi_ad9361_0_dac_enable_1     [get_bd_pins axi_ad9361_0/dac_enable_q0]  [get_bd_pins util_dac_unpack_0/dac_enable_01]
connect_bd_net -net axi_ad9361_0_dac_valid_1      [get_bd_pins axi_ad9361_0/dac_valid_q0]   [get_bd_pins util_dac_unpack_0/dac_valid_01]
connect_bd_net -net axi_ad9361_0_dac_data_1       [get_bd_pins axi_ad9361_0/dac_data_q0]    [get_bd_pins util_dac_unpack_0/dac_data_01]
connect_bd_net -net axi_ad9361_0_dac_enable_2     [get_bd_pins axi_ad9361_0/dac_enable_i1]  [get_bd_pins util_dac_unpack_0/dac_enable_02]
connect_bd_net -net axi_ad9361_0_dac_valid_2      [get_bd_pins axi_ad9361_0/dac_valid_i1]   [get_bd_pins util_dac_unpack_0/dac_valid_02]
connect_bd_net -net axi_ad9361_0_dac_data_2       [get_bd_pins axi_ad9361_0/dac_data_i1]    [get_bd_pins util_dac_unpack_0/dac_data_02]
connect_bd_net -net axi_ad9361_0_dac_enable_3     [get_bd_pins axi_ad9361_0/dac_enable_q1]  [get_bd_pins util_dac_unpack_0/dac_enable_03]
connect_bd_net -net axi_ad9361_0_dac_valid_3      [get_bd_pins axi_ad9361_0/dac_valid_q1]   [get_bd_pins util_dac_unpack_0/dac_valid_03]
connect_bd_net -net axi_ad9361_0_dac_data_3       [get_bd_pins axi_ad9361_0/dac_data_q1]    [get_bd_pins util_dac_unpack_0/dac_data_03]
connect_bd_net -net axi_ad9361_1_dac_enable_0     [get_bd_pins axi_ad9361_1/dac_enable_i0]  [get_bd_pins util_dac_unpack_0/dac_enable_04]
connect_bd_net -net axi_ad9361_1_dac_valid_0      [get_bd_pins axi_ad9361_1/dac_valid_i0]   [get_bd_pins util_dac_unpack_0/dac_valid_04]
connect_bd_net -net axi_ad9361_1_dac_data_0       [get_bd_pins axi_ad9361_1/dac_data_i0]    [get_bd_pins util_dac_unpack_0/dac_data_04]
connect_bd_net -net axi_ad9361_1_dac_enable_1     [get_bd_pins axi_ad9361_1/dac_enable_q0]  [get_bd_pins util_dac_unpack_0/dac_enable_05]
connect_bd_net -net axi_ad9361_1_dac_valid_1      [get_bd_pins axi_ad9361_1/dac_valid_q0]   [get_bd_pins util_dac_unpack_0/dac_valid_05]
connect_bd_net -net axi_ad9361_1_dac_data_1       [get_bd_pins axi_ad9361_1/dac_data_q0]    [get_bd_pins util_dac_unpack_0/dac_data_05]
connect_bd_net -net axi_ad9361_1_dac_enable_2     [get_bd_pins axi_ad9361_1/dac_enable_i1]  [get_bd_pins util_dac_unpack_0/dac_enable_06]
connect_bd_net -net axi_ad9361_1_dac_valid_2      [get_bd_pins axi_ad9361_1/dac_valid_i1]   [get_bd_pins util_dac_unpack_0/dac_valid_06]
connect_bd_net -net axi_ad9361_1_dac_data_2       [get_bd_pins axi_ad9361_1/dac_data_i1]    [get_bd_pins util_dac_unpack_0/dac_data_06]
connect_bd_net -net axi_ad9361_1_dac_enable_3     [get_bd_pins axi_ad9361_1/dac_enable_q1]  [get_bd_pins util_dac_unpack_0/dac_enable_07]
connect_bd_net -net axi_ad9361_1_dac_valid_3      [get_bd_pins axi_ad9361_1/dac_valid_q1]   [get_bd_pins util_dac_unpack_0/dac_valid_07]
connect_bd_net -net axi_ad9361_1_dac_data_3       [get_bd_pins axi_ad9361_1/dac_data_q1]    [get_bd_pins util_dac_unpack_0/dac_data_07]
connect_bd_net -net axi_ad9361_0_dac_drd          [get_bd_pins util_dac_unpack_0/dma_rd]    [get_bd_pins axi_ad9361_dac_dma/fifo_rd_en]
connect_bd_net -net axi_ad9361_dac_ddata          [get_bd_pins util_dac_unpack_0/dma_data]  [get_bd_pins axi_ad9361_dac_dma/fifo_rd_dout]
connect_bd_net -net axi_ad9361_fifo_valid         [get_bd_pins util_dac_unpack_0/fifo_valid] [get_bd_pins axi_ad9361_dac_dma/fifo_rd_valid]
connect_bd_net -net axi_ad9361_0_adc_dovf         [get_bd_pins axi_ad9361_0/adc_dovf]       [get_bd_pins axi_ad9361_adc_dma/fifo_wr_overflow]
connect_bd_net -net axi_ad9361_0_dac_dunf         [get_bd_pins axi_ad9361_0/dac_dunf]       [get_bd_pins axi_ad9361_dac_dma/fifo_rd_underflow]

# interrupts

if {$sys_zynq == 0} {
  delete_bd_objs [get_bd_nets mb_intr_10_s] [get_bd_ports mb_intr_10]
  delete_bd_objs [get_bd_nets mb_intr_11_s] [get_bd_ports mb_intr_11]
  delete_bd_objs [get_bd_nets mb_intr_12_s] [get_bd_ports mb_intr_12]
  delete_bd_objs [get_bd_nets mb_intr_13_s] [get_bd_ports mb_intr_13]
  connect_bd_net -net spi_irq     [get_bd_pins axi_fmcomms2_spi/ip2intc_irpt]   [get_bd_pins sys_concat_intc/In10]
  connect_bd_net -net gpio_irq    [get_bd_pins axi_fmcomms2_gpio/ip2intc_irpt]  [get_bd_pins sys_concat_intc/In11]
  connect_bd_net -net axi_ad9361_dac_dma_irq        [get_bd_pins axi_ad9361_dac_dma/irq]      [get_bd_pins sys_concat_intc/In12]
  connect_bd_net -net axi_ad9361_adc_dma_irq        [get_bd_pins axi_ad9361_adc_dma/irq]      [get_bd_pins sys_concat_intc/In13]
} else {
  delete_bd_objs [get_bd_nets ps_intr_12_s] [get_bd_ports ps_intr_12]
  delete_bd_objs [get_bd_nets ps_intr_13_s] [get_bd_ports ps_intr_13]
  connect_bd_net -net axi_ad9361_dac_dma_irq        [get_bd_pins axi_ad9361_dac_dma/irq]      [get_bd_pins sys_concat_intc/In12]
  connect_bd_net -net axi_ad9361_adc_dma_irq        [get_bd_pins axi_ad9361_adc_dma/irq]      [get_bd_pins sys_concat_intc/In13]
}

# interconnect (cpu)

connect_bd_intf_net -intf_net axi_cpu_interconnect_m07_axi [get_bd_intf_pins axi_cpu_interconnect/M07_AXI] [get_bd_intf_pins axi_ad9361_0/s_axi]
connect_bd_intf_net -intf_net axi_cpu_interconnect_m08_axi [get_bd_intf_pins axi_cpu_interconnect/M08_AXI] [get_bd_intf_pins axi_ad9361_adc_dma/s_axi]
connect_bd_intf_net -intf_net axi_cpu_interconnect_m09_axi [get_bd_intf_pins axi_cpu_interconnect/M09_AXI] [get_bd_intf_pins axi_ad9361_dac_dma/s_axi]
connect_bd_intf_net -intf_net axi_cpu_interconnect_m10_axi [get_bd_intf_pins axi_cpu_interconnect/M10_AXI] [get_bd_intf_pins axi_ad9361_1/s_axi]
connect_bd_net -net sys_100m_clk [get_bd_pins axi_cpu_interconnect/M07_ACLK] $sys_100m_clk_source
connect_bd_net -net sys_100m_clk [get_bd_pins axi_cpu_interconnect/M08_ACLK] $sys_100m_clk_source
connect_bd_net -net sys_100m_clk [get_bd_pins axi_cpu_interconnect/M09_ACLK] $sys_100m_clk_source
connect_bd_net -net sys_100m_clk [get_bd_pins axi_cpu_interconnect/M10_ACLK] $sys_100m_clk_source
connect_bd_net -net sys_100m_clk [get_bd_pins axi_ad9361_0/s_axi_aclk]
connect_bd_net -net sys_100m_clk [get_bd_pins axi_ad9361_adc_dma/s_axi_aclk]
connect_bd_net -net sys_100m_clk [get_bd_pins axi_ad9361_dac_dma/s_axi_aclk]
connect_bd_net -net sys_100m_clk [get_bd_pins axi_ad9361_1/s_axi_aclk]
connect_bd_net -net sys_100m_resetn [get_bd_pins axi_cpu_interconnect/M07_ARESETN] $sys_100m_resetn_source
connect_bd_net -net sys_100m_resetn [get_bd_pins axi_cpu_interconnect/M08_ARESETN] $sys_100m_resetn_source
connect_bd_net -net sys_100m_resetn [get_bd_pins axi_cpu_interconnect/M09_ARESETN] $sys_100m_resetn_source
connect_bd_net -net sys_100m_resetn [get_bd_pins axi_cpu_interconnect/M10_ARESETN] $sys_100m_resetn_source
connect_bd_net -net sys_100m_resetn [get_bd_pins axi_ad9361_0/s_axi_aresetn]
connect_bd_net -net sys_100m_resetn [get_bd_pins axi_ad9361_adc_dma/s_axi_aresetn]
connect_bd_net -net sys_100m_resetn [get_bd_pins axi_ad9361_dac_dma/s_axi_aresetn]
connect_bd_net -net sys_100m_resetn [get_bd_pins axi_ad9361_1/s_axi_aresetn]

if {$sys_zynq == 0} {
  connect_bd_intf_net -intf_net axi_cpu_interconnect_m10_axi [get_bd_intf_pins axi_cpu_interconnect/M10_AXI] [get_bd_intf_pins axi_fmcomms2_spi/axi_lite]
  connect_bd_intf_net -intf_net axi_cpu_interconnect_m11_axi [get_bd_intf_pins axi_cpu_interconnect/M11_AXI] [get_bd_intf_pins axi_fmcomms2_gpio/s_axi]
  connect_bd_net -net sys_100m_clk [get_bd_pins axi_cpu_interconnect/M10_ACLK] $sys_100m_clk_source
  connect_bd_net -net sys_100m_clk [get_bd_pins axi_cpu_interconnect/M11_ACLK] $sys_100m_clk_source
  connect_bd_net -net sys_100m_clk [get_bd_pins axi_fmcomms2_spi/s_axi_aclk]
  connect_bd_net -net sys_100m_clk [get_bd_pins axi_fmcomms2_spi/ext_spi_clk]
  connect_bd_net -net sys_100m_clk [get_bd_pins axi_fmcomms2_gpio/s_axi_aclk]
  connect_bd_net -net sys_100m_resetn [get_bd_pins axi_cpu_interconnect/M10_ARESETN] $sys_100m_resetn_source
  connect_bd_net -net sys_100m_resetn [get_bd_pins axi_cpu_interconnect/M11_ARESETN] $sys_100m_resetn_source
  connect_bd_net -net sys_100m_resetn [get_bd_pins axi_fmcomms2_spi/s_axi_aresetn]
  connect_bd_net -net sys_100m_resetn [get_bd_pins axi_fmcomms2_gpio/s_axi_aresetn]
}

# memory interconnects share the same clock (fclk2)

if {$sys_zynq == 1} {
  set sys_fmc_dma_clk_source [get_bd_pins sys_ps7/FCLK_CLK2]
  connect_bd_net -net sys_fmc_dma_clk $sys_fmc_dma_clk_source
}

# interconnect (mem/dac)

if {$sys_zynq == 0} {
  connect_bd_intf_net -intf_net axi_mem_interconnect_s08_axi [get_bd_intf_pins axi_mem_interconnect/S08_AXI] [get_bd_intf_pins axi_ad9361_dac_dma/m_src_axi]
  connect_bd_net -net sys_200m_clk [get_bd_pins axi_mem_interconnect/S08_ACLK] $sys_200m_clk_source
  connect_bd_net -net sys_200m_clk [get_bd_pins axi_ad9361_dac_dma/m_src_axi_aclk]
  connect_bd_net -net sys_100m_resetn [get_bd_pins axi_mem_interconnect/S08_ARESETN] $sys_100m_resetn_source
  connect_bd_net -net sys_100m_resetn [get_bd_pins axi_ad9361_dac_dma/m_src_axi_aresetn]
  connect_bd_intf_net -intf_net axi_mem_interconnect_s09_axi [get_bd_intf_pins axi_mem_interconnect/S09_AXI] [get_bd_intf_pins axi_ad9361_adc_dma/m_dest_axi]
  connect_bd_net -net sys_200m_clk [get_bd_pins axi_mem_interconnect/S09_ACLK] $sys_200m_clk_source
  connect_bd_net -net sys_200m_clk [get_bd_pins axi_ad9361_adc_dma/m_dest_axi_aclk]
  connect_bd_net -net sys_100m_resetn [get_bd_pins axi_mem_interconnect/S09_ARESETN] $sys_100m_resetn_source
  connect_bd_net -net sys_100m_resetn [get_bd_pins axi_ad9361_adc_dma/m_dest_axi_aresetn]
} else {
  connect_bd_intf_net -intf_net axi_ad9361_dac_dma_interconnect_s00_axi [get_bd_intf_pins axi_ad9361_dac_dma_interconnect/S00_AXI] [get_bd_intf_pins axi_ad9361_dac_dma/m_src_axi]
  connect_bd_intf_net -intf_net axi_ad9361_dac_dma_interconnect_m00_axi [get_bd_intf_pins axi_ad9361_dac_dma_interconnect/M00_AXI] [get_bd_intf_pins sys_ps7/S_AXI_HP2]
  connect_bd_net -net sys_fmc_dma_clk [get_bd_pins axi_ad9361_dac_dma_interconnect/ACLK] $sys_fmc_dma_clk_source
  connect_bd_net -net sys_fmc_dma_clk [get_bd_pins axi_ad9361_dac_dma_interconnect/M00_ACLK] $sys_fmc_dma_clk_source
  connect_bd_net -net sys_fmc_dma_clk [get_bd_pins axi_ad9361_dac_dma_interconnect/S00_ACLK] $sys_fmc_dma_clk_source
  connect_bd_net -net sys_fmc_dma_clk [get_bd_pins axi_ad9361_dac_dma/m_src_axi_aclk]
  connect_bd_net -net sys_fmc_dma_clk [get_bd_pins sys_ps7/S_AXI_HP2_ACLK]
  connect_bd_net -net sys_100m_resetn [get_bd_pins axi_ad9361_dac_dma_interconnect/ARESETN] $sys_100m_resetn_source
  connect_bd_net -net sys_100m_resetn [get_bd_pins axi_ad9361_dac_dma_interconnect/M00_ARESETN] $sys_100m_resetn_source
  connect_bd_net -net sys_100m_resetn [get_bd_pins axi_ad9361_dac_dma_interconnect/S00_ARESETN] $sys_100m_resetn_source
  connect_bd_net -net sys_100m_resetn [get_bd_pins axi_ad9361_dac_dma/m_src_axi_aresetn]
  connect_bd_intf_net -intf_net axi_ad9361_adc_dma_interconnect_s00_axi [get_bd_intf_pins axi_ad9361_adc_dma_interconnect/S00_AXI] [get_bd_intf_pins axi_ad9361_adc_dma/m_dest_axi]
  connect_bd_intf_net -intf_net axi_ad9361_adc_dma_interconnect_m00_axi [get_bd_intf_pins axi_ad9361_adc_dma_interconnect/M00_AXI] [get_bd_intf_pins sys_ps7/S_AXI_HP1]
  connect_bd_net -net sys_fmc_dma_clk [get_bd_pins axi_ad9361_adc_dma_interconnect/ACLK] $sys_fmc_dma_clk_source
  connect_bd_net -net sys_fmc_dma_clk [get_bd_pins axi_ad9361_adc_dma_interconnect/M00_ACLK] $sys_fmc_dma_clk_source
  connect_bd_net -net sys_fmc_dma_clk [get_bd_pins axi_ad9361_adc_dma_interconnect/S00_ACLK] $sys_fmc_dma_clk_source
  connect_bd_net -net sys_fmc_dma_clk [get_bd_pins axi_ad9361_adc_dma/m_dest_axi_aclk]
  connect_bd_net -net sys_fmc_dma_clk [get_bd_pins sys_ps7/S_AXI_HP1_ACLK]
  connect_bd_net -net sys_100m_resetn [get_bd_pins axi_ad9361_adc_dma_interconnect/ARESETN] $sys_100m_resetn_source
  connect_bd_net -net sys_100m_resetn [get_bd_pins axi_ad9361_adc_dma_interconnect/M00_ARESETN] $sys_100m_resetn_source
  connect_bd_net -net sys_100m_resetn [get_bd_pins axi_ad9361_adc_dma_interconnect/S00_ARESETN] $sys_100m_resetn_source
  connect_bd_net -net sys_100m_resetn [get_bd_pins axi_ad9361_adc_dma/m_dest_axi_aresetn]
}

if {$xl_board eq "zc702"} {

  # ila (adc) master

  set ila_adc_0 [create_bd_cell -type ip -vlnv xilinx.com:ip:ila:4.0 ila_adc_0]
  set_property -dict [list CONFIG.C_MONITOR_TYPE {Native}] $ila_adc_0
  set_property -dict [list CONFIG.C_NUM_OF_PROBES {2}] $ila_adc_0
  set_property -dict [list CONFIG.C_PROBE0_WIDTH {1}] $ila_adc_0
  set_property -dict [list CONFIG.C_PROBE1_WIDTH {128}] $ila_adc_0
  set_property -dict [list CONFIG.C_EN_STRG_QUAL {1}] $ila_adc_0

  connect_bd_net -net axi_ad9361_0_clk [get_bd_pins ila_adc_0/clk]
  connect_bd_net -net axi_ad9361_0_dvalid [get_bd_pins ila_adc_0/probe0]
  connect_bd_net -net axi_ad9361_adc_ddata [get_bd_pins ila_adc_0/probe1]

} else {

  # ila (adc) master

  set ila_adc_0 [create_bd_cell -type ip -vlnv xilinx.com:ip:ila:4.0 ila_adc_0]
  set_property -dict [list CONFIG.C_MONITOR_TYPE {Native}] $ila_adc_0
  set_property -dict [list CONFIG.C_NUM_OF_PROBES {5}] $ila_adc_0
  set_property -dict [list CONFIG.C_PROBE0_WIDTH {62}] $ila_adc_0
  set_property -dict [list CONFIG.C_PROBE1_WIDTH {112}] $ila_adc_0
  set_property -dict [list CONFIG.C_PROBE2_WIDTH {112}] $ila_adc_0
  set_property -dict [list CONFIG.C_PROBE3_WIDTH {1}] $ila_adc_0
  set_property -dict [list CONFIG.C_PROBE4_WIDTH {128}] $ila_adc_0
  set_property -dict [list CONFIG.C_EN_STRG_QUAL {1}] $ila_adc_0


  connect_bd_net -net axi_ad9361_0_clk [get_bd_pins ila_adc_0/clk]
  connect_bd_net -net axi_ad9361_0_dev_l_dbg_data [get_bd_pins axi_ad9361_0/dev_l_dbg_data] [get_bd_pins ila_adc_0/probe0]
  connect_bd_net -net axi_ad9361_0_dev_dbg_data [get_bd_pins axi_ad9361_0/dev_dbg_data] [get_bd_pins ila_adc_0/probe1]
  connect_bd_net -net axi_ad9361_1_dev_dbg_data [get_bd_pins axi_ad9361_1/dev_dbg_data] [get_bd_pins ila_adc_0/probe2]
  connect_bd_net -net axi_ad9361_0_dvalid [get_bd_pins ila_adc_0/probe3]
  connect_bd_net -net axi_ad9361_adc_ddata [get_bd_pins ila_adc_0/probe4]

  # ila (adc) slave

  set ila_adc_1 [create_bd_cell -type ip -vlnv xilinx.com:ip:ila:4.0 ila_adc_1]
  set_property -dict [list CONFIG.C_MONITOR_TYPE {Native}] $ila_adc_1
  set_property -dict [list CONFIG.C_NUM_OF_PROBES {1}] $ila_adc_1
  set_property -dict [list CONFIG.C_PROBE0_WIDTH {62}] $ila_adc_1
  set_property -dict [list CONFIG.C_EN_STRG_QUAL {1}] $ila_adc_1

  connect_bd_net -net axi_ad9361_1_clk [get_bd_pins ila_adc_1/clk]
  connect_bd_net -net axi_ad9361_1_dev_l_dbg_data [get_bd_pins axi_ad9361_1/dev_l_dbg_data] [get_bd_pins ila_adc_1/probe0]
}
=======
set constant_32bit  [create_bd_cell -type ip -vlnv xilinx.com:ip:xlconstant:1.1 constant_32bit]
set_property -dict [list CONFIG.CONST_WIDTH {32}] $constant_32bit
set_property -dict [list CONFIG.CONST_VAL {0}] $constant_32bit

# connections (ad9361)

ad_connect sys_200m_clk axi_ad9361_0/delay_clk
ad_connect sys_200m_clk axi_ad9361_1/delay_clk
ad_connect axi_ad9361_0_clk axi_ad9361_0/l_clk
ad_connect axi_ad9361_1_clk axi_ad9361_1/l_clk
ad_connect axi_ad9361_0_clk axi_ad9361_0/clk
ad_connect axi_ad9361_0_clk axi_ad9361_1/clk
ad_connect axi_ad9361_0_clk util_adc_pack_0/clk
ad_connect axi_ad9361_0_clk util_dac_unpack_0/clk
ad_connect axi_ad9361_0_clk axi_ad9361_adc_dma/fifo_wr_clk
ad_connect axi_ad9361_0_clk axi_ad9361_dac_dma/fifo_rd_clk
ad_connect sys_cpu_resetn   sys_100m_resetn
ad_connect sys_cpu_resetn   axi_ad9361_adc_dma/m_dest_axi_aresetn
ad_connect sys_cpu_resetn   axi_ad9361_dac_dma/m_src_axi_aresetn

ad_connect  axi_ad9361_0_dac_sync   axi_ad9361_0/dac_sync_out
ad_connect  axi_ad9361_0_dac_sync   axi_ad9361_0/dac_sync_in
ad_connect  axi_ad9361_0_dac_sync   axi_ad9361_1/dac_sync_in

ad_connect  rx_clk_in_0_p               axi_ad9361_0/rx_clk_in_p
ad_connect  rx_clk_in_0_n               axi_ad9361_0/rx_clk_in_n
ad_connect  rx_frame_in_0_p             axi_ad9361_0/rx_frame_in_p
ad_connect  rx_frame_in_0_n             axi_ad9361_0/rx_frame_in_n
ad_connect  rx_data_in_0_p              axi_ad9361_0/rx_data_in_p
ad_connect  rx_data_in_0_n              axi_ad9361_0/rx_data_in_n
ad_connect  tx_clk_out_0_p              axi_ad9361_0/tx_clk_out_p
ad_connect  tx_clk_out_0_n              axi_ad9361_0/tx_clk_out_n
ad_connect  tx_frame_out_0_p            axi_ad9361_0/tx_frame_out_p
ad_connect  tx_frame_out_0_n            axi_ad9361_0/tx_frame_out_n
ad_connect  tx_data_out_0_p             axi_ad9361_0/tx_data_out_p
ad_connect  tx_data_out_0_n             axi_ad9361_0/tx_data_out_n
ad_connect  rx_clk_in_1_p               axi_ad9361_1/rx_clk_in_p
ad_connect  rx_clk_in_1_n               axi_ad9361_1/rx_clk_in_n
ad_connect  rx_frame_in_1_p             axi_ad9361_1/rx_frame_in_p
ad_connect  rx_frame_in_1_n             axi_ad9361_1/rx_frame_in_n
ad_connect  rx_data_in_1_p              axi_ad9361_1/rx_data_in_p
ad_connect  rx_data_in_1_n              axi_ad9361_1/rx_data_in_n
ad_connect  tx_clk_out_1_p              axi_ad9361_1/tx_clk_out_p
ad_connect  tx_clk_out_1_n              axi_ad9361_1/tx_clk_out_n
ad_connect  tx_frame_out_1_p            axi_ad9361_1/tx_frame_out_p
ad_connect  tx_frame_out_1_n            axi_ad9361_1/tx_frame_out_n
ad_connect  tx_data_out_1_p             axi_ad9361_1/tx_data_out_p
ad_connect  tx_data_out_1_n             axi_ad9361_1/tx_data_out_n
ad_connect  axi_ad9361_0/adc_enable_i0  util_adc_pack_0/chan_enable_0
ad_connect  axi_ad9361_0/adc_valid_i0   util_adc_pack_0/chan_valid_0
ad_connect  axi_ad9361_0/adc_data_i0    util_adc_pack_0/chan_data_0
ad_connect  axi_ad9361_0/adc_enable_q0  util_adc_pack_0/chan_enable_1
ad_connect  axi_ad9361_0/adc_valid_q0   util_adc_pack_0/chan_valid_1
ad_connect  axi_ad9361_0/adc_data_q0    util_adc_pack_0/chan_data_1
ad_connect  axi_ad9361_0/adc_enable_i1  util_adc_pack_0/chan_enable_2
ad_connect  axi_ad9361_0/adc_valid_i1   util_adc_pack_0/chan_valid_2
ad_connect  axi_ad9361_0/adc_data_i1    util_adc_pack_0/chan_data_2
ad_connect  axi_ad9361_0/adc_enable_q1  util_adc_pack_0/chan_enable_3
ad_connect  axi_ad9361_0/adc_valid_q1   util_adc_pack_0/chan_valid_3
ad_connect  axi_ad9361_0/adc_data_q1    util_adc_pack_0/chan_data_3
ad_connect  axi_ad9361_1/adc_enable_i0  util_adc_pack_0/chan_enable_4
ad_connect  axi_ad9361_1/adc_valid_i0   util_adc_pack_0/chan_valid_4
ad_connect  axi_ad9361_1/adc_data_i0    util_adc_pack_0/chan_data_4
ad_connect  axi_ad9361_1/adc_enable_q0  util_adc_pack_0/chan_enable_5
ad_connect  axi_ad9361_1/adc_valid_q0   util_adc_pack_0/chan_valid_5
ad_connect  axi_ad9361_1/adc_data_q0    util_adc_pack_0/chan_data_5
ad_connect  axi_ad9361_1/adc_enable_i1  util_adc_pack_0/chan_enable_6
ad_connect  axi_ad9361_1/adc_valid_i1   util_adc_pack_0/chan_valid_6
ad_connect  axi_ad9361_1/adc_data_i1    util_adc_pack_0/chan_data_6
ad_connect  axi_ad9361_1/adc_enable_q1  util_adc_pack_0/chan_enable_7
ad_connect  axi_ad9361_1/adc_valid_q1   util_adc_pack_0/chan_valid_7
ad_connect  axi_ad9361_1/adc_data_q1    util_adc_pack_0/chan_data_7
ad_connect  util_adc_pack_0/dvalid      axi_ad9361_adc_dma/fifo_wr_en
ad_connect  util_adc_pack_0/dsync       axi_ad9361_adc_dma/fifo_wr_sync
ad_connect  util_adc_pack_0/ddata       axi_ad9361_adc_dma/fifo_wr_din
ad_connect  axi_ad9361_0/dac_enable_i0  util_dac_unpack_0/dac_enable_00
ad_connect  axi_ad9361_0/dac_valid_i0   util_dac_unpack_0/dac_valid_00
ad_connect  axi_ad9361_0/dac_data_i0    util_dac_unpack_0/dac_data_00
ad_connect  axi_ad9361_0/dac_enable_q0  util_dac_unpack_0/dac_enable_01
ad_connect  axi_ad9361_0/dac_valid_q0   util_dac_unpack_0/dac_valid_01
ad_connect  axi_ad9361_0/dac_data_q0    util_dac_unpack_0/dac_data_01
ad_connect  axi_ad9361_0/dac_enable_i1  util_dac_unpack_0/dac_enable_02
ad_connect  axi_ad9361_0/dac_valid_i1   util_dac_unpack_0/dac_valid_02

ad_connect  axi_ad9361_0/dac_data_i1      util_dac_unpack_0/dac_data_02
ad_connect  axi_ad9361_0/dac_enable_q1    util_dac_unpack_0/dac_enable_03
ad_connect  axi_ad9361_0/dac_valid_q1     util_dac_unpack_0/dac_valid_03
ad_connect  axi_ad9361_0/dac_data_q1      util_dac_unpack_0/dac_data_03
ad_connect  axi_ad9361_1/dac_enable_i0    util_dac_unpack_0/dac_enable_04
ad_connect  axi_ad9361_1/dac_valid_i0     util_dac_unpack_0/dac_valid_04
ad_connect  axi_ad9361_1/dac_data_i0      util_dac_unpack_0/dac_data_04
ad_connect  axi_ad9361_1/dac_enable_q0    util_dac_unpack_0/dac_enable_05
ad_connect  axi_ad9361_1/dac_valid_q0     util_dac_unpack_0/dac_valid_05
ad_connect  axi_ad9361_1/dac_data_q0      util_dac_unpack_0/dac_data_05
ad_connect  axi_ad9361_1/dac_enable_i1    util_dac_unpack_0/dac_enable_06
ad_connect  axi_ad9361_1/dac_valid_i1     util_dac_unpack_0/dac_valid_06
ad_connect  axi_ad9361_1/dac_data_i1      util_dac_unpack_0/dac_data_06
ad_connect  axi_ad9361_1/dac_enable_q1    util_dac_unpack_0/dac_enable_07
ad_connect  axi_ad9361_1/dac_valid_q1     util_dac_unpack_0/dac_valid_07
ad_connect  axi_ad9361_1/dac_data_q1      util_dac_unpack_0/dac_data_07
ad_connect  util_dac_unpack_0/dma_rd      axi_ad9361_dac_dma/fifo_rd_en
ad_connect  util_dac_unpack_0/dma_data    axi_ad9361_dac_dma/fifo_rd_dout
ad_connect  util_dac_unpack_0/fifo_valid  axi_ad9361_dac_dma/fifo_rd_valid
ad_connect  axi_ad9361_0/adc_dovf         axi_ad9361_adc_dma/fifo_wr_overflow
ad_connect  axi_ad9361_0/dac_dunf         axi_ad9361_dac_dma/fifo_rd_underflow

ad_connect  constant_32bit/dout axi_ad9361_0/up_dac_gpio_in
ad_connect  constant_32bit/dout axi_ad9361_0/up_adc_gpio_in
ad_connect  constant_32bit/dout axi_ad9361_1/up_dac_gpio_in
ad_connect  constant_32bit/dout axi_ad9361_1/up_adc_gpio_in
ad_connect  constant_1bit/dout  axi_ad9361_0/dac_dovf
ad_connect  constant_1bit/dout  axi_ad9361_0/adc_dunf
ad_connect  constant_1bit/dout  axi_ad9361_1/dac_dovf
ad_connect  constant_1bit/dout  axi_ad9361_1/dac_dunf
ad_connect  constant_1bit/dout  axi_ad9361_1/adc_dunf
ad_connect  constant_1bit/dout  axi_ad9361_1/adc_dovf
>>>>>>> f08633c0

# address map

ad_cpu_interconnect 0x79020000 axi_ad9361_0
ad_cpu_interconnect 0x7C420000 axi_ad9361_dac_dma
ad_cpu_interconnect 0x7C400000 axi_ad9361_adc_dma
ad_cpu_interconnect 0x79040000 axi_ad9361_1
ad_mem_hp2_interconnect sys_dma_clk sys_ps7/S_AXI_HP2
ad_mem_hp2_interconnect sys_dma_clk axi_ad9361_adc_dma/m_dest_axi
ad_mem_hp3_interconnect sys_dma_clk sys_ps7/S_AXI_HP3
ad_mem_hp3_interconnect sys_dma_clk axi_ad9361_dac_dma/m_src_axi

# interrupts

ad_cpu_interrupt ps-12 mb-12 axi_ad9361_dac_dma/irq
ad_cpu_interrupt ps-13 mb-13 axi_ad9361_adc_dma/irq<|MERGE_RESOLUTION|>--- conflicted
+++ resolved
@@ -18,45 +18,6 @@
 
 # slave
 
-<<<<<<< HEAD
-set rx_clk_in_1_p       [create_bd_port -dir I rx_clk_in_1_p]
-set rx_clk_in_1_n       [create_bd_port -dir I rx_clk_in_1_n]
-set rx_frame_in_1_p     [create_bd_port -dir I rx_frame_in_1_p]
-set rx_frame_in_1_n     [create_bd_port -dir I rx_frame_in_1_n]
-set rx_data_in_1_p      [create_bd_port -dir I -from 5 -to 0 rx_data_in_1_p]
-set rx_data_in_1_n      [create_bd_port -dir I -from 5 -to 0 rx_data_in_1_n]
-set tx_clk_out_1_p      [create_bd_port -dir O tx_clk_out_1_p]
-set tx_clk_out_1_n      [create_bd_port -dir O tx_clk_out_1_n]
-set tx_frame_out_1_p    [create_bd_port -dir O tx_frame_out_1_p]
-set tx_frame_out_1_n    [create_bd_port -dir O tx_frame_out_1_n]
-set tx_data_out_1_p     [create_bd_port -dir O -from 5 -to 0 tx_data_out_1_p]
-set tx_data_out_1_n     [create_bd_port -dir O -from 5 -to 0 tx_data_out_1_n]
-
-set sys_100m_resetn     [create_bd_port -dir O sys_100m_resetn]
-set sys_100m_clk        [create_bd_port -dir O sys_100m_clk]
-
-if {$sys_zynq == 0} {
-  set gpio_i  [create_bd_port -dir I -from 32 -to 0 gpio_i]
-  set gpio_o  [create_bd_port -dir O -from 32 -to 0 gpio_o]
-  set gpio_t  [create_bd_port -dir O -from 32 -to 0 gpio_t]
-}
-
-if {$sys_zynq == 1} {
-  set spi_csn_0_i [create_bd_port -dir I spi_csn_0_i]
-  set spi_csn_0_o [create_bd_port -dir O spi_csn_0_o]
-  set spi_csn_1_o [create_bd_port -dir O spi_csn_1_o]
-  set spi_csn_2_o [create_bd_port -dir O spi_csn_2_o]
-} else {
-  set spi_csn_i   [create_bd_port -dir I -from 2 -to 0 spi_csn_i]
-  set spi_csn_o   [create_bd_port -dir O -from 2 -to 0 spi_csn_o]
-}
-
-set spi_sclk_i          [create_bd_port -dir I spi_sclk_i]
-set spi_sclk_o          [create_bd_port -dir O spi_sclk_o]
-set spi_mosi_i          [create_bd_port -dir I spi_mosi_i]
-set spi_mosi_o          [create_bd_port -dir O spi_mosi_o]
-set spi_miso_i          [create_bd_port -dir I spi_miso_i]
-=======
 create_bd_port -dir I rx_clk_in_1_p
 create_bd_port -dir I rx_clk_in_1_n
 create_bd_port -dir I rx_frame_in_1_p
@@ -71,7 +32,6 @@
 create_bd_port -dir O -from 5 -to 0 tx_data_out_1_n
 
 create_bd_port -dir O sys_100m_resetn
->>>>>>> f08633c0
 
 # instances
 
@@ -129,291 +89,6 @@
 set constant_1bit   [create_bd_cell -type ip -vlnv xilinx.com:ip:xlconstant:1.1 constant_1bit]
 set_property -dict [list CONFIG.CONST_VAL {0}] $constant_1bit
 
-<<<<<<< HEAD
-  set_property LEFT 63 [get_bd_ports GPIO_I]
-  set_property LEFT 63 [get_bd_ports GPIO_O]
-  set_property LEFT 63 [get_bd_ports GPIO_T]
-}
-
-# connections (spi)
-
-if {$sys_zynq == 0} {
-  connect_bd_net -net spi_csn_i   [get_bd_pins axi_fmcomms2_spi/ss_i]           [get_bd_ports spi_csn_i]
-  connect_bd_net -net spi_csn_o   [get_bd_pins axi_fmcomms2_spi/ss_o]           [get_bd_ports spi_csn_o]
-  connect_bd_net -net spi_sclk_i  [get_bd_pins axi_fmcomms2_spi/sck_i]          [get_bd_ports spi_sclk_i]
-  connect_bd_net -net spi_sclk_o  [get_bd_pins axi_fmcomms2_spi/sck_o]          [get_bd_ports spi_sclk_o]
-  connect_bd_net -net spi_mosi_i  [get_bd_pins axi_fmcomms2_spi/io0_i]          [get_bd_ports spi_mosi_i]
-  connect_bd_net -net spi_mosi_o  [get_bd_pins axi_fmcomms2_spi/io0_o]          [get_bd_ports spi_mosi_o]
-  connect_bd_net -net spi_miso_i  [get_bd_pins axi_fmcomms2_spi/io1_i]          [get_bd_ports spi_miso_i]
-} else {
-  connect_bd_net -net spi_csn_0_i [get_bd_pins sys_ps7/SPI0_SS_I]               [get_bd_ports spi_csn_0_i]
-  connect_bd_net -net spi_csn_0_o [get_bd_pins sys_ps7/SPI0_SS_O]               [get_bd_ports spi_csn_0_o]
-  connect_bd_net -net spi_csn_1_o [get_bd_pins sys_ps7/SPI0_SS1_O]              [get_bd_ports spi_csn_1_o]
-  connect_bd_net -net spi_csn_2_o [get_bd_pins sys_ps7/SPI0_SS2_O]              [get_bd_ports spi_csn_2_o]
-  connect_bd_net -net spi_sclk_i  [get_bd_pins sys_ps7/SPI0_SCLK_I]             [get_bd_ports spi_sclk_i]
-  connect_bd_net -net spi_sclk_o  [get_bd_pins sys_ps7/SPI0_SCLK_O]             [get_bd_ports spi_sclk_o]
-  connect_bd_net -net spi_mosi_i  [get_bd_pins sys_ps7/SPI0_MOSI_I]             [get_bd_ports spi_mosi_i]
-  connect_bd_net -net spi_mosi_o  [get_bd_pins sys_ps7/SPI0_MOSI_O]             [get_bd_ports spi_mosi_o]
-  connect_bd_net -net spi_miso_i  [get_bd_pins sys_ps7/SPI0_MISO_I]             [get_bd_ports spi_miso_i]
-}
-
-# connections (gpio)
-
-if {$sys_zynq == 0} {
-  connect_bd_net -net gpio_i      [get_bd_pins axi_fmcomms2_gpio/gpio_io_i]     [get_bd_ports gpio_i]
-  connect_bd_net -net gpio_o      [get_bd_pins axi_fmcomms2_gpio/gpio_io_o]     [get_bd_ports gpio_o]
-  connect_bd_net -net gpio_t      [get_bd_pins axi_fmcomms2_gpio/gpio_io_t]     [get_bd_ports gpio_t]
-}
-
-# connections (ad9361)
-
-connect_bd_net -net sys_100m_resetn [get_bd_ports sys_100m_resetn]
-connect_bd_net -net sys_100m_clk [get_bd_ports sys_100m_clk]
-connect_bd_net -net sys_200m_clk [get_bd_pins axi_ad9361_0/delay_clk]
-connect_bd_net -net sys_200m_clk [get_bd_pins axi_ad9361_1/delay_clk]
-connect_bd_net -net axi_ad9361_0_clk [get_bd_pins axi_ad9361_0/l_clk]
-connect_bd_net -net axi_ad9361_1_clk [get_bd_pins axi_ad9361_1/l_clk]
-connect_bd_net -net axi_ad9361_0_clk [get_bd_pins axi_ad9361_0/clk]
-connect_bd_net -net axi_ad9361_0_clk [get_bd_pins axi_ad9361_1/clk]
-connect_bd_net -net axi_ad9361_0_clk [get_bd_pins util_adc_pack_0/clk]
-connect_bd_net -net axi_ad9361_0_clk [get_bd_pins util_dac_unpack_0/clk]
-connect_bd_net -net axi_ad9361_0_clk [get_bd_pins axi_ad9361_adc_dma/fifo_wr_clk]
-connect_bd_net -net axi_ad9361_0_clk [get_bd_pins axi_ad9361_dac_dma/fifo_rd_clk]
-
-connect_bd_net -net axi_ad9361_0_dac_sync   [get_bd_pins axi_ad9361_0/dac_sync_out]
-connect_bd_net -net axi_ad9361_0_dac_sync   [get_bd_pins axi_ad9361_0/dac_sync_in]
-connect_bd_net -net axi_ad9361_0_dac_sync   [get_bd_pins axi_ad9361_1/dac_sync_in]
-
-connect_bd_net -net axi_ad9361_0_rx_clk_in_p      [get_bd_ports rx_clk_in_0_p]              [get_bd_pins axi_ad9361_0/rx_clk_in_p]
-connect_bd_net -net axi_ad9361_0_rx_clk_in_n      [get_bd_ports rx_clk_in_0_n]              [get_bd_pins axi_ad9361_0/rx_clk_in_n]
-connect_bd_net -net axi_ad9361_0_rx_frame_in_p    [get_bd_ports rx_frame_in_0_p]            [get_bd_pins axi_ad9361_0/rx_frame_in_p]
-connect_bd_net -net axi_ad9361_0_rx_frame_in_n    [get_bd_ports rx_frame_in_0_n]            [get_bd_pins axi_ad9361_0/rx_frame_in_n]
-connect_bd_net -net axi_ad9361_0_rx_data_in_p     [get_bd_ports rx_data_in_0_p]             [get_bd_pins axi_ad9361_0/rx_data_in_p]
-connect_bd_net -net axi_ad9361_0_rx_data_in_n     [get_bd_ports rx_data_in_0_n]             [get_bd_pins axi_ad9361_0/rx_data_in_n]
-connect_bd_net -net axi_ad9361_0_tx_clk_out_p     [get_bd_ports tx_clk_out_0_p]             [get_bd_pins axi_ad9361_0/tx_clk_out_p]
-connect_bd_net -net axi_ad9361_0_tx_clk_out_n     [get_bd_ports tx_clk_out_0_n]             [get_bd_pins axi_ad9361_0/tx_clk_out_n]
-connect_bd_net -net axi_ad9361_0_tx_frame_out_p   [get_bd_ports tx_frame_out_0_p]           [get_bd_pins axi_ad9361_0/tx_frame_out_p]
-connect_bd_net -net axi_ad9361_0_tx_frame_out_n   [get_bd_ports tx_frame_out_0_n]           [get_bd_pins axi_ad9361_0/tx_frame_out_n]
-connect_bd_net -net axi_ad9361_0_tx_data_out_p    [get_bd_ports tx_data_out_0_p]            [get_bd_pins axi_ad9361_0/tx_data_out_p]
-connect_bd_net -net axi_ad9361_0_tx_data_out_n    [get_bd_ports tx_data_out_0_n]            [get_bd_pins axi_ad9361_0/tx_data_out_n]
-connect_bd_net -net axi_ad9361_1_rx_clk_in_p      [get_bd_ports rx_clk_in_1_p]              [get_bd_pins axi_ad9361_1/rx_clk_in_p]
-connect_bd_net -net axi_ad9361_1_rx_clk_in_n      [get_bd_ports rx_clk_in_1_n]              [get_bd_pins axi_ad9361_1/rx_clk_in_n]
-connect_bd_net -net axi_ad9361_1_rx_frame_in_p    [get_bd_ports rx_frame_in_1_p]            [get_bd_pins axi_ad9361_1/rx_frame_in_p]
-connect_bd_net -net axi_ad9361_1_rx_frame_in_n    [get_bd_ports rx_frame_in_1_n]            [get_bd_pins axi_ad9361_1/rx_frame_in_n]
-connect_bd_net -net axi_ad9361_1_rx_data_in_p     [get_bd_ports rx_data_in_1_p]             [get_bd_pins axi_ad9361_1/rx_data_in_p]
-connect_bd_net -net axi_ad9361_1_rx_data_in_n     [get_bd_ports rx_data_in_1_n]             [get_bd_pins axi_ad9361_1/rx_data_in_n]
-connect_bd_net -net axi_ad9361_1_tx_clk_out_p     [get_bd_ports tx_clk_out_1_p]             [get_bd_pins axi_ad9361_1/tx_clk_out_p]
-connect_bd_net -net axi_ad9361_1_tx_clk_out_n     [get_bd_ports tx_clk_out_1_n]             [get_bd_pins axi_ad9361_1/tx_clk_out_n]
-connect_bd_net -net axi_ad9361_1_tx_frame_out_p   [get_bd_ports tx_frame_out_1_p]           [get_bd_pins axi_ad9361_1/tx_frame_out_p]
-connect_bd_net -net axi_ad9361_1_tx_frame_out_n   [get_bd_ports tx_frame_out_1_n]           [get_bd_pins axi_ad9361_1/tx_frame_out_n]
-connect_bd_net -net axi_ad9361_1_tx_data_out_p    [get_bd_ports tx_data_out_1_p]            [get_bd_pins axi_ad9361_1/tx_data_out_p]
-connect_bd_net -net axi_ad9361_1_tx_data_out_n    [get_bd_ports tx_data_out_1_n]            [get_bd_pins axi_ad9361_1/tx_data_out_n]
-connect_bd_net -net axi_ad9361_0_adc_enable_i0    [get_bd_pins axi_ad9361_0/adc_enable_i0]  [get_bd_pins util_adc_pack_0/chan_enable_0]
-connect_bd_net -net axi_ad9361_0_adc_valid_i0     [get_bd_pins axi_ad9361_0/adc_valid_i0]   [get_bd_pins util_adc_pack_0/chan_valid_0]
-connect_bd_net -net axi_ad9361_0_adc_data_i0      [get_bd_pins axi_ad9361_0/adc_data_i0]    [get_bd_pins util_adc_pack_0/chan_data_0]
-connect_bd_net -net axi_ad9361_0_adc_enable_q0    [get_bd_pins axi_ad9361_0/adc_enable_q0]  [get_bd_pins util_adc_pack_0/chan_enable_1]
-connect_bd_net -net axi_ad9361_0_adc_valid_q0     [get_bd_pins axi_ad9361_0/adc_valid_q0]   [get_bd_pins util_adc_pack_0/chan_valid_1]
-connect_bd_net -net axi_ad9361_0_adc_data_q0      [get_bd_pins axi_ad9361_0/adc_data_q0]    [get_bd_pins util_adc_pack_0/chan_data_1]
-connect_bd_net -net axi_ad9361_0_adc_enable_i1    [get_bd_pins axi_ad9361_0/adc_enable_i1]  [get_bd_pins util_adc_pack_0/chan_enable_2]
-connect_bd_net -net axi_ad9361_0_adc_valid_i1     [get_bd_pins axi_ad9361_0/adc_valid_i1]   [get_bd_pins util_adc_pack_0/chan_valid_2]
-connect_bd_net -net axi_ad9361_0_adc_data_i1      [get_bd_pins axi_ad9361_0/adc_data_i1]    [get_bd_pins util_adc_pack_0/chan_data_2]
-connect_bd_net -net axi_ad9361_0_adc_enable_q1    [get_bd_pins axi_ad9361_0/adc_enable_q1]  [get_bd_pins util_adc_pack_0/chan_enable_3]
-connect_bd_net -net axi_ad9361_0_adc_valid_q1     [get_bd_pins axi_ad9361_0/adc_valid_q1]   [get_bd_pins util_adc_pack_0/chan_valid_3]
-connect_bd_net -net axi_ad9361_0_adc_data_q1      [get_bd_pins axi_ad9361_0/adc_data_q1]    [get_bd_pins util_adc_pack_0/chan_data_3]
-connect_bd_net -net axi_ad9361_1_adc_enable_i0    [get_bd_pins axi_ad9361_1/adc_enable_i0]  [get_bd_pins util_adc_pack_0/chan_enable_4]
-connect_bd_net -net axi_ad9361_1_adc_valid_i0     [get_bd_pins axi_ad9361_1/adc_valid_i0]   [get_bd_pins util_adc_pack_0/chan_valid_4]
-connect_bd_net -net axi_ad9361_1_adc_data_i0      [get_bd_pins axi_ad9361_1/adc_data_i0]    [get_bd_pins util_adc_pack_0/chan_data_4]
-connect_bd_net -net axi_ad9361_1_adc_enable_q0    [get_bd_pins axi_ad9361_1/adc_enable_q0]  [get_bd_pins util_adc_pack_0/chan_enable_5]
-connect_bd_net -net axi_ad9361_1_adc_valid_q0     [get_bd_pins axi_ad9361_1/adc_valid_q0]   [get_bd_pins util_adc_pack_0/chan_valid_5]
-connect_bd_net -net axi_ad9361_1_adc_data_q0      [get_bd_pins axi_ad9361_1/adc_data_q0]    [get_bd_pins util_adc_pack_0/chan_data_5]
-connect_bd_net -net axi_ad9361_1_adc_enable_i1    [get_bd_pins axi_ad9361_1/adc_enable_i1]  [get_bd_pins util_adc_pack_0/chan_enable_6]
-connect_bd_net -net axi_ad9361_1_adc_valid_i1     [get_bd_pins axi_ad9361_1/adc_valid_i1]   [get_bd_pins util_adc_pack_0/chan_valid_6]
-connect_bd_net -net axi_ad9361_1_adc_data_i1      [get_bd_pins axi_ad9361_1/adc_data_i1]    [get_bd_pins util_adc_pack_0/chan_data_6]
-connect_bd_net -net axi_ad9361_1_adc_enable_q1    [get_bd_pins axi_ad9361_1/adc_enable_q1]  [get_bd_pins util_adc_pack_0/chan_enable_7]
-connect_bd_net -net axi_ad9361_1_adc_valid_q1     [get_bd_pins axi_ad9361_1/adc_valid_q1]   [get_bd_pins util_adc_pack_0/chan_valid_7]
-connect_bd_net -net axi_ad9361_1_adc_data_q1      [get_bd_pins axi_ad9361_1/adc_data_q1]    [get_bd_pins util_adc_pack_0/chan_data_7]
-connect_bd_net -net axi_ad9361_0_dvalid           [get_bd_pins util_adc_pack_0/dvalid]      [get_bd_pins axi_ad9361_adc_dma/fifo_wr_en]
-connect_bd_net -net axi_ad9361_0_dsync            [get_bd_pins util_adc_pack_0/dsync]       [get_bd_pins axi_ad9361_adc_dma/fifo_wr_sync]
-connect_bd_net -net axi_ad9361_adc_ddata          [get_bd_pins util_adc_pack_0/ddata]       [get_bd_pins axi_ad9361_adc_dma/fifo_wr_din]
-connect_bd_net -net axi_ad9361_0_dac_enable_0     [get_bd_pins axi_ad9361_0/dac_enable_i0]  [get_bd_pins util_dac_unpack_0/dac_enable_00]
-connect_bd_net -net axi_ad9361_0_dac_valid_0      [get_bd_pins axi_ad9361_0/dac_valid_i0]   [get_bd_pins util_dac_unpack_0/dac_valid_00]
-connect_bd_net -net axi_ad9361_0_dac_data_0       [get_bd_pins axi_ad9361_0/dac_data_i0]    [get_bd_pins util_dac_unpack_0/dac_data_00]
-connect_bd_net -net axi_ad9361_0_dac_enable_1     [get_bd_pins axi_ad9361_0/dac_enable_q0]  [get_bd_pins util_dac_unpack_0/dac_enable_01]
-connect_bd_net -net axi_ad9361_0_dac_valid_1      [get_bd_pins axi_ad9361_0/dac_valid_q0]   [get_bd_pins util_dac_unpack_0/dac_valid_01]
-connect_bd_net -net axi_ad9361_0_dac_data_1       [get_bd_pins axi_ad9361_0/dac_data_q0]    [get_bd_pins util_dac_unpack_0/dac_data_01]
-connect_bd_net -net axi_ad9361_0_dac_enable_2     [get_bd_pins axi_ad9361_0/dac_enable_i1]  [get_bd_pins util_dac_unpack_0/dac_enable_02]
-connect_bd_net -net axi_ad9361_0_dac_valid_2      [get_bd_pins axi_ad9361_0/dac_valid_i1]   [get_bd_pins util_dac_unpack_0/dac_valid_02]
-connect_bd_net -net axi_ad9361_0_dac_data_2       [get_bd_pins axi_ad9361_0/dac_data_i1]    [get_bd_pins util_dac_unpack_0/dac_data_02]
-connect_bd_net -net axi_ad9361_0_dac_enable_3     [get_bd_pins axi_ad9361_0/dac_enable_q1]  [get_bd_pins util_dac_unpack_0/dac_enable_03]
-connect_bd_net -net axi_ad9361_0_dac_valid_3      [get_bd_pins axi_ad9361_0/dac_valid_q1]   [get_bd_pins util_dac_unpack_0/dac_valid_03]
-connect_bd_net -net axi_ad9361_0_dac_data_3       [get_bd_pins axi_ad9361_0/dac_data_q1]    [get_bd_pins util_dac_unpack_0/dac_data_03]
-connect_bd_net -net axi_ad9361_1_dac_enable_0     [get_bd_pins axi_ad9361_1/dac_enable_i0]  [get_bd_pins util_dac_unpack_0/dac_enable_04]
-connect_bd_net -net axi_ad9361_1_dac_valid_0      [get_bd_pins axi_ad9361_1/dac_valid_i0]   [get_bd_pins util_dac_unpack_0/dac_valid_04]
-connect_bd_net -net axi_ad9361_1_dac_data_0       [get_bd_pins axi_ad9361_1/dac_data_i0]    [get_bd_pins util_dac_unpack_0/dac_data_04]
-connect_bd_net -net axi_ad9361_1_dac_enable_1     [get_bd_pins axi_ad9361_1/dac_enable_q0]  [get_bd_pins util_dac_unpack_0/dac_enable_05]
-connect_bd_net -net axi_ad9361_1_dac_valid_1      [get_bd_pins axi_ad9361_1/dac_valid_q0]   [get_bd_pins util_dac_unpack_0/dac_valid_05]
-connect_bd_net -net axi_ad9361_1_dac_data_1       [get_bd_pins axi_ad9361_1/dac_data_q0]    [get_bd_pins util_dac_unpack_0/dac_data_05]
-connect_bd_net -net axi_ad9361_1_dac_enable_2     [get_bd_pins axi_ad9361_1/dac_enable_i1]  [get_bd_pins util_dac_unpack_0/dac_enable_06]
-connect_bd_net -net axi_ad9361_1_dac_valid_2      [get_bd_pins axi_ad9361_1/dac_valid_i1]   [get_bd_pins util_dac_unpack_0/dac_valid_06]
-connect_bd_net -net axi_ad9361_1_dac_data_2       [get_bd_pins axi_ad9361_1/dac_data_i1]    [get_bd_pins util_dac_unpack_0/dac_data_06]
-connect_bd_net -net axi_ad9361_1_dac_enable_3     [get_bd_pins axi_ad9361_1/dac_enable_q1]  [get_bd_pins util_dac_unpack_0/dac_enable_07]
-connect_bd_net -net axi_ad9361_1_dac_valid_3      [get_bd_pins axi_ad9361_1/dac_valid_q1]   [get_bd_pins util_dac_unpack_0/dac_valid_07]
-connect_bd_net -net axi_ad9361_1_dac_data_3       [get_bd_pins axi_ad9361_1/dac_data_q1]    [get_bd_pins util_dac_unpack_0/dac_data_07]
-connect_bd_net -net axi_ad9361_0_dac_drd          [get_bd_pins util_dac_unpack_0/dma_rd]    [get_bd_pins axi_ad9361_dac_dma/fifo_rd_en]
-connect_bd_net -net axi_ad9361_dac_ddata          [get_bd_pins util_dac_unpack_0/dma_data]  [get_bd_pins axi_ad9361_dac_dma/fifo_rd_dout]
-connect_bd_net -net axi_ad9361_fifo_valid         [get_bd_pins util_dac_unpack_0/fifo_valid] [get_bd_pins axi_ad9361_dac_dma/fifo_rd_valid]
-connect_bd_net -net axi_ad9361_0_adc_dovf         [get_bd_pins axi_ad9361_0/adc_dovf]       [get_bd_pins axi_ad9361_adc_dma/fifo_wr_overflow]
-connect_bd_net -net axi_ad9361_0_dac_dunf         [get_bd_pins axi_ad9361_0/dac_dunf]       [get_bd_pins axi_ad9361_dac_dma/fifo_rd_underflow]
-
-# interrupts
-
-if {$sys_zynq == 0} {
-  delete_bd_objs [get_bd_nets mb_intr_10_s] [get_bd_ports mb_intr_10]
-  delete_bd_objs [get_bd_nets mb_intr_11_s] [get_bd_ports mb_intr_11]
-  delete_bd_objs [get_bd_nets mb_intr_12_s] [get_bd_ports mb_intr_12]
-  delete_bd_objs [get_bd_nets mb_intr_13_s] [get_bd_ports mb_intr_13]
-  connect_bd_net -net spi_irq     [get_bd_pins axi_fmcomms2_spi/ip2intc_irpt]   [get_bd_pins sys_concat_intc/In10]
-  connect_bd_net -net gpio_irq    [get_bd_pins axi_fmcomms2_gpio/ip2intc_irpt]  [get_bd_pins sys_concat_intc/In11]
-  connect_bd_net -net axi_ad9361_dac_dma_irq        [get_bd_pins axi_ad9361_dac_dma/irq]      [get_bd_pins sys_concat_intc/In12]
-  connect_bd_net -net axi_ad9361_adc_dma_irq        [get_bd_pins axi_ad9361_adc_dma/irq]      [get_bd_pins sys_concat_intc/In13]
-} else {
-  delete_bd_objs [get_bd_nets ps_intr_12_s] [get_bd_ports ps_intr_12]
-  delete_bd_objs [get_bd_nets ps_intr_13_s] [get_bd_ports ps_intr_13]
-  connect_bd_net -net axi_ad9361_dac_dma_irq        [get_bd_pins axi_ad9361_dac_dma/irq]      [get_bd_pins sys_concat_intc/In12]
-  connect_bd_net -net axi_ad9361_adc_dma_irq        [get_bd_pins axi_ad9361_adc_dma/irq]      [get_bd_pins sys_concat_intc/In13]
-}
-
-# interconnect (cpu)
-
-connect_bd_intf_net -intf_net axi_cpu_interconnect_m07_axi [get_bd_intf_pins axi_cpu_interconnect/M07_AXI] [get_bd_intf_pins axi_ad9361_0/s_axi]
-connect_bd_intf_net -intf_net axi_cpu_interconnect_m08_axi [get_bd_intf_pins axi_cpu_interconnect/M08_AXI] [get_bd_intf_pins axi_ad9361_adc_dma/s_axi]
-connect_bd_intf_net -intf_net axi_cpu_interconnect_m09_axi [get_bd_intf_pins axi_cpu_interconnect/M09_AXI] [get_bd_intf_pins axi_ad9361_dac_dma/s_axi]
-connect_bd_intf_net -intf_net axi_cpu_interconnect_m10_axi [get_bd_intf_pins axi_cpu_interconnect/M10_AXI] [get_bd_intf_pins axi_ad9361_1/s_axi]
-connect_bd_net -net sys_100m_clk [get_bd_pins axi_cpu_interconnect/M07_ACLK] $sys_100m_clk_source
-connect_bd_net -net sys_100m_clk [get_bd_pins axi_cpu_interconnect/M08_ACLK] $sys_100m_clk_source
-connect_bd_net -net sys_100m_clk [get_bd_pins axi_cpu_interconnect/M09_ACLK] $sys_100m_clk_source
-connect_bd_net -net sys_100m_clk [get_bd_pins axi_cpu_interconnect/M10_ACLK] $sys_100m_clk_source
-connect_bd_net -net sys_100m_clk [get_bd_pins axi_ad9361_0/s_axi_aclk]
-connect_bd_net -net sys_100m_clk [get_bd_pins axi_ad9361_adc_dma/s_axi_aclk]
-connect_bd_net -net sys_100m_clk [get_bd_pins axi_ad9361_dac_dma/s_axi_aclk]
-connect_bd_net -net sys_100m_clk [get_bd_pins axi_ad9361_1/s_axi_aclk]
-connect_bd_net -net sys_100m_resetn [get_bd_pins axi_cpu_interconnect/M07_ARESETN] $sys_100m_resetn_source
-connect_bd_net -net sys_100m_resetn [get_bd_pins axi_cpu_interconnect/M08_ARESETN] $sys_100m_resetn_source
-connect_bd_net -net sys_100m_resetn [get_bd_pins axi_cpu_interconnect/M09_ARESETN] $sys_100m_resetn_source
-connect_bd_net -net sys_100m_resetn [get_bd_pins axi_cpu_interconnect/M10_ARESETN] $sys_100m_resetn_source
-connect_bd_net -net sys_100m_resetn [get_bd_pins axi_ad9361_0/s_axi_aresetn]
-connect_bd_net -net sys_100m_resetn [get_bd_pins axi_ad9361_adc_dma/s_axi_aresetn]
-connect_bd_net -net sys_100m_resetn [get_bd_pins axi_ad9361_dac_dma/s_axi_aresetn]
-connect_bd_net -net sys_100m_resetn [get_bd_pins axi_ad9361_1/s_axi_aresetn]
-
-if {$sys_zynq == 0} {
-  connect_bd_intf_net -intf_net axi_cpu_interconnect_m10_axi [get_bd_intf_pins axi_cpu_interconnect/M10_AXI] [get_bd_intf_pins axi_fmcomms2_spi/axi_lite]
-  connect_bd_intf_net -intf_net axi_cpu_interconnect_m11_axi [get_bd_intf_pins axi_cpu_interconnect/M11_AXI] [get_bd_intf_pins axi_fmcomms2_gpio/s_axi]
-  connect_bd_net -net sys_100m_clk [get_bd_pins axi_cpu_interconnect/M10_ACLK] $sys_100m_clk_source
-  connect_bd_net -net sys_100m_clk [get_bd_pins axi_cpu_interconnect/M11_ACLK] $sys_100m_clk_source
-  connect_bd_net -net sys_100m_clk [get_bd_pins axi_fmcomms2_spi/s_axi_aclk]
-  connect_bd_net -net sys_100m_clk [get_bd_pins axi_fmcomms2_spi/ext_spi_clk]
-  connect_bd_net -net sys_100m_clk [get_bd_pins axi_fmcomms2_gpio/s_axi_aclk]
-  connect_bd_net -net sys_100m_resetn [get_bd_pins axi_cpu_interconnect/M10_ARESETN] $sys_100m_resetn_source
-  connect_bd_net -net sys_100m_resetn [get_bd_pins axi_cpu_interconnect/M11_ARESETN] $sys_100m_resetn_source
-  connect_bd_net -net sys_100m_resetn [get_bd_pins axi_fmcomms2_spi/s_axi_aresetn]
-  connect_bd_net -net sys_100m_resetn [get_bd_pins axi_fmcomms2_gpio/s_axi_aresetn]
-}
-
-# memory interconnects share the same clock (fclk2)
-
-if {$sys_zynq == 1} {
-  set sys_fmc_dma_clk_source [get_bd_pins sys_ps7/FCLK_CLK2]
-  connect_bd_net -net sys_fmc_dma_clk $sys_fmc_dma_clk_source
-}
-
-# interconnect (mem/dac)
-
-if {$sys_zynq == 0} {
-  connect_bd_intf_net -intf_net axi_mem_interconnect_s08_axi [get_bd_intf_pins axi_mem_interconnect/S08_AXI] [get_bd_intf_pins axi_ad9361_dac_dma/m_src_axi]
-  connect_bd_net -net sys_200m_clk [get_bd_pins axi_mem_interconnect/S08_ACLK] $sys_200m_clk_source
-  connect_bd_net -net sys_200m_clk [get_bd_pins axi_ad9361_dac_dma/m_src_axi_aclk]
-  connect_bd_net -net sys_100m_resetn [get_bd_pins axi_mem_interconnect/S08_ARESETN] $sys_100m_resetn_source
-  connect_bd_net -net sys_100m_resetn [get_bd_pins axi_ad9361_dac_dma/m_src_axi_aresetn]
-  connect_bd_intf_net -intf_net axi_mem_interconnect_s09_axi [get_bd_intf_pins axi_mem_interconnect/S09_AXI] [get_bd_intf_pins axi_ad9361_adc_dma/m_dest_axi]
-  connect_bd_net -net sys_200m_clk [get_bd_pins axi_mem_interconnect/S09_ACLK] $sys_200m_clk_source
-  connect_bd_net -net sys_200m_clk [get_bd_pins axi_ad9361_adc_dma/m_dest_axi_aclk]
-  connect_bd_net -net sys_100m_resetn [get_bd_pins axi_mem_interconnect/S09_ARESETN] $sys_100m_resetn_source
-  connect_bd_net -net sys_100m_resetn [get_bd_pins axi_ad9361_adc_dma/m_dest_axi_aresetn]
-} else {
-  connect_bd_intf_net -intf_net axi_ad9361_dac_dma_interconnect_s00_axi [get_bd_intf_pins axi_ad9361_dac_dma_interconnect/S00_AXI] [get_bd_intf_pins axi_ad9361_dac_dma/m_src_axi]
-  connect_bd_intf_net -intf_net axi_ad9361_dac_dma_interconnect_m00_axi [get_bd_intf_pins axi_ad9361_dac_dma_interconnect/M00_AXI] [get_bd_intf_pins sys_ps7/S_AXI_HP2]
-  connect_bd_net -net sys_fmc_dma_clk [get_bd_pins axi_ad9361_dac_dma_interconnect/ACLK] $sys_fmc_dma_clk_source
-  connect_bd_net -net sys_fmc_dma_clk [get_bd_pins axi_ad9361_dac_dma_interconnect/M00_ACLK] $sys_fmc_dma_clk_source
-  connect_bd_net -net sys_fmc_dma_clk [get_bd_pins axi_ad9361_dac_dma_interconnect/S00_ACLK] $sys_fmc_dma_clk_source
-  connect_bd_net -net sys_fmc_dma_clk [get_bd_pins axi_ad9361_dac_dma/m_src_axi_aclk]
-  connect_bd_net -net sys_fmc_dma_clk [get_bd_pins sys_ps7/S_AXI_HP2_ACLK]
-  connect_bd_net -net sys_100m_resetn [get_bd_pins axi_ad9361_dac_dma_interconnect/ARESETN] $sys_100m_resetn_source
-  connect_bd_net -net sys_100m_resetn [get_bd_pins axi_ad9361_dac_dma_interconnect/M00_ARESETN] $sys_100m_resetn_source
-  connect_bd_net -net sys_100m_resetn [get_bd_pins axi_ad9361_dac_dma_interconnect/S00_ARESETN] $sys_100m_resetn_source
-  connect_bd_net -net sys_100m_resetn [get_bd_pins axi_ad9361_dac_dma/m_src_axi_aresetn]
-  connect_bd_intf_net -intf_net axi_ad9361_adc_dma_interconnect_s00_axi [get_bd_intf_pins axi_ad9361_adc_dma_interconnect/S00_AXI] [get_bd_intf_pins axi_ad9361_adc_dma/m_dest_axi]
-  connect_bd_intf_net -intf_net axi_ad9361_adc_dma_interconnect_m00_axi [get_bd_intf_pins axi_ad9361_adc_dma_interconnect/M00_AXI] [get_bd_intf_pins sys_ps7/S_AXI_HP1]
-  connect_bd_net -net sys_fmc_dma_clk [get_bd_pins axi_ad9361_adc_dma_interconnect/ACLK] $sys_fmc_dma_clk_source
-  connect_bd_net -net sys_fmc_dma_clk [get_bd_pins axi_ad9361_adc_dma_interconnect/M00_ACLK] $sys_fmc_dma_clk_source
-  connect_bd_net -net sys_fmc_dma_clk [get_bd_pins axi_ad9361_adc_dma_interconnect/S00_ACLK] $sys_fmc_dma_clk_source
-  connect_bd_net -net sys_fmc_dma_clk [get_bd_pins axi_ad9361_adc_dma/m_dest_axi_aclk]
-  connect_bd_net -net sys_fmc_dma_clk [get_bd_pins sys_ps7/S_AXI_HP1_ACLK]
-  connect_bd_net -net sys_100m_resetn [get_bd_pins axi_ad9361_adc_dma_interconnect/ARESETN] $sys_100m_resetn_source
-  connect_bd_net -net sys_100m_resetn [get_bd_pins axi_ad9361_adc_dma_interconnect/M00_ARESETN] $sys_100m_resetn_source
-  connect_bd_net -net sys_100m_resetn [get_bd_pins axi_ad9361_adc_dma_interconnect/S00_ARESETN] $sys_100m_resetn_source
-  connect_bd_net -net sys_100m_resetn [get_bd_pins axi_ad9361_adc_dma/m_dest_axi_aresetn]
-}
-
-if {$xl_board eq "zc702"} {
-
-  # ila (adc) master
-
-  set ila_adc_0 [create_bd_cell -type ip -vlnv xilinx.com:ip:ila:4.0 ila_adc_0]
-  set_property -dict [list CONFIG.C_MONITOR_TYPE {Native}] $ila_adc_0
-  set_property -dict [list CONFIG.C_NUM_OF_PROBES {2}] $ila_adc_0
-  set_property -dict [list CONFIG.C_PROBE0_WIDTH {1}] $ila_adc_0
-  set_property -dict [list CONFIG.C_PROBE1_WIDTH {128}] $ila_adc_0
-  set_property -dict [list CONFIG.C_EN_STRG_QUAL {1}] $ila_adc_0
-
-  connect_bd_net -net axi_ad9361_0_clk [get_bd_pins ila_adc_0/clk]
-  connect_bd_net -net axi_ad9361_0_dvalid [get_bd_pins ila_adc_0/probe0]
-  connect_bd_net -net axi_ad9361_adc_ddata [get_bd_pins ila_adc_0/probe1]
-
-} else {
-
-  # ila (adc) master
-
-  set ila_adc_0 [create_bd_cell -type ip -vlnv xilinx.com:ip:ila:4.0 ila_adc_0]
-  set_property -dict [list CONFIG.C_MONITOR_TYPE {Native}] $ila_adc_0
-  set_property -dict [list CONFIG.C_NUM_OF_PROBES {5}] $ila_adc_0
-  set_property -dict [list CONFIG.C_PROBE0_WIDTH {62}] $ila_adc_0
-  set_property -dict [list CONFIG.C_PROBE1_WIDTH {112}] $ila_adc_0
-  set_property -dict [list CONFIG.C_PROBE2_WIDTH {112}] $ila_adc_0
-  set_property -dict [list CONFIG.C_PROBE3_WIDTH {1}] $ila_adc_0
-  set_property -dict [list CONFIG.C_PROBE4_WIDTH {128}] $ila_adc_0
-  set_property -dict [list CONFIG.C_EN_STRG_QUAL {1}] $ila_adc_0
-
-
-  connect_bd_net -net axi_ad9361_0_clk [get_bd_pins ila_adc_0/clk]
-  connect_bd_net -net axi_ad9361_0_dev_l_dbg_data [get_bd_pins axi_ad9361_0/dev_l_dbg_data] [get_bd_pins ila_adc_0/probe0]
-  connect_bd_net -net axi_ad9361_0_dev_dbg_data [get_bd_pins axi_ad9361_0/dev_dbg_data] [get_bd_pins ila_adc_0/probe1]
-  connect_bd_net -net axi_ad9361_1_dev_dbg_data [get_bd_pins axi_ad9361_1/dev_dbg_data] [get_bd_pins ila_adc_0/probe2]
-  connect_bd_net -net axi_ad9361_0_dvalid [get_bd_pins ila_adc_0/probe3]
-  connect_bd_net -net axi_ad9361_adc_ddata [get_bd_pins ila_adc_0/probe4]
-
-  # ila (adc) slave
-
-  set ila_adc_1 [create_bd_cell -type ip -vlnv xilinx.com:ip:ila:4.0 ila_adc_1]
-  set_property -dict [list CONFIG.C_MONITOR_TYPE {Native}] $ila_adc_1
-  set_property -dict [list CONFIG.C_NUM_OF_PROBES {1}] $ila_adc_1
-  set_property -dict [list CONFIG.C_PROBE0_WIDTH {62}] $ila_adc_1
-  set_property -dict [list CONFIG.C_EN_STRG_QUAL {1}] $ila_adc_1
-
-  connect_bd_net -net axi_ad9361_1_clk [get_bd_pins ila_adc_1/clk]
-  connect_bd_net -net axi_ad9361_1_dev_l_dbg_data [get_bd_pins axi_ad9361_1/dev_l_dbg_data] [get_bd_pins ila_adc_1/probe0]
-}
-=======
 set constant_32bit  [create_bd_cell -type ip -vlnv xilinx.com:ip:xlconstant:1.1 constant_32bit]
 set_property -dict [list CONFIG.CONST_WIDTH {32}] $constant_32bit
 set_property -dict [list CONFIG.CONST_VAL {0}] $constant_32bit
@@ -530,7 +205,6 @@
 ad_connect  constant_1bit/dout  axi_ad9361_1/dac_dunf
 ad_connect  constant_1bit/dout  axi_ad9361_1/adc_dunf
 ad_connect  constant_1bit/dout  axi_ad9361_1/adc_dovf
->>>>>>> f08633c0
 
 # address map
 
