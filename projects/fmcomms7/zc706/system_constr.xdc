--- conflicted
+++ resolved
@@ -1,112 +1,3 @@
-<<<<<<< HEAD
-# fmcomms7
-
-set_property  -dict {PACKAGE_PIN  AA8 } [get_ports rx_ref_clk_p]                                      ; ## B20  FMC_HPC_GBTCLK1_M2C_P  
-set_property  -dict {PACKAGE_PIN  AA7 } [get_ports rx_ref_clk_n]                                      ; ## B21  FMC_HPC_GBTCLK1_M2C_N  
-set_property  -dict {PACKAGE_PIN  AE8 } [get_ports rx_data_p[0]]                                      ; ## A10  FMC_HPC_DP3_M2C_P      
-set_property  -dict {PACKAGE_PIN  AE7 } [get_ports rx_data_n[0]]                                      ; ## A11  FMC_HPC_DP3_M2C_N      
-set_property  -dict {PACKAGE_PIN  AH10} [get_ports rx_data_p[1]]                                      ; ## C06  FMC_HPC_DP0_M2C_P      
-set_property  -dict {PACKAGE_PIN  AH9 } [get_ports rx_data_n[1]]                                      ; ## C07  FMC_HPC_DP0_M2C_N      
-set_property  -dict {PACKAGE_PIN  AG8 } [get_ports rx_data_p[2]]                                      ; ## A06  FMC_HPC_DP2_M2C_P      
-set_property  -dict {PACKAGE_PIN  AG7 } [get_ports rx_data_n[2]]                                      ; ## A07  FMC_HPC_DP2_M2C_N      
-set_property  -dict {PACKAGE_PIN  AJ8 } [get_ports rx_data_p[3]]                                      ; ## A02  FMC_HPC_DP1_M2C_P      
-set_property  -dict {PACKAGE_PIN  AJ7 } [get_ports rx_data_n[3]]                                      ; ## A03  FMC_HPC_DP1_M2C_N      
-set_property  -dict {PACKAGE_PIN  AG21  IOSTANDARD LVDS_25} [get_ports rx_sync_p]                     ; ## D08  FMC_HPC_LA01_CC_P      
-set_property  -dict {PACKAGE_PIN  AH21  IOSTANDARD LVDS_25} [get_ports rx_sync_n]                     ; ## D09  FMC_HPC_LA01_CC_N      
-set_property  -dict {PACKAGE_PIN  AH19  IOSTANDARD LVDS_25 DIFF_TERM TRUE} [get_ports rx_sysref_p]    ; ## G09  FMC_HPC_LA03_P         
-set_property  -dict {PACKAGE_PIN  AJ19  IOSTANDARD LVDS_25 DIFF_TERM TRUE} [get_ports rx_sysref_n]    ; ## G10  FMC_HPC_LA03_N         
-
-set_property  -dict {PACKAGE_PIN  AD10} [get_ports tx_ref_clk_p]                                      ; ## D04  FMC_HPC_GBTCLK0_M2C_P   
-set_property  -dict {PACKAGE_PIN  AD9 } [get_ports tx_ref_clk_n]                                      ; ## D05  FMC_HPC_GBTCLK0_M2C_N   
-set_property  -dict {PACKAGE_PIN  AK2 } [get_ports tx_data_p[0]]                                      ; ## A30  FMC_HPC_DP3_C2M_P      (tx_data_p[5])
-set_property  -dict {PACKAGE_PIN  AK1 } [get_ports tx_data_n[0]]                                      ; ## A31  FMC_HPC_DP3_C2M_N      (tx_data_n[5])
-set_property  -dict {PACKAGE_PIN  AK10} [get_ports tx_data_p[1]]                                      ; ## C02  FMC_HPC_DP0_C2M_P      (tx_data_p[3])
-set_property  -dict {PACKAGE_PIN  AK9 } [get_ports tx_data_n[1]]                                      ; ## C03  FMC_HPC_DP0_C2M_N      (tx_data_n[3])
-set_property  -dict {PACKAGE_PIN  AJ4 } [get_ports tx_data_p[2]]                                      ; ## A26  FMC_HPC_DP2_C2M_P      (tx_data_p[6])
-set_property  -dict {PACKAGE_PIN  AJ3 } [get_ports tx_data_n[2]]                                      ; ## A27  FMC_HPC_DP2_C2M_N      (tx_data_n[6])
-set_property  -dict {PACKAGE_PIN  AK6 } [get_ports tx_data_p[3]]                                      ; ## A22  FMC_HPC_DP1_C2M_P      (tx_data_p[7])
-set_property  -dict {PACKAGE_PIN  AK5 } [get_ports tx_data_n[3]]                                      ; ## A23  FMC_HPC_DP1_C2M_N      (tx_data_n[7])
-set_property  -dict {PACKAGE_PIN  AH2 } [get_ports tx_data_p[4]]                                      ; ## A34  FMC_HPC_DP4_C2M_P      (tx_data_p[2])
-set_property  -dict {PACKAGE_PIN  AH1 } [get_ports tx_data_n[4]]                                      ; ## A35  FMC_HPC_DP4_C2M_N      (tx_data_n[2])
-set_property  -dict {PACKAGE_PIN  AF2 } [get_ports tx_data_p[5]]                                      ; ## A38  FMC_HPC_DP5_C2M_P      (tx_data_p[0])
-set_property  -dict {PACKAGE_PIN  AF1 } [get_ports tx_data_n[5]]                                      ; ## A39  FMC_HPC_DP5_C2M_N      (tx_data_n[0])
-set_property  -dict {PACKAGE_PIN  AE4 } [get_ports tx_data_p[6]]                                      ; ## B36  FMC_HPC_DP6_C2M_P      (tx_data_p[1])
-set_property  -dict {PACKAGE_PIN  AE3 } [get_ports tx_data_n[6]]                                      ; ## B37  FMC_HPC_DP6_C2M_N      (tx_data_n[1])
-set_property  -dict {PACKAGE_PIN  AD2 } [get_ports tx_data_p[7]]                                      ; ## B32  FMC_HPC_DP7_C2M_P      (tx_data_p[4])
-set_property  -dict {PACKAGE_PIN  AD1 } [get_ports tx_data_n[7]]                                      ; ## B33  FMC_HPC_DP7_C2M_N      (tx_data_n[4])
-set_property  -dict {PACKAGE_PIN  AK17  IOSTANDARD LVDS_25 DIFF_TERM TRUE} [get_ports tx_sync0_p]     ; ## H07  FMC_HPC_LA02_P
-set_property  -dict {PACKAGE_PIN  AK18  IOSTANDARD LVDS_25 DIFF_TERM TRUE} [get_ports tx_sync0_n]     ; ## H08  FMC_HPC_LA02_N
-set_property  -dict {PACKAGE_PIN  Y22   IOSTANDARD LVDS_25 DIFF_TERM TRUE} [get_ports tx_sync1_p]     ; ## H19  FMC_HPC_LA15_P
-set_property  -dict {PACKAGE_PIN  Y23   IOSTANDARD LVDS_25 DIFF_TERM TRUE} [get_ports tx_sync1_n]     ; ## H20  FMC_HPC_LA15_N
-set_property  -dict {PACKAGE_PIN  AJ20  IOSTANDARD LVDS_25 DIFF_TERM TRUE} [get_ports tx_sysref_p]    ; ## H10  FMC_HPC_LA04_P
-set_property  -dict {PACKAGE_PIN  AK20  IOSTANDARD LVDS_25 DIFF_TERM TRUE} [get_ports tx_sysref_n]    ; ## H11  FMC_HPC_LA04_N
-
-# spi (clock, dac and adc only & sdio)
-
-set_property  -dict {PACKAGE_PIN  AH23  IOSTANDARD LVCMOS25} [get_ports spi_csn_clk]                  ; ## D11  FMC_HPC_LA05_P
-set_property  -dict {PACKAGE_PIN  AG24  IOSTANDARD LVCMOS25} [get_ports spi_csn_dac]                  ; ## C14  FMC_HPC_LA10_P
-set_property  -dict {PACKAGE_PIN  AE21  IOSTANDARD LVCMOS25} [get_ports spi_csn_adc]                  ; ## D15  FMC_HPC_LA09_N
-set_property  -dict {PACKAGE_PIN  AH24  IOSTANDARD LVCMOS25} [get_ports spi_clk]                      ; ## D12  FMC_HPC_LA05_N
-set_property  -dict {PACKAGE_PIN  AD21  IOSTANDARD LVCMOS25} [get_ports spi_sdio]                     ; ## D14  FMC_HPC_LA09_P
-set_property  -dict {PACKAGE_PIN  AG22  IOSTANDARD LVCMOS25} [get_ports spi_dir]                      ; ## C10  FMC_HPC_LA06_P
-
-# spi (others, sdi and/or sdo)
-
-set_property  -dict {PACKAGE_PIN  T24   IOSTANDARD LVCMOS25} [get_ports spi2_csn_adf4355_1]           ; ## H22  FMC_HPC_LA19_P             
-set_property  -dict {PACKAGE_PIN  T25   IOSTANDARD LVCMOS25} [get_ports spi2_csn_adf4355_2]           ; ## H23  FMC_HPC_LA19_N             
-set_property  -dict {PACKAGE_PIN  W29   IOSTANDARD LVCMOS25} [get_ports spi2_csn_hmc1044_1]           ; ## H25  FMC_HPC_LA21_P             
-set_property  -dict {PACKAGE_PIN  W30   IOSTANDARD LVCMOS25} [get_ports spi2_csn_hmc1044_2]           ; ## H26  FMC_HPC_LA21_N             
-set_property  -dict {PACKAGE_PIN  AB24  IOSTANDARD LVCMOS25} [get_ports spi2_csn_hmc1044_3]           ; ## G19  FMC_HPC_LA16_N             
-set_property  -dict {PACKAGE_PIN  V23   IOSTANDARD LVCMOS25} [get_ports spi2_csn_adl5240_1]           ; ## D20  FMC_HPC_LA17_CC_P          
-set_property  -dict {PACKAGE_PIN  W24   IOSTANDARD LVCMOS25} [get_ports spi2_csn_adl5240_2]           ; ## D21  FMC_HPC_LA17_CC_N          
-set_property  -dict {PACKAGE_PIN  U25   IOSTANDARD LVCMOS25} [get_ports spi2_csn_hmc271_1]            ; ## G21  FMC_HPC_LA20_P             
-set_property  -dict {PACKAGE_PIN  V26   IOSTANDARD LVCMOS25} [get_ports spi2_csn_hmc271_2]            ; ## G22  FMC_HPC_LA20_N             
-set_property  -dict {PACKAGE_PIN  V28   IOSTANDARD LVCMOS25} [get_ports spi2_clk]                     ; ## C26  FMC_HPC_LA27_P             
-set_property  -dict {PACKAGE_PIN  V29   IOSTANDARD LVCMOS25} [get_ports spi2_sdo]                     ; ## C27  FMC_HPC_LA27_N             
-set_property  -dict {PACKAGE_PIN  AA22  IOSTANDARD LVCMOS25} [get_ports spi2_sdi_hmc271_1]            ; ## D17  FMC_HPC_LA13_P             
-set_property  -dict {PACKAGE_PIN  AA23  IOSTANDARD LVCMOS25} [get_ports spi2_sdi_hmc271_2]            ; ## D18  FMC_HPC_LA13_N             
-
-# external trigger
-
-set_property  -dict {PACKAGE_PIN  AJ23  IOSTANDARD LVDS_25 DIFF_TERM TRUE} [get_ports trig_p]         ; ## H13  FMC_HPC_LA07_P          
-set_property  -dict {PACKAGE_PIN  AJ24  IOSTANDARD LVDS_25 DIFF_TERM TRUE} [get_ports trig_n]         ; ## H14  FMC_HPC_LA07_N          
-
-# clock gpio
-
-set_property  -dict {PACKAGE_PIN  T29   IOSTANDARD LVCMOS25} [get_ports clk_gpio[0]]                  ; ## G27  FMC_HPC_LA25_P
-set_property  -dict {PACKAGE_PIN  U29   IOSTANDARD LVCMOS25} [get_ports clk_gpio[1]]                  ; ## G28  FMC_HPC_LA25_N
-set_property  -dict {PACKAGE_PIN  T30   IOSTANDARD LVCMOS25} [get_ports clk_gpio[2]]                  ; ## H28  FMC_HPC_LA24_P
-set_property  -dict {PACKAGE_PIN  U30   IOSTANDARD LVCMOS25} [get_ports clk_gpio[3]]                  ; ## H29  FMC_HPC_LA24_N
-
-# status                              
-
-set_property  -dict {PACKAGE_PIN  AD23  IOSTANDARD LVCMOS25} [get_ports adc_fda]                      ; ## H16  FMC_HPC_LA11_P
-set_property  -dict {PACKAGE_PIN  AE23  IOSTANDARD LVCMOS25} [get_ports adc_fdb]                      ; ## H17  FMC_HPC_LA11_N
-set_property  -dict {PACKAGE_PIN  AG19  IOSTANDARD LVCMOS25} [get_ports dac_irq]                      ; ## G13  FMC_HPC_LA08_N
-set_property  -dict {PACKAGE_PIN  R28   IOSTANDARD LVCMOS25} [get_ports adf4355_1_ld]                 ; ## D26  FMC_HPC_LA26_P
-set_property  -dict {PACKAGE_PIN  T28   IOSTANDARD LVCMOS25} [get_ports adf4355_2_ld]                 ; ## D27  FMC_HPC_LA26_N
-
-# control                             
-
-set_property  -dict {PACKAGE_PIN  AA24  IOSTANDARD LVCMOS25} [get_ports xo_en]                        ; ## G18  FMC_HPC_LA16_P             
-set_property  -dict {PACKAGE_PIN  AF19  IOSTANDARD LVCMOS25} [get_ports clk_sync]                     ; ## G12  FMC_HPC_LA08_P             
-set_property  -dict {PACKAGE_PIN  W25   IOSTANDARD LVCMOS25} [get_ports adf4355_2_pd]                 ; ## C22  FMC_HPC_LA18_CC_P          
-set_property  -dict {PACKAGE_PIN  AF23  IOSTANDARD LVCMOS25} [get_ports dac_txen0]                    ; ## G15  FMC_HPC_LA12_P             
-set_property  -dict {PACKAGE_PIN  AF24  IOSTANDARD LVCMOS25} [get_ports dac_txen1]                    ; ## G16  FMC_HPC_LA12_N             
-set_property  -dict {PACKAGE_PIN  V27   IOSTANDARD LVCMOS25} [get_ports hmc271_1_reset]               ; ## G24  FMC_HPC_LA22_P             
-set_property  -dict {PACKAGE_PIN  W28   IOSTANDARD LVCMOS25} [get_ports hmc271_2_reset]               ; ## G25  FMC_HPC_LA22_N             
-set_property  -dict {PACKAGE_PIN  W26   IOSTANDARD LVCMOS25} [get_ports hmc349_sel]                   ; ## C23  FMC_HPC_LA18_CC_N          
-set_property  -dict {PACKAGE_PIN  P25   IOSTANDARD LVCMOS25} [get_ports hmc922_a]                     ; ## D23  FMC_HPC_LA23_P             
-set_property  -dict {PACKAGE_PIN  P26   IOSTANDARD LVCMOS25} [get_ports hmc922_b]                     ; ## D24  FMC_HPC_LA23_N             
-
-# clocks
-
-create_clock -name tx_ref_clk   -period  2.00 [get_ports tx_ref_clk_p]
-create_clock -name rx_ref_clk   -period  2.00 [get_ports rx_ref_clk_p]
-create_clock -name tx_div_clk   -period  4.00 [get_nets i_system_wrapper/system_i/axi_fmcomms7_gt_tx_clk]
-create_clock -name rx_div_clk   -period  4.00 [get_nets i_system_wrapper/system_i/axi_fmcomms7_gt_rx_clk]
-
-=======
 # fmcomms7
 
 set_property  -dict {PACKAGE_PIN  AA8 } [get_ports rx_ref_clk_p]                                      ; ## B20  FMC_HPC_GBTCLK1_M2C_P  
@@ -213,4 +104,3 @@
 create_clock -name rx_ref_clk   -period  2.00 [get_ports rx_ref_clk_p]
 create_clock -name tx_div_clk   -period  4.00 [get_pins i_system_wrapper/system_i/axi_fmcomms7_gt/inst/g_lane_1[0].i_gt_channel_1/i_gtxe2_channel/TXOUTCLK]
 create_clock -name rx_div_clk   -period  4.00 [get_pins i_system_wrapper/system_i/axi_fmcomms7_gt/inst/g_lane_1[0].i_gt_channel_1/i_gtxe2_channel/RXOUTCLK]
->>>>>>> f08633c0
