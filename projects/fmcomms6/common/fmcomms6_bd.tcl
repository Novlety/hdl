<<<<<<< HEAD

source $ad_hdl_dir/projects/common/xilinx/sys_wfifo.tcl

# adc interface

set adc_clk_in_p    [create_bd_port -dir I adc_clk_in_p]
set adc_clk_in_n    [create_bd_port -dir I adc_clk_in_n]
set adc_or_in_p     [create_bd_port -dir I adc_or_in_p]
set adc_or_in_n     [create_bd_port -dir I adc_or_in_n]
set adc_data_in_p   [create_bd_port -dir I -from 15 -to 0 adc_data_in_p]
set adc_data_in_n   [create_bd_port -dir I -from 15 -to 0 adc_data_in_n]

if {$sys_zynq == 1} {

  set spi_csn_2_o     [create_bd_port -dir O spi_csn_2_o]
  set spi_csn_1_o     [create_bd_port -dir O spi_csn_1_o]
  set spi_csn_0_o     [create_bd_port -dir O spi_csn_0_o]
  set spi_csn_i       [create_bd_port -dir I spi_csn_i]

} else {

  set spi_csn_o       [create_bd_port -dir O -from 2 -to 0 spi_csn_o]
  set spi_csn_i       [create_bd_port -dir I -from 2 -to 0 spi_csn_i]
}

set spi_clk_i       [create_bd_port -dir I spi_clk_i]
set spi_clk_o       [create_bd_port -dir O spi_clk_o]
set spi_sdo_i       [create_bd_port -dir I spi_sdo_i]
set spi_sdo_o       [create_bd_port -dir O spi_sdo_o]
set spi_sdi_i       [create_bd_port -dir I spi_sdi_i]

if {$sys_zynq == 0} {

  set gpio_fmcomms6_i   [create_bd_port -dir I gpio_fmcomms6_i]
  set gpio_fmcomms6_o   [create_bd_port -dir O gpio_fmcomms6_o]
  set gpio_fmcomms6_t   [create_bd_port -dir O gpio_fmcomms6_t]
}

# dma interface

set adc_clk         [create_bd_port -dir O adc_clk]
set adc_valid_0     [create_bd_port -dir O adc_valid_0]
set adc_enable_0    [create_bd_port -dir O adc_enable_0]
set adc_data_0      [create_bd_port -dir O -from 15 -to 0 adc_data_0]
set adc_valid_1     [create_bd_port -dir O adc_valid_1]
set adc_enable_1    [create_bd_port -dir O adc_enable_1]
set adc_data_1      [create_bd_port -dir O -from 15 -to 0 adc_data_1]
set adc_dma_wr      [create_bd_port -dir I adc_dma_wr]
set adc_dma_sync    [create_bd_port -dir I adc_dma_sync]
set adc_dma_wdata   [create_bd_port -dir I -from 31 -to 0 adc_dma_wdata]

# adc peripherals

set axi_ad9652 [create_bd_cell -type ip -vlnv analog.com:user:axi_ad9652:1.0 axi_ad9652]

set axi_ad9652_dma [create_bd_cell -type ip -vlnv analog.com:user:axi_dmac:1.0 axi_ad9652_dma]
set_property -dict [list CONFIG.C_DMA_TYPE_SRC {2}] $axi_ad9652_dma
set_property -dict [list CONFIG.C_DMA_TYPE_DEST {0}] $axi_ad9652_dma
set_property -dict [list CONFIG.C_2D_TRANSFER {0}] $axi_ad9652_dma
set_property -dict [list CONFIG.C_CYCLIC {0}] $axi_ad9652_dma
set_property -dict [list CONFIG.C_DMA_DATA_WIDTH_DEST {64}] $axi_ad9652_dma
set_property -dict [list CONFIG.C_FIFO_SIZE {8}] $axi_ad9652_dma

if {$sys_zynq == 0} {

  set axi_fmcomms6_gpio [create_bd_cell -type ip -vlnv xilinx.com:ip:axi_gpio:2.0 axi_fmcomms6_gpio]
  set_property -dict [list CONFIG.C_IS_DUAL {0}] $axi_fmcomms6_gpio
  set_property -dict [list CONFIG.C_GPIO_WIDTH {1}] $axi_fmcomms6_gpio
  set_property -dict [list CONFIG.C_INTERRUPT_PRESENT {1}] $axi_fmcomms6_gpio

  set axi_fmcomms6_spi [create_bd_cell -type ip -vlnv xilinx.com:ip:axi_quad_spi:3.1 axi_fmcomms6_spi]
  set_property -dict [list CONFIG.C_USE_STARTUP {0}] $axi_fmcomms6_spi
  set_property -dict [list CONFIG.C_NUM_SS_BITS {3}] $axi_fmcomms6_spi
  set_property -dict [list CONFIG.C_SCK_RATIO {8}] $axi_fmcomms6_spi
}

# additions to default configuration

if {$sys_zynq == 1} {

  set_property -dict [list CONFIG.NUM_MI {9}] $axi_cpu_interconnect
  set_property -dict [list CONFIG.PCW_USE_S_AXI_HP1 {1}] $sys_ps7
  set_property -dict [list CONFIG.PCW_EN_CLK2_PORT {1}] $sys_ps7
  set_property -dict [list CONFIG.PCW_EN_RST2_PORT {1}] $sys_ps7
  set_property -dict [list CONFIG.PCW_FPGA2_PERIPHERAL_FREQMHZ {170.0}] $sys_ps7
  set_property -dict [list CONFIG.PCW_GPIO_EMIO_GPIO_IO {17}] $sys_ps7
  set_property -dict [list CONFIG.PCW_SPI0_PERIPHERAL_ENABLE {1}] $sys_ps7
  set_property -dict [list CONFIG.PCW_SPI0_SPI0_IO {EMIO}] $sys_ps7

  set_property LEFT 16 [get_bd_ports GPIO_I]
  set_property LEFT 16 [get_bd_ports GPIO_O]
  set_property LEFT 16 [get_bd_ports GPIO_T]

} else {

  set_property -dict [list CONFIG.NUM_MI {11}] $axi_cpu_interconnect
  set_property -dict [list CONFIG.NUM_SI {9}] $axi_mem_interconnect
}

# connections (spi and gpio)

if {$sys_zynq == 1 } {

  connect_bd_net -net spi_csn_2_o [get_bd_ports spi_csn_2_o]  [get_bd_pins sys_ps7/SPI0_SS2_O]
  connect_bd_net -net spi_csn_1_o [get_bd_ports spi_csn_1_o]  [get_bd_pins sys_ps7/SPI0_SS1_O]
  connect_bd_net -net spi_csn_0_o [get_bd_ports spi_csn_0_o]  [get_bd_pins sys_ps7/SPI0_SS_O]
  connect_bd_net -net spi_csn_i   [get_bd_ports spi_csn_i]    [get_bd_pins sys_ps7/SPI0_SS_I]
  connect_bd_net -net spi_clk_i   [get_bd_ports spi_clk_i]    [get_bd_pins sys_ps7/SPI0_SCLK_I]
  connect_bd_net -net spi_clk_o   [get_bd_ports spi_clk_o]    [get_bd_pins sys_ps7/SPI0_SCLK_O]
  connect_bd_net -net spi_sdo_i   [get_bd_ports spi_sdo_i]    [get_bd_pins sys_ps7/SPI0_MOSI_I]
  connect_bd_net -net spi_sdo_o   [get_bd_ports spi_sdo_o]    [get_bd_pins sys_ps7/SPI0_MOSI_O]
  connect_bd_net -net spi_sdi_i   [get_bd_ports spi_sdi_i]    [get_bd_pins sys_ps7/SPI0_MISO_I]

} else {

  connect_bd_net -net spi_csn_i   [get_bd_ports spi_csn_i]    [get_bd_pins axi_fmcomms6_spi/ss_i]
  connect_bd_net -net spi_csn_o   [get_bd_ports spi_csn_o]    [get_bd_pins axi_fmcomms6_spi/ss_o]
  connect_bd_net -net spi_clk_i   [get_bd_ports spi_clk_i]    [get_bd_pins axi_fmcomms6_spi/sck_i]
  connect_bd_net -net spi_clk_o   [get_bd_ports spi_clk_o]    [get_bd_pins axi_fmcomms6_spi/sck_o]
  connect_bd_net -net spi_sdo_i   [get_bd_ports spi_sdo_i]    [get_bd_pins axi_fmcomms6_spi/io0_i]
  connect_bd_net -net spi_sdo_o   [get_bd_ports spi_sdo_o]    [get_bd_pins axi_fmcomms6_spi/io0_o]
  connect_bd_net -net spi_sdi_i   [get_bd_ports spi_sdi_i]    [get_bd_pins axi_fmcomms6_spi/io1_i]

  connect_bd_net -net gpio_fmcomms6_i [get_bd_ports gpio_fmcomms6_i]    [get_bd_pins axi_fmcomms6_gpio/gpio_io_i]
  connect_bd_net -net gpio_fmcomms6_o [get_bd_ports gpio_fmcomms6_o]    [get_bd_pins axi_fmcomms6_gpio/gpio_io_o]
  connect_bd_net -net gpio_fmcomms6_t [get_bd_ports gpio_fmcomms6_t]    [get_bd_pins axi_fmcomms6_gpio/gpio_io_t]

}

# connections (adc)

p_sys_wfifo [current_bd_instance .] sys_wfifo 32 64

connect_bd_net -net adc_clk [get_bd_ports adc_clk] [get_bd_pins axi_ad9652/adc_clk] [get_bd_pins sys_wfifo/m_clk]
connect_bd_net -net sys_200m_clk [get_bd_pins sys_wfifo/s_clk] [get_bd_pins axi_ad9652_dma/fifo_wr_clk] [get_bd_pins axi_ad9652/delay_clk]
connect_bd_net -net sys_100m_resetn [get_bd_pins sys_wfifo/rstn] $sys_100m_resetn_source

connect_bd_net -net axi_ad9652_adc_clk_in_p     [get_bd_ports adc_clk_in_p]                       [get_bd_pins axi_ad9652/adc_clk_in_p]
connect_bd_net -net axi_ad9652_adc_clk_in_n     [get_bd_ports adc_clk_in_n]                       [get_bd_pins axi_ad9652/adc_clk_in_n]
connect_bd_net -net axi_ad9652_adc_or_in_p      [get_bd_ports adc_or_in_p]                        [get_bd_pins axi_ad9652/adc_or_in_p]
connect_bd_net -net axi_ad9652_adc_or_in_n      [get_bd_ports adc_or_in_n]                        [get_bd_pins axi_ad9652/adc_or_in_n]
connect_bd_net -net axi_ad9652_adc_data_in_p    [get_bd_ports adc_data_in_p]                      [get_bd_pins axi_ad9652/adc_data_in_p]
connect_bd_net -net axi_ad9652_adc_data_in_n    [get_bd_ports adc_data_in_n]                      [get_bd_pins axi_ad9652/adc_data_in_n]

connect_bd_net -net axi_ad9652_adc_valid_0      [get_bd_ports adc_valid_0]                        [get_bd_pins axi_ad9652/adc_valid_0]
connect_bd_net -net axi_ad9652_adc_enable_0     [get_bd_ports adc_enable_0]                       [get_bd_pins axi_ad9652/adc_enable_0]
connect_bd_net -net axi_ad9652_adc_data_0       [get_bd_ports adc_data_0]                         [get_bd_pins axi_ad9652/adc_data_0]
connect_bd_net -net axi_ad9652_adc_valid_1      [get_bd_ports adc_valid_1]                        [get_bd_pins axi_ad9652/adc_valid_1]
connect_bd_net -net axi_ad9652_adc_enable_1     [get_bd_ports adc_enable_1]                       [get_bd_pins axi_ad9652/adc_enable_1]
connect_bd_net -net axi_ad9652_adc_data_1       [get_bd_ports adc_data_1]                         [get_bd_pins axi_ad9652/adc_data_1]
connect_bd_net -net axi_ad9652_adc_dovf         [get_bd_pins axi_ad9652/adc_dovf]                 [get_bd_pins sys_wfifo/m_wovf]

connect_bd_net -net axi_ad9652_fifo_wr          [get_bd_ports adc_dma_wr]                         [get_bd_pins sys_wfifo/m_wr]
connect_bd_net -net axi_ad9652_fifo_wdata       [get_bd_ports adc_dma_wdata]                      [get_bd_pins sys_wfifo/m_wdata]

connect_bd_net -net axi_ad9652_dma_dwr          [get_bd_pins sys_wfifo/s_wr]                      [get_bd_pins axi_ad9652_dma/fifo_wr_en]
connect_bd_net -net axi_ad9652_dma_dsync        [get_bd_ports adc_dma_sync]                       [get_bd_pins axi_ad9652_dma/fifo_wr_sync]
connect_bd_net -net axi_ad9652_dma_ddata        [get_bd_pins sys_wfifo/s_wdata]                   [get_bd_pins axi_ad9652_dma/fifo_wr_din]
connect_bd_net -net axi_ad9652_dma_dovf         [get_bd_pins sys_wfifo/s_wovf]                    [get_bd_pins axi_ad9652_dma/fifo_wr_overflow]

# interrupts

if {$sys_zynq == 0 } {

  delete_bd_objs [get_bd_nets mb_intr_10_s] [get_bd_ports mb_intr_10]
  delete_bd_objs [get_bd_nets mb_intr_11_s] [get_bd_ports mb_intr_11]
  delete_bd_objs [get_bd_nets mb_intr_13_s] [get_bd_ports mb_intr_13]
  connect_bd_net -net axi_fmcomms6_spi_irq  [get_bd_pins axi_fmcomms6_spi/ip2intc_irpt]   [get_bd_pins sys_concat_intc/In10]
  connect_bd_net -net axi_fmcomms6_gpio_irq [get_bd_pins axi_fmcomms6_gpio/ip2intc_irpt]  [get_bd_pins sys_concat_intc/In11]
  connect_bd_net -net axi_ad9652_dma_irq    [get_bd_pins axi_ad9652_dma/irq]              [get_bd_pins sys_concat_intc/In13]

} else {

  delete_bd_objs [get_bd_nets ps_intr_13_s] [get_bd_ports ps_intr_13]
  connect_bd_net -net axi_ad9652_dma_irq    [get_bd_pins axi_ad9652_dma/irq]              [get_bd_pins sys_concat_intc/In13]

}

# interconnect (cpu)

connect_bd_intf_net -intf_net axi_cpu_interconnect_m07_axi [get_bd_intf_pins axi_cpu_interconnect/M07_AXI] [get_bd_intf_pins axi_ad9652/s_axi]
connect_bd_intf_net -intf_net axi_cpu_interconnect_m08_axi [get_bd_intf_pins axi_cpu_interconnect/M08_AXI] [get_bd_intf_pins axi_ad9652_dma/s_axi]
connect_bd_net -net sys_100m_clk [get_bd_pins axi_cpu_interconnect/M07_ACLK] $sys_100m_clk_source
connect_bd_net -net sys_100m_clk [get_bd_pins axi_cpu_interconnect/M08_ACLK] $sys_100m_clk_source
connect_bd_net -net sys_100m_resetn [get_bd_pins axi_cpu_interconnect/M07_ARESETN] $sys_100m_resetn_source
connect_bd_net -net sys_100m_resetn [get_bd_pins axi_cpu_interconnect/M08_ARESETN] $sys_100m_resetn_source
connect_bd_net -net sys_100m_clk [get_bd_pins axi_ad9652/s_axi_aclk]
connect_bd_net -net sys_100m_clk [get_bd_pins axi_ad9652_dma/s_axi_aclk]
connect_bd_net -net sys_100m_resetn [get_bd_pins axi_ad9652/s_axi_aresetn]
connect_bd_net -net sys_100m_resetn [get_bd_pins axi_ad9652_dma/s_axi_aresetn]

if {$sys_zynq == 0} {

  connect_bd_intf_net -intf_net axi_cpu_interconnect_m09_axi [get_bd_intf_pins axi_cpu_interconnect/M09_AXI] [get_bd_intf_pins axi_fmcomms6_spi/axi_lite]
  connect_bd_intf_net -intf_net axi_cpu_interconnect_m10_axi [get_bd_intf_pins axi_cpu_interconnect/M10_AXI] [get_bd_intf_pins axi_fmcomms6_gpio/s_axi]
  connect_bd_net -net sys_100m_clk [get_bd_pins axi_cpu_interconnect/M09_ACLK] $sys_100m_clk_source
  connect_bd_net -net sys_100m_clk [get_bd_pins axi_cpu_interconnect/M10_ACLK] $sys_100m_clk_source
  connect_bd_net -net sys_100m_resetn [get_bd_pins axi_cpu_interconnect/M09_ARESETN] $sys_100m_resetn_source
  connect_bd_net -net sys_100m_resetn [get_bd_pins axi_cpu_interconnect/M10_ARESETN] $sys_100m_resetn_source
  connect_bd_net -net sys_100m_clk [get_bd_pins axi_fmcomms6_spi/s_axi_aclk]
  connect_bd_net -net sys_100m_clk [get_bd_pins axi_fmcomms6_gpio/s_axi_aclk]
  connect_bd_net -net sys_100m_clk [get_bd_pins axi_fmcomms6_spi/ext_spi_clk]
  connect_bd_net -net sys_100m_resetn [get_bd_pins axi_fmcomms6_spi/s_axi_aresetn]
  connect_bd_net -net sys_100m_resetn [get_bd_pins axi_fmcomms6_gpio/s_axi_aresetn]
}

# memory interconnects share the same clock (fclk2)

if {$sys_zynq == 1} {
  set sys_fmc_dma_clk_source [get_bd_pins sys_ps7/FCLK_CLK2]
  connect_bd_net -net sys_fmc_dma_clk $sys_fmc_dma_clk_source
  set_property -dict [list CONFIG.C_DMA_AXI_PROTOCOL_DEST {1}] $axi_ad9652_dma
}

# interconnect (mem/adc)

if {$sys_zynq == 0} {

  connect_bd_intf_net -intf_net axi_mem_interconnect_s08_axi [get_bd_intf_pins axi_mem_interconnect/S08_AXI] [get_bd_intf_pins axi_ad9652_dma/m_dest_axi]
  connect_bd_net -net sys_200m_clk [get_bd_pins axi_mem_interconnect/S08_ACLK] $sys_200m_clk_source
  connect_bd_net -net sys_200m_clk [get_bd_pins axi_ad9652_dma/m_dest_axi_aclk]
  connect_bd_net -net sys_100m_resetn [get_bd_pins axi_mem_interconnect/S08_ARESETN] $sys_100m_resetn_source
  connect_bd_net -net sys_100m_resetn [get_bd_pins axi_ad9652_dma/m_dest_axi_aresetn]

} else {

  connect_bd_intf_net -intf_net axi_ad9652_dma_axi [get_bd_intf_pins axi_ad9652_dma/m_dest_axi] [get_bd_intf_pins sys_ps7/S_AXI_HP1]
  connect_bd_net -net sys_fmc_dma_clk [get_bd_pins axi_ad9652_dma/m_dest_axi_aclk]
  connect_bd_net -net sys_fmc_dma_clk [get_bd_pins sys_ps7/S_AXI_HP1_ACLK]
  connect_bd_net -net sys_100m_resetn [get_bd_pins axi_ad9652_dma/m_dest_axi_aresetn]
}

# ila (adc)

set ila_adc [create_bd_cell -type ip -vlnv xilinx.com:ip:ila:4.0 ila_adc]
set_property -dict [list CONFIG.C_MONITOR_TYPE {Native}] $ila_adc
set_property -dict [list CONFIG.C_NUM_OF_PROBES {3}] $ila_adc
set_property -dict [list CONFIG.C_PROBE0_WIDTH {1}] $ila_adc
set_property -dict [list CONFIG.C_PROBE1_WIDTH {64}] $ila_adc
set_property -dict [list CONFIG.C_PROBE2_WIDTH {1}] $ila_adc
set_property -dict [list CONFIG.C_TRIGIN_EN {false}] $ila_adc

connect_bd_net -net sys_200m_clk [get_bd_pins ila_adc/clk]
connect_bd_net -net axi_ad9652_dma_dwr [get_bd_pins ila_adc/probe0]
connect_bd_net -net axi_ad9652_dma_ddata [get_bd_pins ila_adc/probe1]
connect_bd_net -net axi_ad9652_dma_dovf [get_bd_pins ila_adc/probe2]

# address map

create_bd_addr_seg -range 0x00010000 -offset 0x79020000 $sys_addr_cntrl_space [get_bd_addr_segs axi_ad9652/s_axi/axi_lite]      SEG_data_ad9652
create_bd_addr_seg -range 0x00010000 -offset 0x7c420000 $sys_addr_cntrl_space [get_bd_addr_segs axi_ad9652_dma/s_axi/axi_lite]  SEG_data_ad9652_dma

if {$sys_zynq == 0} {
  create_bd_addr_seg -range 0x00010000 -offset 0x44A70000 $sys_addr_cntrl_space [get_bd_addr_segs axi_fmcomms6_spi/axi_lite/Reg]  SEG_data_fmcomms6_spi
  create_bd_addr_seg -range 0x00010000 -offset 0x40030000 $sys_addr_cntrl_space [get_bd_addr_segs axi_fmcomms6_gpio/s_axi/Reg]    SEG_data_gpio_3
}

if {$sys_zynq == 0} {
  create_bd_addr_seg -range $sys_mem_size -offset 0x80000000 [get_bd_addr_spaces axi_ad9652_dma/m_dest_axi]  [get_bd_addr_segs axi_ddr_cntrl/memmap/memaddr] SEG_axi_ddr_cntrl
} else {
  create_bd_addr_seg -range $sys_mem_size -offset 0x00000000 [get_bd_addr_spaces axi_ad9652_dma/m_dest_axi]  [get_bd_addr_segs sys_ps7/S_AXI_HP1/HP1_DDR_LOWOCM] SEG_sys_ps7_hp1_ddr_lowocm
}
=======

# adc interface

create_bd_port -dir I adc_clk_in_p
create_bd_port -dir I adc_clk_in_n
create_bd_port -dir I adc_or_in_p
create_bd_port -dir I adc_or_in_n
create_bd_port -dir I -from 15 -to 0 adc_data_in_p
create_bd_port -dir I -from 15 -to 0 adc_data_in_n

# dma interface

create_bd_port -dir O adc_clk
create_bd_port -dir O adc_valid_0
create_bd_port -dir O adc_enable_0
create_bd_port -dir O -from 15 -to 0 adc_data_0
create_bd_port -dir O adc_valid_1
create_bd_port -dir O adc_enable_1
create_bd_port -dir O -from 15 -to 0 adc_data_1
create_bd_port -dir I adc_dwr
create_bd_port -dir I -from 31 -to 0 adc_ddata

# adc peripherals

set axi_ad9652 [create_bd_cell -type ip -vlnv analog.com:user:axi_ad9652:1.0 axi_ad9652]

set axi_ad9652_dma [create_bd_cell -type ip -vlnv analog.com:user:axi_dmac:1.0 axi_ad9652_dma]
set_property -dict [list CONFIG.C_DMA_TYPE_SRC {2}] $axi_ad9652_dma
set_property -dict [list CONFIG.C_DMA_TYPE_DEST {0}] $axi_ad9652_dma
set_property -dict [list CONFIG.C_2D_TRANSFER {0}] $axi_ad9652_dma
set_property -dict [list CONFIG.C_CYCLIC {0}] $axi_ad9652_dma
set_property -dict [list CONFIG.C_DMA_DATA_WIDTH_DEST {64}] $axi_ad9652_dma
set_property -dict [list CONFIG.C_FIFO_SIZE {8}] $axi_ad9652_dma

# connections (adc)

p_sys_wfifo [current_bd_instance .] sys_wfifo 32 64

ad_connect  adc_clk_in_p axi_ad9652/adc_clk_in_p
ad_connect  adc_clk_in_n axi_ad9652/adc_clk_in_n
ad_connect  adc_or_in_p axi_ad9652/adc_or_in_p
ad_connect  adc_or_in_n axi_ad9652/adc_or_in_n
ad_connect  adc_data_in_p axi_ad9652/adc_data_in_p
ad_connect  adc_data_in_n axi_ad9652/adc_data_in_n
ad_connect  axi_ad9652/adc_clk adc_clk 
ad_connect  axi_ad9652/adc_clk sys_wfifo/adc_clk
ad_connect  axi_ad9652/adc_dovf sys_wfifo/adc_wovf
ad_connect  sys_200m_clk sys_wfifo/dma_clk
ad_connect  sys_200m_clk axi_ad9652/delay_clk
ad_connect  sys_200m_clk axi_ad9652_dma/fifo_wr_clk
ad_connect  adc_valid_0 axi_ad9652/adc_valid_0
ad_connect  adc_enable_0 axi_ad9652/adc_enable_0
ad_connect  adc_data_0 axi_ad9652/adc_data_0
ad_connect  adc_valid_1 axi_ad9652/adc_valid_1
ad_connect  adc_enable_1 axi_ad9652/adc_enable_1
ad_connect  adc_data_1 axi_ad9652/adc_data_1
ad_connect  adc_dwr sys_wfifo/adc_wr
ad_connect  adc_ddata sys_wfifo/adc_wdata
ad_connect  sys_wfifo/dma_wr axi_ad9652_dma/fifo_wr_en
ad_connect  sys_wfifo/dma_wdata axi_ad9652_dma/fifo_wr_din
ad_connect  sys_wfifo/dma_wovf axi_ad9652_dma/fifo_wr_overflow

# interconnect (cpu)

ad_cpu_interconnect 0x79020000 axi_ad9652
ad_cpu_interconnect 0x7c420000 axi_ad9652_dma

# interconnect (mem/adc)

ad_mem_hp1_interconnect sys_200m_clk sys_ps7/S_AXI_HP1
ad_mem_hp1_interconnect sys_200m_clk axi_ad9652_dma/m_dest_axi
ad_connect  sys_cpu_resetn axi_ad9652_dma/m_dest_axi_aresetn

# interrupts

ad_cpu_interrupt ps-13 mb-13 axi_ad9652_dma/irq
>>>>>>> f08633c0
<|MERGE_RESOLUTION|>--- conflicted
+++ resolved
@@ -1,267 +1,3 @@
-<<<<<<< HEAD
-
-source $ad_hdl_dir/projects/common/xilinx/sys_wfifo.tcl
-
-# adc interface
-
-set adc_clk_in_p    [create_bd_port -dir I adc_clk_in_p]
-set adc_clk_in_n    [create_bd_port -dir I adc_clk_in_n]
-set adc_or_in_p     [create_bd_port -dir I adc_or_in_p]
-set adc_or_in_n     [create_bd_port -dir I adc_or_in_n]
-set adc_data_in_p   [create_bd_port -dir I -from 15 -to 0 adc_data_in_p]
-set adc_data_in_n   [create_bd_port -dir I -from 15 -to 0 adc_data_in_n]
-
-if {$sys_zynq == 1} {
-
-  set spi_csn_2_o     [create_bd_port -dir O spi_csn_2_o]
-  set spi_csn_1_o     [create_bd_port -dir O spi_csn_1_o]
-  set spi_csn_0_o     [create_bd_port -dir O spi_csn_0_o]
-  set spi_csn_i       [create_bd_port -dir I spi_csn_i]
-
-} else {
-
-  set spi_csn_o       [create_bd_port -dir O -from 2 -to 0 spi_csn_o]
-  set spi_csn_i       [create_bd_port -dir I -from 2 -to 0 spi_csn_i]
-}
-
-set spi_clk_i       [create_bd_port -dir I spi_clk_i]
-set spi_clk_o       [create_bd_port -dir O spi_clk_o]
-set spi_sdo_i       [create_bd_port -dir I spi_sdo_i]
-set spi_sdo_o       [create_bd_port -dir O spi_sdo_o]
-set spi_sdi_i       [create_bd_port -dir I spi_sdi_i]
-
-if {$sys_zynq == 0} {
-
-  set gpio_fmcomms6_i   [create_bd_port -dir I gpio_fmcomms6_i]
-  set gpio_fmcomms6_o   [create_bd_port -dir O gpio_fmcomms6_o]
-  set gpio_fmcomms6_t   [create_bd_port -dir O gpio_fmcomms6_t]
-}
-
-# dma interface
-
-set adc_clk         [create_bd_port -dir O adc_clk]
-set adc_valid_0     [create_bd_port -dir O adc_valid_0]
-set adc_enable_0    [create_bd_port -dir O adc_enable_0]
-set adc_data_0      [create_bd_port -dir O -from 15 -to 0 adc_data_0]
-set adc_valid_1     [create_bd_port -dir O adc_valid_1]
-set adc_enable_1    [create_bd_port -dir O adc_enable_1]
-set adc_data_1      [create_bd_port -dir O -from 15 -to 0 adc_data_1]
-set adc_dma_wr      [create_bd_port -dir I adc_dma_wr]
-set adc_dma_sync    [create_bd_port -dir I adc_dma_sync]
-set adc_dma_wdata   [create_bd_port -dir I -from 31 -to 0 adc_dma_wdata]
-
-# adc peripherals
-
-set axi_ad9652 [create_bd_cell -type ip -vlnv analog.com:user:axi_ad9652:1.0 axi_ad9652]
-
-set axi_ad9652_dma [create_bd_cell -type ip -vlnv analog.com:user:axi_dmac:1.0 axi_ad9652_dma]
-set_property -dict [list CONFIG.C_DMA_TYPE_SRC {2}] $axi_ad9652_dma
-set_property -dict [list CONFIG.C_DMA_TYPE_DEST {0}] $axi_ad9652_dma
-set_property -dict [list CONFIG.C_2D_TRANSFER {0}] $axi_ad9652_dma
-set_property -dict [list CONFIG.C_CYCLIC {0}] $axi_ad9652_dma
-set_property -dict [list CONFIG.C_DMA_DATA_WIDTH_DEST {64}] $axi_ad9652_dma
-set_property -dict [list CONFIG.C_FIFO_SIZE {8}] $axi_ad9652_dma
-
-if {$sys_zynq == 0} {
-
-  set axi_fmcomms6_gpio [create_bd_cell -type ip -vlnv xilinx.com:ip:axi_gpio:2.0 axi_fmcomms6_gpio]
-  set_property -dict [list CONFIG.C_IS_DUAL {0}] $axi_fmcomms6_gpio
-  set_property -dict [list CONFIG.C_GPIO_WIDTH {1}] $axi_fmcomms6_gpio
-  set_property -dict [list CONFIG.C_INTERRUPT_PRESENT {1}] $axi_fmcomms6_gpio
-
-  set axi_fmcomms6_spi [create_bd_cell -type ip -vlnv xilinx.com:ip:axi_quad_spi:3.1 axi_fmcomms6_spi]
-  set_property -dict [list CONFIG.C_USE_STARTUP {0}] $axi_fmcomms6_spi
-  set_property -dict [list CONFIG.C_NUM_SS_BITS {3}] $axi_fmcomms6_spi
-  set_property -dict [list CONFIG.C_SCK_RATIO {8}] $axi_fmcomms6_spi
-}
-
-# additions to default configuration
-
-if {$sys_zynq == 1} {
-
-  set_property -dict [list CONFIG.NUM_MI {9}] $axi_cpu_interconnect
-  set_property -dict [list CONFIG.PCW_USE_S_AXI_HP1 {1}] $sys_ps7
-  set_property -dict [list CONFIG.PCW_EN_CLK2_PORT {1}] $sys_ps7
-  set_property -dict [list CONFIG.PCW_EN_RST2_PORT {1}] $sys_ps7
-  set_property -dict [list CONFIG.PCW_FPGA2_PERIPHERAL_FREQMHZ {170.0}] $sys_ps7
-  set_property -dict [list CONFIG.PCW_GPIO_EMIO_GPIO_IO {17}] $sys_ps7
-  set_property -dict [list CONFIG.PCW_SPI0_PERIPHERAL_ENABLE {1}] $sys_ps7
-  set_property -dict [list CONFIG.PCW_SPI0_SPI0_IO {EMIO}] $sys_ps7
-
-  set_property LEFT 16 [get_bd_ports GPIO_I]
-  set_property LEFT 16 [get_bd_ports GPIO_O]
-  set_property LEFT 16 [get_bd_ports GPIO_T]
-
-} else {
-
-  set_property -dict [list CONFIG.NUM_MI {11}] $axi_cpu_interconnect
-  set_property -dict [list CONFIG.NUM_SI {9}] $axi_mem_interconnect
-}
-
-# connections (spi and gpio)
-
-if {$sys_zynq == 1 } {
-
-  connect_bd_net -net spi_csn_2_o [get_bd_ports spi_csn_2_o]  [get_bd_pins sys_ps7/SPI0_SS2_O]
-  connect_bd_net -net spi_csn_1_o [get_bd_ports spi_csn_1_o]  [get_bd_pins sys_ps7/SPI0_SS1_O]
-  connect_bd_net -net spi_csn_0_o [get_bd_ports spi_csn_0_o]  [get_bd_pins sys_ps7/SPI0_SS_O]
-  connect_bd_net -net spi_csn_i   [get_bd_ports spi_csn_i]    [get_bd_pins sys_ps7/SPI0_SS_I]
-  connect_bd_net -net spi_clk_i   [get_bd_ports spi_clk_i]    [get_bd_pins sys_ps7/SPI0_SCLK_I]
-  connect_bd_net -net spi_clk_o   [get_bd_ports spi_clk_o]    [get_bd_pins sys_ps7/SPI0_SCLK_O]
-  connect_bd_net -net spi_sdo_i   [get_bd_ports spi_sdo_i]    [get_bd_pins sys_ps7/SPI0_MOSI_I]
-  connect_bd_net -net spi_sdo_o   [get_bd_ports spi_sdo_o]    [get_bd_pins sys_ps7/SPI0_MOSI_O]
-  connect_bd_net -net spi_sdi_i   [get_bd_ports spi_sdi_i]    [get_bd_pins sys_ps7/SPI0_MISO_I]
-
-} else {
-
-  connect_bd_net -net spi_csn_i   [get_bd_ports spi_csn_i]    [get_bd_pins axi_fmcomms6_spi/ss_i]
-  connect_bd_net -net spi_csn_o   [get_bd_ports spi_csn_o]    [get_bd_pins axi_fmcomms6_spi/ss_o]
-  connect_bd_net -net spi_clk_i   [get_bd_ports spi_clk_i]    [get_bd_pins axi_fmcomms6_spi/sck_i]
-  connect_bd_net -net spi_clk_o   [get_bd_ports spi_clk_o]    [get_bd_pins axi_fmcomms6_spi/sck_o]
-  connect_bd_net -net spi_sdo_i   [get_bd_ports spi_sdo_i]    [get_bd_pins axi_fmcomms6_spi/io0_i]
-  connect_bd_net -net spi_sdo_o   [get_bd_ports spi_sdo_o]    [get_bd_pins axi_fmcomms6_spi/io0_o]
-  connect_bd_net -net spi_sdi_i   [get_bd_ports spi_sdi_i]    [get_bd_pins axi_fmcomms6_spi/io1_i]
-
-  connect_bd_net -net gpio_fmcomms6_i [get_bd_ports gpio_fmcomms6_i]    [get_bd_pins axi_fmcomms6_gpio/gpio_io_i]
-  connect_bd_net -net gpio_fmcomms6_o [get_bd_ports gpio_fmcomms6_o]    [get_bd_pins axi_fmcomms6_gpio/gpio_io_o]
-  connect_bd_net -net gpio_fmcomms6_t [get_bd_ports gpio_fmcomms6_t]    [get_bd_pins axi_fmcomms6_gpio/gpio_io_t]
-
-}
-
-# connections (adc)
-
-p_sys_wfifo [current_bd_instance .] sys_wfifo 32 64
-
-connect_bd_net -net adc_clk [get_bd_ports adc_clk] [get_bd_pins axi_ad9652/adc_clk] [get_bd_pins sys_wfifo/m_clk]
-connect_bd_net -net sys_200m_clk [get_bd_pins sys_wfifo/s_clk] [get_bd_pins axi_ad9652_dma/fifo_wr_clk] [get_bd_pins axi_ad9652/delay_clk]
-connect_bd_net -net sys_100m_resetn [get_bd_pins sys_wfifo/rstn] $sys_100m_resetn_source
-
-connect_bd_net -net axi_ad9652_adc_clk_in_p     [get_bd_ports adc_clk_in_p]                       [get_bd_pins axi_ad9652/adc_clk_in_p]
-connect_bd_net -net axi_ad9652_adc_clk_in_n     [get_bd_ports adc_clk_in_n]                       [get_bd_pins axi_ad9652/adc_clk_in_n]
-connect_bd_net -net axi_ad9652_adc_or_in_p      [get_bd_ports adc_or_in_p]                        [get_bd_pins axi_ad9652/adc_or_in_p]
-connect_bd_net -net axi_ad9652_adc_or_in_n      [get_bd_ports adc_or_in_n]                        [get_bd_pins axi_ad9652/adc_or_in_n]
-connect_bd_net -net axi_ad9652_adc_data_in_p    [get_bd_ports adc_data_in_p]                      [get_bd_pins axi_ad9652/adc_data_in_p]
-connect_bd_net -net axi_ad9652_adc_data_in_n    [get_bd_ports adc_data_in_n]                      [get_bd_pins axi_ad9652/adc_data_in_n]
-
-connect_bd_net -net axi_ad9652_adc_valid_0      [get_bd_ports adc_valid_0]                        [get_bd_pins axi_ad9652/adc_valid_0]
-connect_bd_net -net axi_ad9652_adc_enable_0     [get_bd_ports adc_enable_0]                       [get_bd_pins axi_ad9652/adc_enable_0]
-connect_bd_net -net axi_ad9652_adc_data_0       [get_bd_ports adc_data_0]                         [get_bd_pins axi_ad9652/adc_data_0]
-connect_bd_net -net axi_ad9652_adc_valid_1      [get_bd_ports adc_valid_1]                        [get_bd_pins axi_ad9652/adc_valid_1]
-connect_bd_net -net axi_ad9652_adc_enable_1     [get_bd_ports adc_enable_1]                       [get_bd_pins axi_ad9652/adc_enable_1]
-connect_bd_net -net axi_ad9652_adc_data_1       [get_bd_ports adc_data_1]                         [get_bd_pins axi_ad9652/adc_data_1]
-connect_bd_net -net axi_ad9652_adc_dovf         [get_bd_pins axi_ad9652/adc_dovf]                 [get_bd_pins sys_wfifo/m_wovf]
-
-connect_bd_net -net axi_ad9652_fifo_wr          [get_bd_ports adc_dma_wr]                         [get_bd_pins sys_wfifo/m_wr]
-connect_bd_net -net axi_ad9652_fifo_wdata       [get_bd_ports adc_dma_wdata]                      [get_bd_pins sys_wfifo/m_wdata]
-
-connect_bd_net -net axi_ad9652_dma_dwr          [get_bd_pins sys_wfifo/s_wr]                      [get_bd_pins axi_ad9652_dma/fifo_wr_en]
-connect_bd_net -net axi_ad9652_dma_dsync        [get_bd_ports adc_dma_sync]                       [get_bd_pins axi_ad9652_dma/fifo_wr_sync]
-connect_bd_net -net axi_ad9652_dma_ddata        [get_bd_pins sys_wfifo/s_wdata]                   [get_bd_pins axi_ad9652_dma/fifo_wr_din]
-connect_bd_net -net axi_ad9652_dma_dovf         [get_bd_pins sys_wfifo/s_wovf]                    [get_bd_pins axi_ad9652_dma/fifo_wr_overflow]
-
-# interrupts
-
-if {$sys_zynq == 0 } {
-
-  delete_bd_objs [get_bd_nets mb_intr_10_s] [get_bd_ports mb_intr_10]
-  delete_bd_objs [get_bd_nets mb_intr_11_s] [get_bd_ports mb_intr_11]
-  delete_bd_objs [get_bd_nets mb_intr_13_s] [get_bd_ports mb_intr_13]
-  connect_bd_net -net axi_fmcomms6_spi_irq  [get_bd_pins axi_fmcomms6_spi/ip2intc_irpt]   [get_bd_pins sys_concat_intc/In10]
-  connect_bd_net -net axi_fmcomms6_gpio_irq [get_bd_pins axi_fmcomms6_gpio/ip2intc_irpt]  [get_bd_pins sys_concat_intc/In11]
-  connect_bd_net -net axi_ad9652_dma_irq    [get_bd_pins axi_ad9652_dma/irq]              [get_bd_pins sys_concat_intc/In13]
-
-} else {
-
-  delete_bd_objs [get_bd_nets ps_intr_13_s] [get_bd_ports ps_intr_13]
-  connect_bd_net -net axi_ad9652_dma_irq    [get_bd_pins axi_ad9652_dma/irq]              [get_bd_pins sys_concat_intc/In13]
-
-}
-
-# interconnect (cpu)
-
-connect_bd_intf_net -intf_net axi_cpu_interconnect_m07_axi [get_bd_intf_pins axi_cpu_interconnect/M07_AXI] [get_bd_intf_pins axi_ad9652/s_axi]
-connect_bd_intf_net -intf_net axi_cpu_interconnect_m08_axi [get_bd_intf_pins axi_cpu_interconnect/M08_AXI] [get_bd_intf_pins axi_ad9652_dma/s_axi]
-connect_bd_net -net sys_100m_clk [get_bd_pins axi_cpu_interconnect/M07_ACLK] $sys_100m_clk_source
-connect_bd_net -net sys_100m_clk [get_bd_pins axi_cpu_interconnect/M08_ACLK] $sys_100m_clk_source
-connect_bd_net -net sys_100m_resetn [get_bd_pins axi_cpu_interconnect/M07_ARESETN] $sys_100m_resetn_source
-connect_bd_net -net sys_100m_resetn [get_bd_pins axi_cpu_interconnect/M08_ARESETN] $sys_100m_resetn_source
-connect_bd_net -net sys_100m_clk [get_bd_pins axi_ad9652/s_axi_aclk]
-connect_bd_net -net sys_100m_clk [get_bd_pins axi_ad9652_dma/s_axi_aclk]
-connect_bd_net -net sys_100m_resetn [get_bd_pins axi_ad9652/s_axi_aresetn]
-connect_bd_net -net sys_100m_resetn [get_bd_pins axi_ad9652_dma/s_axi_aresetn]
-
-if {$sys_zynq == 0} {
-
-  connect_bd_intf_net -intf_net axi_cpu_interconnect_m09_axi [get_bd_intf_pins axi_cpu_interconnect/M09_AXI] [get_bd_intf_pins axi_fmcomms6_spi/axi_lite]
-  connect_bd_intf_net -intf_net axi_cpu_interconnect_m10_axi [get_bd_intf_pins axi_cpu_interconnect/M10_AXI] [get_bd_intf_pins axi_fmcomms6_gpio/s_axi]
-  connect_bd_net -net sys_100m_clk [get_bd_pins axi_cpu_interconnect/M09_ACLK] $sys_100m_clk_source
-  connect_bd_net -net sys_100m_clk [get_bd_pins axi_cpu_interconnect/M10_ACLK] $sys_100m_clk_source
-  connect_bd_net -net sys_100m_resetn [get_bd_pins axi_cpu_interconnect/M09_ARESETN] $sys_100m_resetn_source
-  connect_bd_net -net sys_100m_resetn [get_bd_pins axi_cpu_interconnect/M10_ARESETN] $sys_100m_resetn_source
-  connect_bd_net -net sys_100m_clk [get_bd_pins axi_fmcomms6_spi/s_axi_aclk]
-  connect_bd_net -net sys_100m_clk [get_bd_pins axi_fmcomms6_gpio/s_axi_aclk]
-  connect_bd_net -net sys_100m_clk [get_bd_pins axi_fmcomms6_spi/ext_spi_clk]
-  connect_bd_net -net sys_100m_resetn [get_bd_pins axi_fmcomms6_spi/s_axi_aresetn]
-  connect_bd_net -net sys_100m_resetn [get_bd_pins axi_fmcomms6_gpio/s_axi_aresetn]
-}
-
-# memory interconnects share the same clock (fclk2)
-
-if {$sys_zynq == 1} {
-  set sys_fmc_dma_clk_source [get_bd_pins sys_ps7/FCLK_CLK2]
-  connect_bd_net -net sys_fmc_dma_clk $sys_fmc_dma_clk_source
-  set_property -dict [list CONFIG.C_DMA_AXI_PROTOCOL_DEST {1}] $axi_ad9652_dma
-}
-
-# interconnect (mem/adc)
-
-if {$sys_zynq == 0} {
-
-  connect_bd_intf_net -intf_net axi_mem_interconnect_s08_axi [get_bd_intf_pins axi_mem_interconnect/S08_AXI] [get_bd_intf_pins axi_ad9652_dma/m_dest_axi]
-  connect_bd_net -net sys_200m_clk [get_bd_pins axi_mem_interconnect/S08_ACLK] $sys_200m_clk_source
-  connect_bd_net -net sys_200m_clk [get_bd_pins axi_ad9652_dma/m_dest_axi_aclk]
-  connect_bd_net -net sys_100m_resetn [get_bd_pins axi_mem_interconnect/S08_ARESETN] $sys_100m_resetn_source
-  connect_bd_net -net sys_100m_resetn [get_bd_pins axi_ad9652_dma/m_dest_axi_aresetn]
-
-} else {
-
-  connect_bd_intf_net -intf_net axi_ad9652_dma_axi [get_bd_intf_pins axi_ad9652_dma/m_dest_axi] [get_bd_intf_pins sys_ps7/S_AXI_HP1]
-  connect_bd_net -net sys_fmc_dma_clk [get_bd_pins axi_ad9652_dma/m_dest_axi_aclk]
-  connect_bd_net -net sys_fmc_dma_clk [get_bd_pins sys_ps7/S_AXI_HP1_ACLK]
-  connect_bd_net -net sys_100m_resetn [get_bd_pins axi_ad9652_dma/m_dest_axi_aresetn]
-}
-
-# ila (adc)
-
-set ila_adc [create_bd_cell -type ip -vlnv xilinx.com:ip:ila:4.0 ila_adc]
-set_property -dict [list CONFIG.C_MONITOR_TYPE {Native}] $ila_adc
-set_property -dict [list CONFIG.C_NUM_OF_PROBES {3}] $ila_adc
-set_property -dict [list CONFIG.C_PROBE0_WIDTH {1}] $ila_adc
-set_property -dict [list CONFIG.C_PROBE1_WIDTH {64}] $ila_adc
-set_property -dict [list CONFIG.C_PROBE2_WIDTH {1}] $ila_adc
-set_property -dict [list CONFIG.C_TRIGIN_EN {false}] $ila_adc
-
-connect_bd_net -net sys_200m_clk [get_bd_pins ila_adc/clk]
-connect_bd_net -net axi_ad9652_dma_dwr [get_bd_pins ila_adc/probe0]
-connect_bd_net -net axi_ad9652_dma_ddata [get_bd_pins ila_adc/probe1]
-connect_bd_net -net axi_ad9652_dma_dovf [get_bd_pins ila_adc/probe2]
-
-# address map
-
-create_bd_addr_seg -range 0x00010000 -offset 0x79020000 $sys_addr_cntrl_space [get_bd_addr_segs axi_ad9652/s_axi/axi_lite]      SEG_data_ad9652
-create_bd_addr_seg -range 0x00010000 -offset 0x7c420000 $sys_addr_cntrl_space [get_bd_addr_segs axi_ad9652_dma/s_axi/axi_lite]  SEG_data_ad9652_dma
-
-if {$sys_zynq == 0} {
-  create_bd_addr_seg -range 0x00010000 -offset 0x44A70000 $sys_addr_cntrl_space [get_bd_addr_segs axi_fmcomms6_spi/axi_lite/Reg]  SEG_data_fmcomms6_spi
-  create_bd_addr_seg -range 0x00010000 -offset 0x40030000 $sys_addr_cntrl_space [get_bd_addr_segs axi_fmcomms6_gpio/s_axi/Reg]    SEG_data_gpio_3
-}
-
-if {$sys_zynq == 0} {
-  create_bd_addr_seg -range $sys_mem_size -offset 0x80000000 [get_bd_addr_spaces axi_ad9652_dma/m_dest_axi]  [get_bd_addr_segs axi_ddr_cntrl/memmap/memaddr] SEG_axi_ddr_cntrl
-} else {
-  create_bd_addr_seg -range $sys_mem_size -offset 0x00000000 [get_bd_addr_spaces axi_ad9652_dma/m_dest_axi]  [get_bd_addr_segs sys_ps7/S_AXI_HP1/HP1_DDR_LOWOCM] SEG_sys_ps7_hp1_ddr_lowocm
-}
-=======
 
 # adc interface
 
@@ -338,4 +74,3 @@
 # interrupts
 
 ad_cpu_interrupt ps-13 mb-13 axi_ad9652_dma/irq
->>>>>>> f08633c0
