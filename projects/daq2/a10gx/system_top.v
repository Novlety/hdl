// ***************************************************************************
// ***************************************************************************
// Copyright 2011(c) Analog Devices, Inc.
//
// All rights reserved.
//
// Redistribution and use in source and binary forms, with or without modification,
// are permitted provided that the following conditions are met:
//     - Redistributions of source code must retain the above copyright
//       notice, this list of conditions and the following disclaimer.
//     - Redistributions in binary form must reproduce the above copyright
//       notice, this list of conditions and the following disclaimer in
//       the documentation and/or other materials provided with the
//       distribution.
//     - Neither the name of Analog Devices, Inc. nor the names of its
//       contributors may be used to endorse or promote products derived
//       from this software without specific prior written permission.
//     - The use of this software may or may not infringe the patent rights
//       of one or more patent holders.  This license does not release you
//       from the requirement that you obtain separate licenses from these
//       patent holders to use this software.
//     - Use of the software either in source or binary form, must be run
//       on or directly connected to an Analog Devices Inc. component.
//
// THIS SOFTWARE IS PROVIDED BY ANALOG DEVICES "AS IS" AND ANY EXPRESS OR IMPLIED WARRANTIES,
// INCLUDING, BUT NOT LIMITED TO, NON-INFRINGEMENT, MERCHANTABILITY AND FITNESS FOR A
// PARTICULAR PURPOSE ARE DISCLAIMED.
//
// IN NO EVENT SHALL ANALOG DEVICES BE LIABLE FOR ANY DIRECT, INDIRECT, INCIDENTAL, SPECIAL,
// EXEMPLARY, OR CONSEQUENTIAL DAMAGES (INCLUDING, BUT NOT LIMITED TO, INTELLECTUAL PROPERTY
// RIGHTS, PROCUREMENT OF SUBSTITUTE GOODS OR SERVICES; LOSS OF USE, DATA, OR PROFITS; OR
// BUSINESS INTERRUPTION) HOWEVER CAUSED AND ON ANY THEORY OF LIABILITY, WHETHER IN CONTRACT,
// STRICT LIABILITY, OR TORT (INCLUDING NEGLIGENCE OR OTHERWISE) ARISING IN ANY WAY OUT OF
// THE USE OF THIS SOFTWARE, EVEN IF ADVISED OF THE POSSIBILITY OF SUCH DAMAGE.
// ***************************************************************************
// ***************************************************************************

`timescale 1ns/100ps

module system_top (

  // clock and resets

  sys_clk,
  sys_resetn,

  // ddr3

  ddr3_clk_p,
  ddr3_clk_n,
  ddr3_a,
  ddr3_ba,
  ddr3_cke,
  ddr3_cs_n,
  ddr3_odt,
  ddr3_reset_n,
  ddr3_we_n,
  ddr3_ras_n,
  ddr3_cas_n,
  ddr3_dqs_p,
  ddr3_dqs_n,
  ddr3_dq,
  ddr3_dm,
  ddr3_rzq,
  ddr3_ref_clk,

  // ethernet

  eth_ref_clk,
  eth_rxd,
  eth_txd,
  eth_mdc,
  eth_mdio,
  eth_resetn,
  eth_intn,

  // board gpio

  gpio_bd_i,
  gpio_bd_o,

  // lane interface

  rx_ref_clk,
  rx_sysref,
  rx_sync,
  rx_data,
  tx_ref_clk,
  tx_sysref,
  tx_sync,
  tx_data,

  // gpio

  trig,
  adc_fdb,
  adc_fda,
  dac_irq,
  clkd_status,
  adc_pd,
  dac_txen,
  dac_reset,
  clkd_sync,

  // spi

  spi_csn_clk,
  spi_csn_dac,
  spi_csn_adc,
  spi_clk,
  spi_sdio,
  spi_dir);

  // clock and resets

  input             sys_clk;
  input             sys_resetn;

  // ddr3

  output            ddr3_clk_p;
  output            ddr3_clk_n;
  output  [ 14:0]   ddr3_a;
  output  [  2:0]   ddr3_ba;
  output            ddr3_cke;
  output            ddr3_cs_n;
  output            ddr3_odt;
  output            ddr3_reset_n;
  output            ddr3_we_n;
  output            ddr3_ras_n;
  output            ddr3_cas_n;
  inout   [  7:0]   ddr3_dqs_p;
  inout   [  7:0]   ddr3_dqs_n;
  inout   [ 63:0]   ddr3_dq;
  output  [  7:0]   ddr3_dm;
  input             ddr3_rzq;
  input             ddr3_ref_clk;

  // ethernet

  input             eth_ref_clk;
  input             eth_rxd;
  output            eth_txd;
  output            eth_mdc;
  inout             eth_mdio;
  output            eth_resetn;
  input             eth_intn;

  // board gpio

  input   [ 10:0]   gpio_bd_i;
  output  [ 15:0]   gpio_bd_o;

  // lane interface

  input             rx_ref_clk;
  input             rx_sysref;
  output            rx_sync;
  input   [  3:0]   rx_data;
  input             tx_ref_clk;
  input             tx_sysref;
  input             tx_sync;
  output  [  3:0]   tx_data;

  // gpio

  input             trig;
  input             adc_fdb;
  input             adc_fda;
  input             dac_irq;
  input   [  1:0]   clkd_status;
  output            adc_pd;
  output            dac_txen;
  output            dac_reset;
  output            clkd_sync;

  // spi

  output            spi_csn_clk;
  output            spi_csn_dac;
  output            spi_csn_adc;
  output            spi_clk;
  inout             spi_sdio;
  output            spi_dir;

  // internal signals

  wire              eth_reset;
  wire              eth_mdio_i;
  wire              eth_mdio_o;
  wire              eth_mdio_t;
  wire    [ 63:0]   gpio_i;
  wire    [ 63:0]   gpio_o;
  wire              spi_miso_s;
  wire              spi_mosi_s;
  wire    [  7:0]   spi_csn_s;

  // daq2

  assign spi_csn_adc = spi_csn_s[2];
  assign spi_csn_dac = spi_csn_s[1];
  assign spi_csn_clk = spi_csn_s[0];

  daq2_spi i_daq2_spi (
    .spi_csn (spi_csn_s[2:0]),
    .spi_clk (spi_clk),
    .spi_mosi (spi_mosi_s),
    .spi_miso (spi_miso_s),
    .spi_sdio (spi_sdio),
    .spi_dir (spi_dir));

  // gpio in & out are separate cores

<<<<<<< HEAD
  assign adc_pd = gpio_o[42];
  assign dac_txen = gpio_o[41];
  assign dac_reset = gpio_o[40];
  assign clkd_sync = gpio_o[38];

  assign gpio_i[63:38] = gpio_o[63:38];
  assign gpio_i[37:37] = trig;
=======
  assign gpio_i[63:44] = gpio_o[63:44];
  assign gpio_i[43:43] = trig;

  assign gpio_i[42:40] = gpio_o[42:40];
  assign adc_pd = gpio_o[42];
  assign dac_txen = gpio_o[41];
  assign dac_reset = gpio_o[40];

  assign gpio_i[39:39] = gpio_o[39];

  assign gpio_i[38:38] = gpio_o[38];
  assign clkd_sync = gpio_o[38];

  assign gpio_i[37:37] = gpio_o[37];
>>>>>>> ed12efc6
  assign gpio_i[36:36] = adc_fdb;
  assign gpio_i[35:35] = adc_fda;
  assign gpio_i[34:34] = dac_irq;
  assign gpio_i[33:32] = clkd_status;

  // board stuff

  assign eth_resetn = ~eth_reset;
  assign eth_mdio_i = eth_mdio;
  assign eth_mdio = (eth_mdio_t == 1'b1) ? 1'bz : eth_mdio_o;

  assign ddr3_a[14:12] = 3'd0;

  assign gpio_i[31:27] = gpio_o[31:27];
  assign gpio_i[26:16] = gpio_bd_i;
  assign gpio_i[15: 0] = gpio_o[15:0];

  assign gpio_bd_o = gpio_o[15:0];

  system_bd i_system_bd (
<<<<<<< HEAD
    .a10gx_base_sys_ddr3_cntrl_mem_mem_ck (ddr3_clk_p),
    .a10gx_base_sys_ddr3_cntrl_mem_mem_ck_n (ddr3_clk_n),
    .a10gx_base_sys_ddr3_cntrl_mem_mem_a (ddr3_a[11:0]),
    .a10gx_base_sys_ddr3_cntrl_mem_mem_ba (ddr3_ba),
    .a10gx_base_sys_ddr3_cntrl_mem_mem_cke (ddr3_cke),
    .a10gx_base_sys_ddr3_cntrl_mem_mem_cs_n (ddr3_cs_n),
    .a10gx_base_sys_ddr3_cntrl_mem_mem_odt (ddr3_odt),
    .a10gx_base_sys_ddr3_cntrl_mem_mem_reset_n (ddr3_reset_n),
    .a10gx_base_sys_ddr3_cntrl_mem_mem_we_n (ddr3_we_n),
    .a10gx_base_sys_ddr3_cntrl_mem_mem_ras_n (ddr3_ras_n),
    .a10gx_base_sys_ddr3_cntrl_mem_mem_cas_n (ddr3_cas_n),
    .a10gx_base_sys_ddr3_cntrl_mem_mem_dqs (ddr3_dqs_p[7:0]),
    .a10gx_base_sys_ddr3_cntrl_mem_mem_dqs_n (ddr3_dqs_n[7:0]),
    .a10gx_base_sys_ddr3_cntrl_mem_mem_dq (ddr3_dq[63:0]),
    .a10gx_base_sys_ddr3_cntrl_mem_mem_dm (ddr3_dm[7:0]),
    .a10gx_base_sys_ddr3_cntrl_oct_oct_rzqin (ddr3_rzq),
    .a10gx_base_sys_ddr3_cntrl_pll_ref_clk_clk (ddr3_ref_clk),
    .a10gx_base_sys_ethernet_mdio_mdc (eth_mdc),
    .a10gx_base_sys_ethernet_mdio_mdio_in (eth_mdio_i),
    .a10gx_base_sys_ethernet_mdio_mdio_out (eth_mdio_o),
    .a10gx_base_sys_ethernet_mdio_mdio_oen (eth_mdio_t),
    .a10gx_base_sys_ethernet_ref_clk_clk (eth_ref_clk),
    .a10gx_base_sys_ethernet_reset_reset (eth_reset),
    .a10gx_base_sys_ethernet_sgmii_rxp_0 (eth_rxd),
    .a10gx_base_sys_ethernet_sgmii_txp_0 (eth_txd),
    .a10gx_base_sys_gpio_in_export (gpio_i[63:32]),
    .a10gx_base_sys_gpio_out_export (gpio_o[63:32]),
    .a10gx_base_sys_gpio_bd_in_port (gpio_i[31:0]),
    .a10gx_base_sys_gpio_bd_out_port (gpio_o[31:0]),
    .a10gx_base_sys_spi_MISO (spi_miso_s),
    .a10gx_base_sys_spi_MOSI (spi_mosi_s),
    .a10gx_base_sys_spi_SCLK (spi_clk),
    .a10gx_base_sys_spi_SS_n (spi_csn_s),
    .daq2_rx_data_rx_serial_data (rx_data),
    .daq2_rx_ref_clk_clk (rx_ref_clk),
    .daq2_rx_sync_rx_sync (rx_sync),
    .daq2_rx_sysref_rx_ext_sysref_in (rx_sysref),
    .daq2_tx_data_tx_serial_data (tx_data),
    .daq2_tx_ref_clk_clk (tx_ref_clk),
    .daq2_tx_sync_tx_sync (tx_sync),
    .daq2_tx_sysref_tx_ext_sysref_in (tx_sysref),
=======
    .rx_data_0_rx_serial_data (rx_data[0]),
    .rx_data_1_rx_serial_data (rx_data[1]),
    .rx_data_2_rx_serial_data (rx_data[2]),
    .rx_data_3_rx_serial_data (rx_data[3]),
    .rx_ref_clk_clk (rx_ref_clk),
    .rx_sync_export (rx_sync),
    .rx_sysref_export (rx_sysref),
>>>>>>> ed12efc6
    .sys_clk_clk (sys_clk),
    .sys_ddr3_cntrl_mem_mem_ck (ddr3_clk_p),
    .sys_ddr3_cntrl_mem_mem_ck_n (ddr3_clk_n),
    .sys_ddr3_cntrl_mem_mem_a (ddr3_a[11:0]),
    .sys_ddr3_cntrl_mem_mem_ba (ddr3_ba),
    .sys_ddr3_cntrl_mem_mem_cke (ddr3_cke),
    .sys_ddr3_cntrl_mem_mem_cs_n (ddr3_cs_n),
    .sys_ddr3_cntrl_mem_mem_odt (ddr3_odt),
    .sys_ddr3_cntrl_mem_mem_reset_n (ddr3_reset_n),
    .sys_ddr3_cntrl_mem_mem_we_n (ddr3_we_n),
    .sys_ddr3_cntrl_mem_mem_ras_n (ddr3_ras_n),
    .sys_ddr3_cntrl_mem_mem_cas_n (ddr3_cas_n),
    .sys_ddr3_cntrl_mem_mem_dqs (ddr3_dqs_p[7:0]),
    .sys_ddr3_cntrl_mem_mem_dqs_n (ddr3_dqs_n[7:0]),
    .sys_ddr3_cntrl_mem_mem_dq (ddr3_dq[63:0]),
    .sys_ddr3_cntrl_mem_mem_dm (ddr3_dm[7:0]),
    .sys_ddr3_cntrl_oct_oct_rzqin (ddr3_rzq),
    .sys_ddr3_cntrl_pll_ref_clk_clk (ddr3_ref_clk),
    .sys_ethernet_mdio_mdc (eth_mdc),
    .sys_ethernet_mdio_mdio_in (eth_mdio_i),
    .sys_ethernet_mdio_mdio_out (eth_mdio_o),
    .sys_ethernet_mdio_mdio_oen (eth_mdio_t),
    .sys_ethernet_ref_clk_clk (eth_ref_clk),
    .sys_ethernet_reset_reset (eth_reset),
    .sys_ethernet_sgmii_rxp_0 (eth_rxd),
    .sys_ethernet_sgmii_txp_0 (eth_txd),
    .sys_gpio_bd_in_port (gpio_i[31:0]),
    .sys_gpio_bd_out_port (gpio_o[31:0]),
    .sys_gpio_in_export (gpio_i[63:32]),
    .sys_gpio_out_export (gpio_o[63:32]),
    .sys_rst_reset_n (sys_resetn),
    .sys_spi_MISO (spi_miso_s),
    .sys_spi_MOSI (spi_mosi_s),
    .sys_spi_SCLK (spi_clk),
    .sys_spi_SS_n (spi_csn_s),
    .tx_data_0_tx_serial_data (tx_data[0]),
    .tx_data_1_tx_serial_data (tx_data[1]),
    .tx_data_2_tx_serial_data (tx_data[2]),
    .tx_data_3_tx_serial_data (tx_data[3]),
    .tx_ref_clk_clk (tx_ref_clk),
    .tx_sync_export (tx_sync),
    .tx_sysref_export (tx_sysref));

endmodule

// ***************************************************************************
// ***************************************************************************
<|MERGE_RESOLUTION|>--- conflicted
+++ resolved
@@ -211,15 +211,6 @@
 
   // gpio in & out are separate cores
 
-<<<<<<< HEAD
-  assign adc_pd = gpio_o[42];
-  assign dac_txen = gpio_o[41];
-  assign dac_reset = gpio_o[40];
-  assign clkd_sync = gpio_o[38];
-
-  assign gpio_i[63:38] = gpio_o[63:38];
-  assign gpio_i[37:37] = trig;
-=======
   assign gpio_i[63:44] = gpio_o[63:44];
   assign gpio_i[43:43] = trig;
 
@@ -234,7 +225,6 @@
   assign clkd_sync = gpio_o[38];
 
   assign gpio_i[37:37] = gpio_o[37];
->>>>>>> ed12efc6
   assign gpio_i[36:36] = adc_fdb;
   assign gpio_i[35:35] = adc_fda;
   assign gpio_i[34:34] = dac_irq;
@@ -255,49 +245,6 @@
   assign gpio_bd_o = gpio_o[15:0];
 
   system_bd i_system_bd (
-<<<<<<< HEAD
-    .a10gx_base_sys_ddr3_cntrl_mem_mem_ck (ddr3_clk_p),
-    .a10gx_base_sys_ddr3_cntrl_mem_mem_ck_n (ddr3_clk_n),
-    .a10gx_base_sys_ddr3_cntrl_mem_mem_a (ddr3_a[11:0]),
-    .a10gx_base_sys_ddr3_cntrl_mem_mem_ba (ddr3_ba),
-    .a10gx_base_sys_ddr3_cntrl_mem_mem_cke (ddr3_cke),
-    .a10gx_base_sys_ddr3_cntrl_mem_mem_cs_n (ddr3_cs_n),
-    .a10gx_base_sys_ddr3_cntrl_mem_mem_odt (ddr3_odt),
-    .a10gx_base_sys_ddr3_cntrl_mem_mem_reset_n (ddr3_reset_n),
-    .a10gx_base_sys_ddr3_cntrl_mem_mem_we_n (ddr3_we_n),
-    .a10gx_base_sys_ddr3_cntrl_mem_mem_ras_n (ddr3_ras_n),
-    .a10gx_base_sys_ddr3_cntrl_mem_mem_cas_n (ddr3_cas_n),
-    .a10gx_base_sys_ddr3_cntrl_mem_mem_dqs (ddr3_dqs_p[7:0]),
-    .a10gx_base_sys_ddr3_cntrl_mem_mem_dqs_n (ddr3_dqs_n[7:0]),
-    .a10gx_base_sys_ddr3_cntrl_mem_mem_dq (ddr3_dq[63:0]),
-    .a10gx_base_sys_ddr3_cntrl_mem_mem_dm (ddr3_dm[7:0]),
-    .a10gx_base_sys_ddr3_cntrl_oct_oct_rzqin (ddr3_rzq),
-    .a10gx_base_sys_ddr3_cntrl_pll_ref_clk_clk (ddr3_ref_clk),
-    .a10gx_base_sys_ethernet_mdio_mdc (eth_mdc),
-    .a10gx_base_sys_ethernet_mdio_mdio_in (eth_mdio_i),
-    .a10gx_base_sys_ethernet_mdio_mdio_out (eth_mdio_o),
-    .a10gx_base_sys_ethernet_mdio_mdio_oen (eth_mdio_t),
-    .a10gx_base_sys_ethernet_ref_clk_clk (eth_ref_clk),
-    .a10gx_base_sys_ethernet_reset_reset (eth_reset),
-    .a10gx_base_sys_ethernet_sgmii_rxp_0 (eth_rxd),
-    .a10gx_base_sys_ethernet_sgmii_txp_0 (eth_txd),
-    .a10gx_base_sys_gpio_in_export (gpio_i[63:32]),
-    .a10gx_base_sys_gpio_out_export (gpio_o[63:32]),
-    .a10gx_base_sys_gpio_bd_in_port (gpio_i[31:0]),
-    .a10gx_base_sys_gpio_bd_out_port (gpio_o[31:0]),
-    .a10gx_base_sys_spi_MISO (spi_miso_s),
-    .a10gx_base_sys_spi_MOSI (spi_mosi_s),
-    .a10gx_base_sys_spi_SCLK (spi_clk),
-    .a10gx_base_sys_spi_SS_n (spi_csn_s),
-    .daq2_rx_data_rx_serial_data (rx_data),
-    .daq2_rx_ref_clk_clk (rx_ref_clk),
-    .daq2_rx_sync_rx_sync (rx_sync),
-    .daq2_rx_sysref_rx_ext_sysref_in (rx_sysref),
-    .daq2_tx_data_tx_serial_data (tx_data),
-    .daq2_tx_ref_clk_clk (tx_ref_clk),
-    .daq2_tx_sync_tx_sync (tx_sync),
-    .daq2_tx_sysref_tx_ext_sysref_in (tx_sysref),
-=======
     .rx_data_0_rx_serial_data (rx_data[0]),
     .rx_data_1_rx_serial_data (rx_data[1]),
     .rx_data_2_rx_serial_data (rx_data[2]),
@@ -305,7 +252,6 @@
     .rx_ref_clk_clk (rx_ref_clk),
     .rx_sync_export (rx_sync),
     .rx_sysref_export (rx_sysref),
->>>>>>> ed12efc6
     .sys_clk_clk (sys_clk),
     .sys_ddr3_cntrl_mem_mem_ck (ddr3_clk_p),
     .sys_ddr3_cntrl_mem_mem_ck_n (ddr3_clk_n),
