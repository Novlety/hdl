
# constraints
# ad9361 

set_property  -dict {PACKAGE_PIN  K19  IOSTANDARD LVDS_25 DIFF_TERM TRUE} [get_ports rx_clk_in_p]        ; ## G6   FMC_LPC_LA00_CC_P       
set_property  -dict {PACKAGE_PIN  K20  IOSTANDARD LVDS_25 DIFF_TERM TRUE} [get_ports rx_clk_in_n]        ; ## G7   FMC_LPC_LA00_CC_N       
set_property  -dict {PACKAGE_PIN  N19  IOSTANDARD LVDS_25 DIFF_TERM TRUE} [get_ports rx_frame_in_p]      ; ## D8   FMC_LPC_LA01_CC_P       
set_property  -dict {PACKAGE_PIN  N20  IOSTANDARD LVDS_25 DIFF_TERM TRUE} [get_ports rx_frame_in_n]      ; ## D9   FMC_LPC_LA01_CC_N       
set_property  -dict {PACKAGE_PIN  L21  IOSTANDARD LVDS_25 DIFF_TERM TRUE} [get_ports rx_data_in_p[0]]    ; ## H7   FMC_LPC_LA02_P          
set_property  -dict {PACKAGE_PIN  L22  IOSTANDARD LVDS_25 DIFF_TERM TRUE} [get_ports rx_data_in_n[0]]    ; ## H8   FMC_LPC_LA02_N          
set_property  -dict {PACKAGE_PIN  J20  IOSTANDARD LVDS_25 DIFF_TERM TRUE} [get_ports rx_data_in_p[1]]    ; ## G9   FMC_LPC_LA03_P          
set_property  -dict {PACKAGE_PIN  K21  IOSTANDARD LVDS_25 DIFF_TERM TRUE} [get_ports rx_data_in_n[1]]    ; ## G10  FMC_LPC_LA03_N          
set_property  -dict {PACKAGE_PIN  M21  IOSTANDARD LVDS_25 DIFF_TERM TRUE} [get_ports rx_data_in_p[2]]    ; ## H10  FMC_LPC_LA04_P          
set_property  -dict {PACKAGE_PIN  M22  IOSTANDARD LVDS_25 DIFF_TERM TRUE} [get_ports rx_data_in_n[2]]    ; ## H11  FMC_LPC_LA04_N          
set_property  -dict {PACKAGE_PIN  N17  IOSTANDARD LVDS_25 DIFF_TERM TRUE} [get_ports rx_data_in_p[3]]    ; ## D11  FMC_LPC_LA05_P          
set_property  -dict {PACKAGE_PIN  N18  IOSTANDARD LVDS_25 DIFF_TERM TRUE} [get_ports rx_data_in_n[3]]    ; ## D12  FMC_LPC_LA05_N          
set_property  -dict {PACKAGE_PIN  J18  IOSTANDARD LVDS_25 DIFF_TERM TRUE} [get_ports rx_data_in_p[4]]    ; ## C10  FMC_LPC_LA06_P          
set_property  -dict {PACKAGE_PIN  K18  IOSTANDARD LVDS_25 DIFF_TERM TRUE} [get_ports rx_data_in_n[4]]    ; ## C11  FMC_LPC_LA06_N          
set_property  -dict {PACKAGE_PIN  J15  IOSTANDARD LVDS_25 DIFF_TERM TRUE} [get_ports rx_data_in_p[5]]    ; ## H13  FMC_LPC_LA07_P          
set_property  -dict {PACKAGE_PIN  K15  IOSTANDARD LVDS_25 DIFF_TERM TRUE} [get_ports rx_data_in_n[5]]    ; ## H14  FMC_LPC_LA07_N          
set_property  -dict {PACKAGE_PIN  J21  IOSTANDARD LVDS_25} [get_ports tx_clk_out_p]                      ; ## G12  FMC_LPC_LA08_P          
set_property  -dict {PACKAGE_PIN  J22  IOSTANDARD LVDS_25} [get_ports tx_clk_out_n]                      ; ## G13  FMC_LPC_LA08_N          
set_property  -dict {PACKAGE_PIN  M15  IOSTANDARD LVDS_25} [get_ports tx_frame_out_p]                    ; ## D14  FMC_LPC_LA09_P          
set_property  -dict {PACKAGE_PIN  M16  IOSTANDARD LVDS_25} [get_ports tx_frame_out_n]                    ; ## D15  FMC_LPC_LA09_N          
set_property  -dict {PACKAGE_PIN  R20  IOSTANDARD LVDS_25} [get_ports tx_data_out_p[0]]                  ; ## H16  FMC_LPC_LA11_P          
set_property  -dict {PACKAGE_PIN  R21  IOSTANDARD LVDS_25} [get_ports tx_data_out_n[0]]                  ; ## H17  FMC_LPC_LA11_N          
set_property  -dict {PACKAGE_PIN  N22  IOSTANDARD LVDS_25} [get_ports tx_data_out_p[1]]                  ; ## G15  FMC_LPC_LA12_P          
set_property  -dict {PACKAGE_PIN  P22  IOSTANDARD LVDS_25} [get_ports tx_data_out_n[1]]                  ; ## G16  FMC_LPC_LA12_N          
set_property  -dict {PACKAGE_PIN  P16  IOSTANDARD LVDS_25} [get_ports tx_data_out_p[2]]                  ; ## D17  FMC_LPC_LA13_P          
set_property  -dict {PACKAGE_PIN  R16  IOSTANDARD LVDS_25} [get_ports tx_data_out_n[2]]                  ; ## D18  FMC_LPC_LA13_N          
set_property  -dict {PACKAGE_PIN  L17  IOSTANDARD LVDS_25} [get_ports tx_data_out_p[3]]                  ; ## C14  FMC_LPC_LA10_P          
set_property  -dict {PACKAGE_PIN  M17  IOSTANDARD LVDS_25} [get_ports tx_data_out_n[3]]                  ; ## C15  FMC_LPC_LA10_N          
set_property  -dict {PACKAGE_PIN  J16  IOSTANDARD LVDS_25} [get_ports tx_data_out_p[4]]                  ; ## C18  FMC_LPC_LA14_P          
set_property  -dict {PACKAGE_PIN  J17  IOSTANDARD LVDS_25} [get_ports tx_data_out_n[4]]                  ; ## C19  FMC_LPC_LA14_N          
set_property  -dict {PACKAGE_PIN  P20  IOSTANDARD LVDS_25} [get_ports tx_data_out_p[5]]                  ; ## H19  FMC_LPC_LA15_P          
set_property  -dict {PACKAGE_PIN  P21  IOSTANDARD LVDS_25} [get_ports tx_data_out_n[5]]                  ; ## H20  FMC_LPC_LA15_N          

set_property  -dict {PACKAGE_PIN  G20  IOSTANDARD LVCMOS25} [get_ports gpio_status[0]]                   ; ## G21  FMC_LPC_LA20_P
set_property  -dict {PACKAGE_PIN  G21  IOSTANDARD LVCMOS25} [get_ports gpio_status[1]]                   ; ## G22  FMC_LPC_LA20_N
set_property  -dict {PACKAGE_PIN  F21  IOSTANDARD LVCMOS25} [get_ports gpio_status[2]]                   ; ## H25  FMC_LPC_LA21_P
set_property  -dict {PACKAGE_PIN  F22  IOSTANDARD LVCMOS25} [get_ports gpio_status[3]]                   ; ## H26  FMC_LPC_LA21_N
set_property  -dict {PACKAGE_PIN  G17  IOSTANDARD LVCMOS25} [get_ports gpio_status[4]]                   ; ## G24  FMC_LPC_LA22_P
set_property  -dict {PACKAGE_PIN  F17  IOSTANDARD LVCMOS25} [get_ports gpio_status[5]]                   ; ## G25  FMC_LPC_LA22_N
set_property  -dict {PACKAGE_PIN  G15  IOSTANDARD LVCMOS25} [get_ports gpio_status[6]]                   ; ## D23  FMC_LPC_LA23_P
set_property  -dict {PACKAGE_PIN  G16  IOSTANDARD LVCMOS25} [get_ports gpio_status[7]]                   ; ## D24  FMC_LPC_LA23_N
set_property  -dict {PACKAGE_PIN  A21  IOSTANDARD LVCMOS25} [get_ports gpio_ctl[0]]                      ; ## H28  FMC_LPC_LA24_P
set_property  -dict {PACKAGE_PIN  A22  IOSTANDARD LVCMOS25} [get_ports gpio_ctl[1]]                      ; ## H29  FMC_LPC_LA24_N
set_property  -dict {PACKAGE_PIN  C15  IOSTANDARD LVCMOS25} [get_ports gpio_ctl[2]]                      ; ## G27  FMC_LPC_LA25_P
set_property  -dict {PACKAGE_PIN  B15  IOSTANDARD LVCMOS25} [get_ports gpio_ctl[3]]                      ; ## G28  FMC_LPC_LA25_N
set_property  -dict {PACKAGE_PIN  E19  IOSTANDARD LVCMOS25} [get_ports gpio_en_agc]                      ; ## H22  FMC_LPC_LA19_P
set_property  -dict {PACKAGE_PIN  E20  IOSTANDARD LVCMOS25} [get_ports gpio_sync]                        ; ## H23  FMC_LPC_LA19_N
set_property  -dict {PACKAGE_PIN  D22  IOSTANDARD LVCMOS25} [get_ports gpio_resetb]                      ; ## H31  FMC_LPC_LA28_P
set_property  -dict {PACKAGE_PIN  N15  IOSTANDARD LVCMOS25} [get_ports gpio_enable]                      ; ## G18  FMC_LPC_LA16_P
set_property  -dict {PACKAGE_PIN  P15  IOSTANDARD LVCMOS25} [get_ports gpio_txnrx]                       ; ## G19  FMC_LPC_LA16_N

set_property  -dict {PACKAGE_PIN  F18  IOSTANDARD LVCMOS25  PULLTYPE PULLUP} [get_ports spi_csn]         ; ## D26  FMC_LPC_LA26_P          
set_property  -dict {PACKAGE_PIN  E18  IOSTANDARD LVCMOS25} [get_ports spi_clk]                          ; ## D27  FMC_LPC_LA26_N          
set_property  -dict {PACKAGE_PIN  C17  IOSTANDARD LVCMOS25} [get_ports spi_mosi]                         ; ## C26  FMC_LPC_LA27_P          
set_property  -dict {PACKAGE_PIN  C18  IOSTANDARD LVCMOS25} [get_ports spi_miso]                         ; ## C27  FMC_LPC_LA27_N          

# clocks

create_clock -name rx_clk       -period  4 [get_ports rx_clk_in_p]
<<<<<<< HEAD
create_clock -name ad9361_clk   -period  4 [get_pins i_system_wrapper/system_i/axi_ad9361/clk]
create_clock -name fmc_dma_clk  -period  10.00 [get_pins i_system_wrapper/system_i/sys_ps7/FCLK_CLK2]

set_clock_groups -asynchronous -group {ad9361_clk}
set_clock_groups -asynchronous -group {fmc_dma_clk}
=======
create_clock -name ad9361_clk   -period  4 [get_pins i_system_wrapper/system_i/axi_ad9361/clk]
>>>>>>> 82b9ebe2
<|MERGE_RESOLUTION|>--- conflicted
+++ resolved
@@ -61,12 +61,4 @@
 # clocks
 
 create_clock -name rx_clk       -period  4 [get_ports rx_clk_in_p]
-<<<<<<< HEAD
-create_clock -name ad9361_clk   -period  4 [get_pins i_system_wrapper/system_i/axi_ad9361/clk]
-create_clock -name fmc_dma_clk  -period  10.00 [get_pins i_system_wrapper/system_i/sys_ps7/FCLK_CLK2]
-
-set_clock_groups -asynchronous -group {ad9361_clk}
-set_clock_groups -asynchronous -group {fmc_dma_clk}
-=======
-create_clock -name ad9361_clk   -period  4 [get_pins i_system_wrapper/system_i/axi_ad9361/clk]
->>>>>>> 82b9ebe2
+create_clock -name ad9361_clk   -period  4 [get_pins i_system_wrapper/system_i/axi_ad9361/clk]