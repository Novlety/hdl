--- conflicted
+++ resolved
@@ -1,623 +1,404 @@
-
-<<<<<<< HEAD
-    source $ad_hdl_dir/projects/common/xilinx/sys_wfifo.tcl
-
-    # fmcomms2
-
-    set spi_csn_i       [create_bd_port -dir I spi_csn_i]
-    set spi_csn_o       [create_bd_port -dir O spi_csn_o]
-    set spi_sclk_i      [create_bd_port -dir I spi_sclk_i]
-    set spi_sclk_o      [create_bd_port -dir O spi_sclk_o]
-    set spi_mosi_i      [create_bd_port -dir I spi_mosi_i]
-    set spi_mosi_o      [create_bd_port -dir O spi_mosi_o]
-    set spi_miso_i      [create_bd_port -dir I spi_miso_i]
-
-    set rx_clk_in_p     [create_bd_port -dir I rx_clk_in_p]
-    set rx_clk_in_n     [create_bd_port -dir I rx_clk_in_n]
-    set rx_frame_in_p   [create_bd_port -dir I rx_frame_in_p]
-    set rx_frame_in_n   [create_bd_port -dir I rx_frame_in_n]
-    set rx_data_in_p    [create_bd_port -dir I -from 5 -to 0 rx_data_in_p]
-    set rx_data_in_n    [create_bd_port -dir I -from 5 -to 0 rx_data_in_n]
-
-    set tx_clk_out_p    [create_bd_port -dir O tx_clk_out_p]
-    set tx_clk_out_n    [create_bd_port -dir O tx_clk_out_n]
-    set tx_frame_out_p  [create_bd_port -dir O tx_frame_out_p]
-    set tx_frame_out_n  [create_bd_port -dir O tx_frame_out_n]
-    set tx_data_out_p   [create_bd_port -dir O -from 5 -to 0 tx_data_out_p]
-    set tx_data_out_n   [create_bd_port -dir O -from 5 -to 0 tx_data_out_n]
-
-    if {$sys_zynq == 0} {
-        set gpio_fmcomms2_i       [create_bd_port -dir I -from 16 -to 0 gpio_fmcomms2_i]
-        set gpio_fmcomms2_o       [create_bd_port -dir O -from 16 -to 0 gpio_fmcomms2_o]
-        set gpio_fmcomms2_t       [create_bd_port -dir O -from 16 -to 0 gpio_fmcomms2_t]
-    }
-
-    # ad9361 core
-
-    set axi_ad9361 [create_bd_cell -type ip -vlnv analog.com:user:axi_ad9361:1.0 axi_ad9361]
-    set_property -dict [list CONFIG.PCORE_ID {0}] $axi_ad9361
-
-    set axi_ad9361_dac_dma [create_bd_cell -type ip -vlnv analog.com:user:axi_dmac:1.0 axi_ad9361_dac_dma]
-    set_property -dict [list CONFIG.C_DMA_TYPE_SRC {0}] $axi_ad9361_dac_dma
-    set_property -dict [list CONFIG.C_DMA_TYPE_DEST {2}] $axi_ad9361_dac_dma
-    set_property -dict [list CONFIG.C_CYCLIC {1}] $axi_ad9361_dac_dma
-    set_property -dict [list CONFIG.C_SYNC_TRANSFER_START {0}] $axi_ad9361_dac_dma
-    set_property -dict [list CONFIG.C_AXI_SLICE_SRC {0}] $axi_ad9361_dac_dma
-    set_property -dict [list CONFIG.C_AXI_SLICE_DEST {1}] $axi_ad9361_dac_dma
-    set_property -dict [list CONFIG.C_CLKS_ASYNC_DEST_REQ {1}] $axi_ad9361_dac_dma
-    set_property -dict [list CONFIG.C_CLKS_ASYNC_SRC_DEST {1}] $axi_ad9361_dac_dma
-    set_property -dict [list CONFIG.C_CLKS_ASYNC_REQ_SRC {1}] $axi_ad9361_dac_dma
-    set_property -dict [list CONFIG.C_2D_TRANSFER {0}] $axi_ad9361_dac_dma
-    set_property -dict [list CONFIG.C_DMA_DATA_WIDTH_DEST {64}] $axi_ad9361_dac_dma
-
-    # channel packing for the ADC
-    set util_adc_pack [create_bd_cell -type ip -vlnv analog.com:user:util_adc_pack:1.0 util_adc_pack]
-    set_property -dict [list CONFIG.CHANNELS {4}] $util_adc_pack
-
-    set util_dac_unpack [create_bd_cell -type ip -vlnv analog.com:user:util_dac_unpack:1.0 util_dac_unpack]
-    set_property -dict [list CONFIG.CHANNELS {4}] $util_dac_unpack
-
-    # constant 0
-    set constant_0 [create_bd_cell -type ip -vlnv xilinx.com:ip:xlconstant:1.0 constant_0]
-    set_property -dict [list CONFIG.CONST_VAL {0}] $constant_0
-
-if {$sys_zynq == 1} {
-    set_property -dict [list CONFIG.C_DMA_AXI_PROTOCOL_SRC {1}] $axi_ad9361_dac_dma
-=======
-  source $ad_hdl_dir/projects/common/xilinx/sys_wfifo.tcl
-
-  # fmcomms2
-
-  set spi_csn_i       [create_bd_port -dir I spi_csn_i]
-  set spi_csn_o       [create_bd_port -dir O spi_csn_o]
-  set spi_sclk_i      [create_bd_port -dir I spi_sclk_i]
-  set spi_sclk_o      [create_bd_port -dir O spi_sclk_o]
-  set spi_mosi_i      [create_bd_port -dir I spi_mosi_i]
-  set spi_mosi_o      [create_bd_port -dir O spi_mosi_o]
-  set spi_miso_i      [create_bd_port -dir I spi_miso_i]
-
-  set rx_clk_in_p     [create_bd_port -dir I rx_clk_in_p]
-  set rx_clk_in_n     [create_bd_port -dir I rx_clk_in_n]
-  set rx_frame_in_p   [create_bd_port -dir I rx_frame_in_p]
-  set rx_frame_in_n   [create_bd_port -dir I rx_frame_in_n]
-  set rx_data_in_p    [create_bd_port -dir I -from 5 -to 0 rx_data_in_p]
-  set rx_data_in_n    [create_bd_port -dir I -from 5 -to 0 rx_data_in_n]
-
-  set tx_clk_out_p    [create_bd_port -dir O tx_clk_out_p]
-  set tx_clk_out_n    [create_bd_port -dir O tx_clk_out_n]
-  set tx_frame_out_p  [create_bd_port -dir O tx_frame_out_p]
-  set tx_frame_out_n  [create_bd_port -dir O tx_frame_out_n]
-  set tx_data_out_p   [create_bd_port -dir O -from 5 -to 0 tx_data_out_p]
-  set tx_data_out_n   [create_bd_port -dir O -from 5 -to 0 tx_data_out_n]
-
-if {$sys_zynq == 0} {
-  set gpio_fmcomms2_i  [create_bd_port -dir I -from 16 -to 0 gpio_fmcomms2_i]
-  set gpio_fmcomms2_o  [create_bd_port -dir O -from 16 -to 0 gpio_fmcomms2_o]
-  set gpio_fmcomms2_t  [create_bd_port -dir O -from 16 -to 0 gpio_fmcomms2_t]
-}
-
-if {$sys_zynq == 1} {
-  set spi_udc_clk_i       [create_bd_port -dir I spi_udc_clk_i]
-  set spi_udc_clk_o       [create_bd_port -dir O spi_udc_clk_o]
-  set spi_udc_csn_i       [create_bd_port -dir I spi_udc_csn_i]
-  set spi_udc_csn_tx_o    [create_bd_port -dir O spi_udc_csn_tx_o]
-  set spi_udc_csn_rx_o    [create_bd_port -dir O spi_udc_csn_rx_o]
-  set spi_udc_mosi_i      [create_bd_port -dir I spi_udc_mosi_i]
-  set spi_udc_mosi_o      [create_bd_port -dir O spi_udc_mosi_o]
-  set spi_udc_miso_i      [create_bd_port -dir I spi_udc_miso_i]
-}
-
-  # interrupts
-
-  set ad9361_adc_dma_irq  [create_bd_port -dir O ad9361_adc_dma_irq]
-  set ad9361_dac_dma_irq  [create_bd_port -dir O ad9361_dac_dma_irq]
-
-if {$sys_zynq == 0} {
-  set fmcomms2_gpio_irq [create_bd_port -dir O fmcomms2_gpio_irq]
-  set fmcomms2_spi_irq  [create_bd_port -dir O fmcomms2_spi_irq]
-}
-
-  # ad9361 core
-
-  set axi_ad9361 [create_bd_cell -type ip -vlnv analog.com:user:axi_ad9361:1.0 axi_ad9361]
-  set_property -dict [list CONFIG.PCORE_ID {0}] $axi_ad9361
-
-  set axi_ad9361_dac_dma [create_bd_cell -type ip -vlnv analog.com:user:axi_dmac:1.0 axi_ad9361_dac_dma]
-  set_property -dict [list CONFIG.C_DMA_TYPE_SRC {0}] $axi_ad9361_dac_dma
-  set_property -dict [list CONFIG.C_DMA_TYPE_DEST {2}] $axi_ad9361_dac_dma
-  set_property -dict [list CONFIG.C_CYCLIC {1}] $axi_ad9361_dac_dma
-  set_property -dict [list CONFIG.C_SYNC_TRANSFER_START {0}] $axi_ad9361_dac_dma
-  set_property -dict [list CONFIG.C_AXI_SLICE_SRC {0}] $axi_ad9361_dac_dma
-  set_property -dict [list CONFIG.C_AXI_SLICE_DEST {1}] $axi_ad9361_dac_dma
-  set_property -dict [list CONFIG.C_CLKS_ASYNC_DEST_REQ {1}] $axi_ad9361_dac_dma
-  set_property -dict [list CONFIG.C_CLKS_ASYNC_SRC_DEST {1}] $axi_ad9361_dac_dma
-  set_property -dict [list CONFIG.C_CLKS_ASYNC_REQ_SRC {1}] $axi_ad9361_dac_dma
-  set_property -dict [list CONFIG.C_2D_TRANSFER {0}] $axi_ad9361_dac_dma
-  set_property -dict [list CONFIG.C_DMA_DATA_WIDTH_DEST {64}] $axi_ad9361_dac_dma
-
-  # channel packing for the ADC
-
-  set util_adc_pack [create_bd_cell -type ip -vlnv analog.com:user:util_adc_pack:1.0 util_adc_pack]
-  set_property -dict [list CONFIG.CHANNELS {4}] $util_adc_pack
-
-  set util_dac_unpack [create_bd_cell -type ip -vlnv analog.com:user:util_dac_unpack:1.0 util_dac_unpack]
-  set_property -dict [list CONFIG.CHANNELS {4}] $util_dac_unpack
-
-if {$sys_zynq == 1} {
-  set_property -dict [list CONFIG.C_DMA_AXI_PROTOCOL_SRC {1}] $axi_ad9361_dac_dma
->>>>>>> 82b9ebe2
-}
-
-  set axi_ad9361_adc_dma [create_bd_cell -type ip -vlnv analog.com:user:axi_dmac:1.0 axi_ad9361_adc_dma]
-  set_property -dict [list CONFIG.C_DMA_TYPE_SRC {2}] $axi_ad9361_adc_dma
-  set_property -dict [list CONFIG.C_DMA_TYPE_DEST {0}] $axi_ad9361_adc_dma
-  set_property -dict [list CONFIG.C_CYCLIC {0}] $axi_ad9361_adc_dma
-  set_property -dict [list CONFIG.C_SYNC_TRANSFER_START {1}] $axi_ad9361_adc_dma
-  set_property -dict [list CONFIG.C_AXI_SLICE_SRC {0}] $axi_ad9361_adc_dma
-  set_property -dict [list CONFIG.C_AXI_SLICE_DEST {0}] $axi_ad9361_adc_dma
-  set_property -dict [list CONFIG.C_CLKS_ASYNC_DEST_REQ {1}] $axi_ad9361_adc_dma
-  set_property -dict [list CONFIG.C_CLKS_ASYNC_SRC_DEST {1}] $axi_ad9361_adc_dma
-  set_property -dict [list CONFIG.C_CLKS_ASYNC_REQ_SRC {1}] $axi_ad9361_adc_dma
-  set_property -dict [list CONFIG.C_2D_TRANSFER {0}] $axi_ad9361_adc_dma
-  set_property -dict [list CONFIG.C_DMA_DATA_WIDTH_SRC {64}]  $axi_ad9361_adc_dma
-
-if {$sys_zynq == 1} {
-<<<<<<< HEAD
-    set_property -dict [list CONFIG.C_DMA_AXI_PROTOCOL_DEST {1}] $axi_ad9361_adc_dma
-=======
-  set_property -dict [list CONFIG.C_DMA_AXI_PROTOCOL_DEST {1}] $axi_ad9361_adc_dma
->>>>>>> 82b9ebe2
-}
-
-  # spi
-
-if {$sys_zynq == 0} {
-  set axi_fmcomms2_spi [create_bd_cell -type ip -vlnv xilinx.com:ip:axi_quad_spi:3.2 axi_fmcomms2_spi]
-  set_property -dict [list CONFIG.C_USE_STARTUP {0}] $axi_fmcomms2_spi
-  set_property -dict [list CONFIG.C_NUM_SS_BITS {1}] $axi_fmcomms2_spi
-  set_property -dict [list CONFIG.C_SCK_RATIO {8}] $axi_fmcomms2_spi
-}
-
-  # gpio
-
-if {$sys_zynq == 0} {
-  set axi_fmcomms2_gpio [create_bd_cell -type ip -vlnv xilinx.com:ip:axi_gpio:2.0 axi_fmcomms2_gpio]
-  set_property -dict [list CONFIG.C_IS_DUAL {0}] $axi_fmcomms2_gpio
-  set_property -dict [list CONFIG.C_GPIO_WIDTH {17}] $axi_fmcomms2_gpio
-  set_property -dict [list CONFIG.C_INTERRUPT_PRESENT {1}] $axi_fmcomms2_gpio
-}
-
-  # additions to default configuration
-
-if {$sys_zynq == 0} {
-  set_property -dict [list CONFIG.NUM_MI {12}] $axi_cpu_interconnect
-} else {
-  set_property -dict [list CONFIG.NUM_MI {10}] $axi_cpu_interconnect
-}
-
-if {$sys_zynq == 0} {
-  set_property -dict [list CONFIG.NUM_SI {10}] $axi_mem_interconnect
-}
-
-if {$sys_zynq == 1} {
-  set_property -dict [list CONFIG.PCW_USE_S_AXI_HP1 {1}] $sys_ps7
-  set_property -dict [list CONFIG.PCW_USE_S_AXI_HP2 {1}] $sys_ps7
-  set_property -dict [list CONFIG.PCW_EN_CLK2_PORT {1}] $sys_ps7
-  set_property -dict [list CONFIG.PCW_EN_RST2_PORT {1}] $sys_ps7
-  set_property -dict [list CONFIG.PCW_FPGA2_PERIPHERAL_FREQMHZ {100.0}] $sys_ps7
-  set_property -dict [list CONFIG.PCW_GPIO_EMIO_GPIO_IO {49}] $sys_ps7
-  set_property -dict [list CONFIG.PCW_SPI0_PERIPHERAL_ENABLE {1}] $sys_ps7
-  set_property -dict [list CONFIG.PCW_SPI0_SPI0_IO {EMIO}] $sys_ps7
-
-  set_property LEFT 48 [get_bd_ports GPIO_I]
-  set_property LEFT 48 [get_bd_ports GPIO_O]
-  set_property LEFT 48 [get_bd_ports GPIO_T]
-}
-
-  # additional spi for up/down converter
-
-if {$sys_zynq == 1} {
-  set_property -dict [list CONFIG.PCW_SPI1_PERIPHERAL_ENABLE {1}] $sys_ps7
-  set_property -dict [list CONFIG.PCW_SPI1_SPI1_IO {EMIO}] $sys_ps7
-}
-
-  # connections (spi)
-
-if {$sys_zynq == 0} {
-  connect_bd_net -net spi_csn_i   [get_bd_ports spi_csn_i]    [get_bd_pins axi_fmcomms2_spi/ss_i]
-  connect_bd_net -net spi_csn_o   [get_bd_ports spi_csn_o]    [get_bd_pins axi_fmcomms2_spi/ss_o]
-  connect_bd_net -net spi_sclk_i  [get_bd_ports spi_sclk_i]   [get_bd_pins axi_fmcomms2_spi/sck_i]
-  connect_bd_net -net spi_sclk_o  [get_bd_ports spi_sclk_o]   [get_bd_pins axi_fmcomms2_spi/sck_o]
-  connect_bd_net -net spi_mosi_i  [get_bd_ports spi_mosi_i]   [get_bd_pins axi_fmcomms2_spi/io0_i]
-  connect_bd_net -net spi_mosi_o  [get_bd_ports spi_mosi_o]   [get_bd_pins axi_fmcomms2_spi/io0_o]
-  connect_bd_net -net spi_miso_i  [get_bd_ports spi_miso_i]   [get_bd_pins axi_fmcomms2_spi/io1_i]
-  connect_bd_net -net axi_fmcomms2_spi_irq [get_bd_pins axi_fmcomms2_spi/ip2intc_irpt] [get_bd_ports fmcomms2_spi_irq]
-} else {
-  connect_bd_net -net spi_csn_i   [get_bd_ports spi_csn_i]    [get_bd_pins sys_ps7/SPI0_SS_I]
-  connect_bd_net -net spi_csn_o   [get_bd_ports spi_csn_o]    [get_bd_pins sys_ps7/SPI0_SS_O]
-  connect_bd_net -net spi_sclk_i  [get_bd_ports spi_sclk_i]   [get_bd_pins sys_ps7/SPI0_SCLK_I]
-  connect_bd_net -net spi_sclk_o  [get_bd_ports spi_sclk_o]   [get_bd_pins sys_ps7/SPI0_SCLK_O]
-  connect_bd_net -net spi_mosi_i  [get_bd_ports spi_mosi_i]   [get_bd_pins sys_ps7/SPI0_MOSI_I]
-  connect_bd_net -net spi_mosi_o  [get_bd_ports spi_mosi_o]   [get_bd_pins sys_ps7/SPI0_MOSI_O]
-  connect_bd_net -net spi_miso_i  [get_bd_ports spi_miso_i]   [get_bd_pins sys_ps7/SPI0_MISO_I]
-}
-<<<<<<< HEAD
-    # connections (ad9361)
-
-
-    connect_bd_net -net sys_200m_clk [get_bd_pins axi_ad9361/delay_clk]
-    connect_bd_net -net axi_ad9361_clk [get_bd_pins axi_ad9361/l_clk]
-    connect_bd_net -net axi_ad9361_clk [get_bd_pins axi_ad9361/clk]
-    connect_bd_net -net axi_ad9361_clk [get_bd_pins axi_ad9361_adc_dma/fifo_wr_clk]
-    connect_bd_net -net axi_ad9361_clk [get_bd_pins axi_ad9361_dac_dma/fifo_rd_clk]
-
-    connect_bd_net -net axi_ad9361_rx_clk_in_p      [get_bd_ports rx_clk_in_p]            [get_bd_pins axi_ad9361/rx_clk_in_p]
-    connect_bd_net -net axi_ad9361_rx_clk_in_n      [get_bd_ports rx_clk_in_n]            [get_bd_pins axi_ad9361/rx_clk_in_n]
-    connect_bd_net -net axi_ad9361_rx_frame_in_p    [get_bd_ports rx_frame_in_p]          [get_bd_pins axi_ad9361/rx_frame_in_p]
-    connect_bd_net -net axi_ad9361_rx_frame_in_n    [get_bd_ports rx_frame_in_n]          [get_bd_pins axi_ad9361/rx_frame_in_n]
-    connect_bd_net -net axi_ad9361_rx_data_in_p     [get_bd_ports rx_data_in_p]           [get_bd_pins axi_ad9361/rx_data_in_p]
-    connect_bd_net -net axi_ad9361_rx_data_in_n     [get_bd_ports rx_data_in_n]           [get_bd_pins axi_ad9361/rx_data_in_n]
-    connect_bd_net -net axi_ad9361_tx_clk_out_p     [get_bd_ports tx_clk_out_p]           [get_bd_pins axi_ad9361/tx_clk_out_p]
-    connect_bd_net -net axi_ad9361_tx_clk_out_n     [get_bd_ports tx_clk_out_n]           [get_bd_pins axi_ad9361/tx_clk_out_n]
-    connect_bd_net -net axi_ad9361_tx_frame_out_p   [get_bd_ports tx_frame_out_p]         [get_bd_pins axi_ad9361/tx_frame_out_p]
-    connect_bd_net -net axi_ad9361_tx_frame_out_n   [get_bd_ports tx_frame_out_n]         [get_bd_pins axi_ad9361/tx_frame_out_n]
-    connect_bd_net -net axi_ad9361_tx_data_out_p    [get_bd_ports tx_data_out_p]          [get_bd_pins axi_ad9361/tx_data_out_p]
-    connect_bd_net -net axi_ad9361_tx_data_out_n    [get_bd_ports tx_data_out_n]          [get_bd_pins axi_ad9361/tx_data_out_n]
-
-    connect_bd_net -net axi_ad9361_clk              [get_bd_pins util_adc_pack/clk]
-    connect_bd_net -net axi_ad9361_adc_valid_i0     [get_bd_pins axi_ad9361/adc_valid_i0]  [get_bd_pins util_adc_pack/chan_valid_0]
-    connect_bd_net -net axi_ad9361_adc_valid_q0     [get_bd_pins axi_ad9361/adc_valid_q0]  [get_bd_pins util_adc_pack/chan_valid_1]
-    connect_bd_net -net axi_ad9361_adc_valid_i1     [get_bd_pins axi_ad9361/adc_valid_i1]  [get_bd_pins util_adc_pack/chan_valid_2]
-    connect_bd_net -net axi_ad9361_adc_valid_q1     [get_bd_pins axi_ad9361/adc_valid_q1]  [get_bd_pins util_adc_pack/chan_valid_3]
-    connect_bd_net -net axi_ad9361_adc_enable_i0    [get_bd_pins axi_ad9361/adc_enable_i0]  [get_bd_pins util_adc_pack/chan_enable_0]
-    connect_bd_net -net axi_ad9361_adc_enable_q0    [get_bd_pins axi_ad9361/adc_enable_q0]  [get_bd_pins util_adc_pack/chan_enable_1]
-    connect_bd_net -net axi_ad9361_adc_enable_i1    [get_bd_pins axi_ad9361/adc_enable_i1]  [get_bd_pins util_adc_pack/chan_enable_2]
-    connect_bd_net -net axi_ad9361_adc_enable_q1    [get_bd_pins axi_ad9361/adc_enable_q1]  [get_bd_pins util_adc_pack/chan_enable_3]
-    connect_bd_net -net axi_ad9361_adc_chan_i0      [get_bd_pins axi_ad9361/adc_data_i0]  [get_bd_pins util_adc_pack/chan_data_0]
-    connect_bd_net -net axi_ad9361_adc_chan_q0      [get_bd_pins axi_ad9361/adc_data_q0]  [get_bd_pins util_adc_pack/chan_data_1]
-    connect_bd_net -net axi_ad9361_adc_chan_i1      [get_bd_pins axi_ad9361/adc_data_i1]  [get_bd_pins util_adc_pack/chan_data_2]
-    connect_bd_net -net axi_ad9361_adc_chan_q1      [get_bd_pins axi_ad9361/adc_data_q1]  [get_bd_pins util_adc_pack/chan_data_3]
-    connect_bd_net -net util_adc_pack_dvalid        [get_bd_pins util_adc_pack/dvalid] [get_bd_pins axi_ad9361_adc_dma/fifo_wr_en]
-    connect_bd_net -net util_adc_pack_dsync         [get_bd_pins util_adc_pack/dsync]  [get_bd_pins axi_ad9361_adc_dma/fifo_wr_sync]
-    connect_bd_net -net util_adc_pack_ddata         [get_bd_pins util_adc_pack/ddata]  [get_bd_pins axi_ad9361_adc_dma/fifo_wr_din]
-    connect_bd_net -net axi_ad9361_adc_dovf         [get_bd_pins axi_ad9361/adc_dovf]  [get_bd_pins axi_ad9361_adc_dma/fifo_wr_overflow]
-
-
-    connect_bd_net -net axi_ad9361_clk              [get_bd_pins util_dac_unpack/clk]
-    connect_bd_net -net axi_ad9361_dac_valid_0      [get_bd_pins util_dac_unpack/dac_valid_00] [get_bd_pins axi_ad9361/dac_valid_i0]
-    connect_bd_net -net axi_ad9361_dac_valid_1      [get_bd_pins util_dac_unpack/dac_valid_01] [get_bd_pins axi_ad9361/dac_valid_q0]
-    connect_bd_net -net axi_ad9361_dac_valid_2      [get_bd_pins util_dac_unpack/dac_valid_02] [get_bd_pins axi_ad9361/dac_valid_i1]
-    connect_bd_net -net axi_ad9361_dac_valid_3      [get_bd_pins util_dac_unpack/dac_valid_03] [get_bd_pins axi_ad9361/dac_valid_q1]
-    connect_bd_net -net axi_ad9361_dac_enable_0     [get_bd_pins util_dac_unpack/dac_enable_00] [get_bd_pins axi_ad9361/dac_enable_i0]
-    connect_bd_net -net axi_ad9361_dac_enable_1     [get_bd_pins util_dac_unpack/dac_enable_01] [get_bd_pins axi_ad9361/dac_enable_q0]
-    connect_bd_net -net axi_ad9361_dac_enable_2     [get_bd_pins util_dac_unpack/dac_enable_02] [get_bd_pins axi_ad9361/dac_enable_i1]
-    connect_bd_net -net axi_ad9361_dac_enable_3     [get_bd_pins util_dac_unpack/dac_enable_03] [get_bd_pins axi_ad9361/dac_enable_q1]
-    connect_bd_net -net axi_ad9361_dac_data_0       [get_bd_pins util_dac_unpack/dac_data_00] [get_bd_pins axi_ad9361/dac_data_i0]
-    connect_bd_net -net axi_ad9361_dac_data_1       [get_bd_pins util_dac_unpack/dac_data_01] [get_bd_pins axi_ad9361/dac_data_q0]
-    connect_bd_net -net axi_ad9361_dac_data_2       [get_bd_pins util_dac_unpack/dac_data_02] [get_bd_pins axi_ad9361/dac_data_i1]
-    connect_bd_net -net axi_ad9361_dac_data_3       [get_bd_pins util_dac_unpack/dac_data_03] [get_bd_pins axi_ad9361/dac_data_q1]
-
-    connect_bd_net -net fifo_data                   [get_bd_pins util_dac_unpack/dma_data] [get_bd_pins axi_ad9361_dac_dma/fifo_rd_dout]
-    connect_bd_net -net fifo_valid                  [get_bd_pins axi_ad9361_dac_dma/fifo_rd_valid] [get_bd_pins util_dac_unpack/fifo_valid]
-    connect_bd_net -net axi_ad9361_dac_drd          [get_bd_pins util_dac_unpack/dma_rd]  [get_bd_pins axi_ad9361_dac_dma/fifo_rd_en]
-    connect_bd_net -net axi_ad9361_dac_dunf         [get_bd_pins axi_ad9361/dac_dunf]   [get_bd_pins axi_ad9361_dac_dma/fifo_rd_underflow]
-=======
->>>>>>> 82b9ebe2
-
-  # connections (gpio)
-
-if {$sys_zynq == 0} {
-  connect_bd_net -net gpio_fmcomms2_i [get_bd_ports gpio_fmcomms2_i]    [get_bd_pins axi_fmcomms2_gpio/gpio_io_i]
-  connect_bd_net -net gpio_fmcomms2_o [get_bd_ports gpio_fmcomms2_o]    [get_bd_pins axi_fmcomms2_gpio/gpio_io_o]
-  connect_bd_net -net gpio_fmcomms2_t [get_bd_ports gpio_fmcomms2_t]    [get_bd_pins axi_fmcomms2_gpio/gpio_io_t]
-  connect_bd_net -net axi_fmcomms2_gpio_irq [get_bd_pins axi_fmcomms2_gpio/ip2intc_irpt] [get_bd_ports fmcomms2_gpio_irq]
-}
-
-  # connections (up/down converter spi)
-
-if {$sys_zynq == 1} {
-  connect_bd_net -net spi_udc_csn_i       [get_bd_ports spi_udc_csn_i]      [get_bd_pins sys_ps7/SPI1_SS_I]
-  connect_bd_net -net spi_udc_csn_tx_o    [get_bd_ports spi_udc_csn_tx_o]   [get_bd_pins sys_ps7/SPI1_SS_O]
-  connect_bd_net -net spi_udc_csn_rx_o    [get_bd_ports spi_udc_csn_rx_o]   [get_bd_pins sys_ps7/SPI1_SS1_O]
-  connect_bd_net -net spi_udc_clk_i       [get_bd_ports spi_udc_clk_i]      [get_bd_pins sys_ps7/SPI1_SCLK_I]
-  connect_bd_net -net spi_udc_clk_o       [get_bd_ports spi_udc_clk_o]      [get_bd_pins sys_ps7/SPI1_SCLK_O]
-  connect_bd_net -net spi_udc_mosi_i      [get_bd_ports spi_udc_mosi_i]     [get_bd_pins sys_ps7/SPI1_MOSI_I]
-  connect_bd_net -net spi_udc_mosi_o      [get_bd_ports spi_udc_mosi_o]     [get_bd_pins sys_ps7/SPI1_MOSI_O]
-  connect_bd_net -net spi_udc_miso_i      [get_bd_ports spi_udc_miso_i]     [get_bd_pins sys_ps7/SPI1_MISO_I]
-}
-  # connections (ad9361)
-
-  connect_bd_net -net sys_200m_clk   [get_bd_pins axi_ad9361/delay_clk]
-  connect_bd_net -net axi_ad9361_clk [get_bd_pins axi_ad9361/l_clk]
-  connect_bd_net -net axi_ad9361_clk [get_bd_pins axi_ad9361/clk]
-  connect_bd_net -net axi_ad9361_clk [get_bd_pins axi_ad9361_adc_dma/fifo_wr_clk]
-  connect_bd_net -net axi_ad9361_clk [get_bd_pins axi_ad9361_dac_dma/fifo_rd_clk]
-
-  connect_bd_net -net axi_ad9361_rx_clk_in_p      [get_bd_ports rx_clk_in_p]            [get_bd_pins axi_ad9361/rx_clk_in_p]
-  connect_bd_net -net axi_ad9361_rx_clk_in_n      [get_bd_ports rx_clk_in_n]            [get_bd_pins axi_ad9361/rx_clk_in_n]
-  connect_bd_net -net axi_ad9361_rx_frame_in_p    [get_bd_ports rx_frame_in_p]          [get_bd_pins axi_ad9361/rx_frame_in_p]
-  connect_bd_net -net axi_ad9361_rx_frame_in_n    [get_bd_ports rx_frame_in_n]          [get_bd_pins axi_ad9361/rx_frame_in_n]
-  connect_bd_net -net axi_ad9361_rx_data_in_p     [get_bd_ports rx_data_in_p]           [get_bd_pins axi_ad9361/rx_data_in_p]
-  connect_bd_net -net axi_ad9361_rx_data_in_n     [get_bd_ports rx_data_in_n]           [get_bd_pins axi_ad9361/rx_data_in_n]
-  connect_bd_net -net axi_ad9361_tx_clk_out_p     [get_bd_ports tx_clk_out_p]           [get_bd_pins axi_ad9361/tx_clk_out_p]
-  connect_bd_net -net axi_ad9361_tx_clk_out_n     [get_bd_ports tx_clk_out_n]           [get_bd_pins axi_ad9361/tx_clk_out_n]
-  connect_bd_net -net axi_ad9361_tx_frame_out_p   [get_bd_ports tx_frame_out_p]         [get_bd_pins axi_ad9361/tx_frame_out_p]
-  connect_bd_net -net axi_ad9361_tx_frame_out_n   [get_bd_ports tx_frame_out_n]         [get_bd_pins axi_ad9361/tx_frame_out_n]
-  connect_bd_net -net axi_ad9361_tx_data_out_p    [get_bd_ports tx_data_out_p]          [get_bd_pins axi_ad9361/tx_data_out_p]
-  connect_bd_net -net axi_ad9361_tx_data_out_n    [get_bd_ports tx_data_out_n]          [get_bd_pins axi_ad9361/tx_data_out_n]
-
-  connect_bd_net -net axi_ad9361_clk              [get_bd_pins util_adc_pack/clk]
-  connect_bd_net -net axi_ad9361_adc_valid_i0     [get_bd_pins axi_ad9361/adc_valid_i0]   [get_bd_pins util_adc_pack/chan_valid_0]
-  connect_bd_net -net axi_ad9361_adc_valid_q0     [get_bd_pins axi_ad9361/adc_valid_q0]   [get_bd_pins util_adc_pack/chan_valid_1]
-  connect_bd_net -net axi_ad9361_adc_valid_i1     [get_bd_pins axi_ad9361/adc_valid_i1]   [get_bd_pins util_adc_pack/chan_valid_2]
-  connect_bd_net -net axi_ad9361_adc_valid_q1     [get_bd_pins axi_ad9361/adc_valid_q1]   [get_bd_pins util_adc_pack/chan_valid_3]
-  connect_bd_net -net axi_ad9361_adc_enable_i0    [get_bd_pins axi_ad9361/adc_enable_i0]  [get_bd_pins util_adc_pack/chan_enable_0]
-  connect_bd_net -net axi_ad9361_adc_enable_q0    [get_bd_pins axi_ad9361/adc_enable_q0]  [get_bd_pins util_adc_pack/chan_enable_1]
-  connect_bd_net -net axi_ad9361_adc_enable_i1    [get_bd_pins axi_ad9361/adc_enable_i1]  [get_bd_pins util_adc_pack/chan_enable_2]
-  connect_bd_net -net axi_ad9361_adc_enable_q1    [get_bd_pins axi_ad9361/adc_enable_q1]  [get_bd_pins util_adc_pack/chan_enable_3]
-  connect_bd_net -net axi_ad9361_adc_chan_i0      [get_bd_pins axi_ad9361/adc_data_i0]    [get_bd_pins util_adc_pack/chan_data_0]
-  connect_bd_net -net axi_ad9361_adc_chan_q0      [get_bd_pins axi_ad9361/adc_data_q0]    [get_bd_pins util_adc_pack/chan_data_1]
-  connect_bd_net -net axi_ad9361_adc_chan_i1      [get_bd_pins axi_ad9361/adc_data_i1]    [get_bd_pins util_adc_pack/chan_data_2]
-  connect_bd_net -net axi_ad9361_adc_chan_q1      [get_bd_pins axi_ad9361/adc_data_q1]    [get_bd_pins util_adc_pack/chan_data_3]
-  connect_bd_net -net util_adc_pack_dvalid        [get_bd_pins util_adc_pack/dvalid]      [get_bd_pins axi_ad9361_adc_dma/fifo_wr_en]
-  connect_bd_net -net util_adc_pack_dsync         [get_bd_pins util_adc_pack/dsync]       [get_bd_pins axi_ad9361_adc_dma/fifo_wr_sync]
-  connect_bd_net -net util_adc_pack_ddata         [get_bd_pins util_adc_pack/ddata]       [get_bd_pins axi_ad9361_adc_dma/fifo_wr_din]
-  connect_bd_net -net axi_ad9361_adc_dovf         [get_bd_pins axi_ad9361/adc_dovf]       [get_bd_pins axi_ad9361_adc_dma/fifo_wr_overflow]
-
-  connect_bd_net -net axi_ad9361_clk              [get_bd_pins util_dac_unpack/clk]
-  connect_bd_net -net axi_ad9361_dac_valid_0      [get_bd_pins util_dac_unpack/dac_valid_00]  [get_bd_pins axi_ad9361/dac_valid_i0]
-  connect_bd_net -net axi_ad9361_dac_valid_1      [get_bd_pins util_dac_unpack/dac_valid_01]  [get_bd_pins axi_ad9361/dac_valid_q0]
-  connect_bd_net -net axi_ad9361_dac_valid_2      [get_bd_pins util_dac_unpack/dac_valid_02]  [get_bd_pins axi_ad9361/dac_valid_i1]
-  connect_bd_net -net axi_ad9361_dac_valid_3      [get_bd_pins util_dac_unpack/dac_valid_03]  [get_bd_pins axi_ad9361/dac_valid_q1]
-  connect_bd_net -net axi_ad9361_dac_enable_0     [get_bd_pins util_dac_unpack/dac_enable_00] [get_bd_pins axi_ad9361/dac_enable_i0]
-  connect_bd_net -net axi_ad9361_dac_enable_1     [get_bd_pins util_dac_unpack/dac_enable_01] [get_bd_pins axi_ad9361/dac_enable_q0]
-  connect_bd_net -net axi_ad9361_dac_enable_2     [get_bd_pins util_dac_unpack/dac_enable_02] [get_bd_pins axi_ad9361/dac_enable_i1]
-  connect_bd_net -net axi_ad9361_dac_enable_3     [get_bd_pins util_dac_unpack/dac_enable_03] [get_bd_pins axi_ad9361/dac_enable_q1]
-  connect_bd_net -net axi_ad9361_dac_data_0       [get_bd_pins util_dac_unpack/dac_data_00]   [get_bd_pins axi_ad9361/dac_data_i0]
-  connect_bd_net -net axi_ad9361_dac_data_1       [get_bd_pins util_dac_unpack/dac_data_01]   [get_bd_pins axi_ad9361/dac_data_q0]
-  connect_bd_net -net axi_ad9361_dac_data_2       [get_bd_pins util_dac_unpack/dac_data_02]   [get_bd_pins axi_ad9361/dac_data_i1]
-  connect_bd_net -net axi_ad9361_dac_data_3       [get_bd_pins util_dac_unpack/dac_data_03]   [get_bd_pins axi_ad9361/dac_data_q1]
-
-  connect_bd_net -net fifo_data                   [get_bd_pins util_dac_unpack/dma_data]      [get_bd_pins axi_ad9361_dac_dma/fifo_rd_dout]
-  connect_bd_net -net fifo_valid                  [get_bd_pins util_dac_unpack/fifo_valid]    [get_bd_pins axi_ad9361_dac_dma/fifo_rd_valid]
-  connect_bd_net -net axi_ad9361_dac_drd          [get_bd_pins util_dac_unpack/dma_rd]        [get_bd_pins axi_ad9361_dac_dma/fifo_rd_en]
-  connect_bd_net -net axi_ad9361_dac_dunf         [get_bd_pins axi_ad9361/dac_dunf]           [get_bd_pins axi_ad9361_dac_dma/fifo_rd_underflow]
-
-  connect_bd_net -net axi_ad9361_adc_dma_irq      [get_bd_pins axi_ad9361_adc_dma/irq]  [get_bd_pins ad9361_adc_dma_irq]
-  connect_bd_net -net axi_ad9361_dac_dma_irq      [get_bd_pins axi_ad9361_dac_dma/irq]  [get_bd_pins ad9361_dac_dma_irq]
-
-  # interconnect (cpu)
-
-  connect_bd_intf_net -intf_net axi_cpu_interconnect_m07_axi [get_bd_intf_pins axi_cpu_interconnect/M07_AXI] [get_bd_intf_pins axi_ad9361/s_axi]
-  connect_bd_intf_net -intf_net axi_cpu_interconnect_m08_axi [get_bd_intf_pins axi_cpu_interconnect/M08_AXI] [get_bd_intf_pins axi_ad9361_adc_dma/s_axi]
-  connect_bd_intf_net -intf_net axi_cpu_interconnect_m09_axi [get_bd_intf_pins axi_cpu_interconnect/M09_AXI] [get_bd_intf_pins axi_ad9361_dac_dma/s_axi]
-  connect_bd_net -net sys_100m_clk [get_bd_pins axi_cpu_interconnect/M07_ACLK] $sys_100m_clk_source
-  connect_bd_net -net sys_100m_clk [get_bd_pins axi_cpu_interconnect/M08_ACLK] $sys_100m_clk_source
-  connect_bd_net -net sys_100m_clk [get_bd_pins axi_cpu_interconnect/M09_ACLK] $sys_100m_clk_source
-  connect_bd_net -net sys_100m_clk [get_bd_pins axi_ad9361/s_axi_aclk]
-  connect_bd_net -net sys_100m_clk [get_bd_pins axi_ad9361_adc_dma/s_axi_aclk]
-  connect_bd_net -net sys_100m_clk [get_bd_pins axi_ad9361_dac_dma/s_axi_aclk]
-  connect_bd_net -net sys_100m_resetn [get_bd_pins axi_cpu_interconnect/M07_ARESETN] $sys_100m_resetn_source
-  connect_bd_net -net sys_100m_resetn [get_bd_pins axi_cpu_interconnect/M08_ARESETN] $sys_100m_resetn_source
-  connect_bd_net -net sys_100m_resetn [get_bd_pins axi_cpu_interconnect/M09_ARESETN] $sys_100m_resetn_source
-  connect_bd_net -net sys_100m_resetn [get_bd_pins axi_ad9361/s_axi_aresetn]
-  connect_bd_net -net sys_100m_resetn [get_bd_pins axi_ad9361_adc_dma/s_axi_aresetn]
-  connect_bd_net -net sys_100m_resetn [get_bd_pins axi_ad9361_dac_dma/s_axi_aresetn]
-
-if {$sys_zynq == 0} {
-  connect_bd_intf_net -intf_net axi_cpu_interconnect_m10_axi [get_bd_intf_pins axi_cpu_interconnect/M10_AXI] [get_bd_intf_pins axi_fmcomms2_spi/axi_lite]
-  connect_bd_intf_net -intf_net axi_cpu_interconnect_m11_axi [get_bd_intf_pins axi_cpu_interconnect/M11_AXI] [get_bd_intf_pins axi_fmcomms2_gpio/s_axi]
-  connect_bd_net -net sys_100m_clk [get_bd_pins axi_cpu_interconnect/M10_ACLK] $sys_100m_clk_source
-  connect_bd_net -net sys_100m_clk [get_bd_pins axi_cpu_interconnect/M11_ACLK] $sys_100m_clk_source
-  connect_bd_net -net sys_100m_clk [get_bd_pins axi_fmcomms2_spi/s_axi_aclk]
-  connect_bd_net -net sys_100m_clk [get_bd_pins axi_fmcomms2_spi/ext_spi_clk]
-  connect_bd_net -net sys_100m_clk [get_bd_pins axi_fmcomms2_gpio/s_axi_aclk]
-  connect_bd_net -net sys_100m_resetn [get_bd_pins axi_cpu_interconnect/M10_ARESETN] $sys_100m_resetn_source
-  connect_bd_net -net sys_100m_resetn [get_bd_pins axi_cpu_interconnect/M11_ARESETN] $sys_100m_resetn_source
-  connect_bd_net -net sys_100m_resetn [get_bd_pins axi_fmcomms2_spi/s_axi_aresetn]
-  connect_bd_net -net sys_100m_resetn [get_bd_pins axi_fmcomms2_gpio/s_axi_aresetn]
-}
-
-  # memory interconnects share the same clock (fclk2)
-
-if {$sys_zynq == 1} {
-  set sys_fmc_dma_clk_source [get_bd_pins sys_ps7/FCLK_CLK2]
-  connect_bd_net -net sys_fmc_dma_clk $sys_fmc_dma_clk_source
-<<<<<<< HEAD
-}
-
-
-    # interconnect (mem/dac)
-=======
-}
-
-  # interconnect (mem/dac)
-
-if {$sys_zynq == 0} {
-  connect_bd_intf_net -intf_net axi_mem_interconnect_s08_axi [get_bd_intf_pins axi_mem_interconnect/S08_AXI] [get_bd_intf_pins axi_ad9361_dac_dma/m_src_axi]
-  connect_bd_net -net sys_200m_clk [get_bd_pins axi_mem_interconnect/S08_ACLK] $sys_200m_clk_source
-  connect_bd_net -net sys_200m_clk [get_bd_pins axi_ad9361_dac_dma/m_src_axi_aclk]
-  connect_bd_net -net sys_100m_resetn [get_bd_pins axi_mem_interconnect/S08_ARESETN] $sys_100m_resetn_source
-  connect_bd_net -net sys_100m_resetn [get_bd_pins axi_ad9361_dac_dma/m_src_axi_aresetn]
-
-  connect_bd_intf_net -intf_net axi_mem_interconnect_s09_axi [get_bd_intf_pins axi_mem_interconnect/S09_AXI] [get_bd_intf_pins axi_ad9361_adc_dma/m_dest_axi]
-  connect_bd_net -net sys_200m_clk [get_bd_pins axi_mem_interconnect/S09_ACLK] $sys_200m_clk_source
-  connect_bd_net -net sys_200m_clk [get_bd_pins axi_ad9361_adc_dma/m_dest_axi_aclk]
-  connect_bd_net -net sys_100m_resetn [get_bd_pins axi_mem_interconnect/S09_ARESETN] $sys_100m_resetn_source
-  connect_bd_net -net sys_100m_resetn [get_bd_pins axi_ad9361_adc_dma/m_dest_axi_aresetn]
-} else {
-  connect_bd_intf_net -intf_net axi_ad9361_dac_dma_axi [get_bd_intf_pins axi_ad9361_dac_dma/m_src_axi] [get_bd_intf_pins sys_ps7/S_AXI_HP2]
-  connect_bd_net -net sys_fmc_dma_clk [get_bd_pins axi_ad9361_dac_dma/m_src_axi_aclk]
-  connect_bd_net -net sys_fmc_dma_clk [get_bd_pins sys_ps7/S_AXI_HP2_ACLK]
-  connect_bd_net -net sys_100m_resetn [get_bd_pins axi_ad9361_dac_dma/m_src_axi_aresetn]
-
-  connect_bd_intf_net -intf_net axi_ad9361_adc_dma_axi [get_bd_intf_pins axi_ad9361_adc_dma/m_dest_axi] [get_bd_intf_pins sys_ps7/S_AXI_HP1]
-  connect_bd_net -net sys_fmc_dma_clk [get_bd_pins axi_ad9361_adc_dma/m_dest_axi_aclk]
-  connect_bd_net -net sys_100m_resetn [get_bd_pins axi_ad9361_adc_dma/m_dest_axi_aresetn]
-  connect_bd_net -net sys_fmc_dma_clk [get_bd_pins sys_ps7/S_AXI_HP1_ACLK]
-}
-
-  # ila (adc)
-
-  set ila_adc [create_bd_cell -type ip -vlnv xilinx.com:ip:ila:4.0 ila_adc]
-  set_property -dict [list CONFIG.C_MONITOR_TYPE {Native}] $ila_adc
-  set_property -dict [list CONFIG.C_NUM_OF_PROBES {8}] $ila_adc
-  set_property -dict [list CONFIG.C_PROBE0_WIDTH {1}] $ila_adc
-  set_property -dict [list CONFIG.C_PROBE1_WIDTH {1}] $ila_adc
-  set_property -dict [list CONFIG.C_PROBE2_WIDTH {1}] $ila_adc
-  set_property -dict [list CONFIG.C_PROBE3_WIDTH {1}] $ila_adc
-  set_property -dict [list CONFIG.C_PROBE4_WIDTH {16}] $ila_adc
-  set_property -dict [list CONFIG.C_PROBE5_WIDTH {16}] $ila_adc
-  set_property -dict [list CONFIG.C_PROBE6_WIDTH {16}] $ila_adc
-  set_property -dict [list CONFIG.C_PROBE7_WIDTH {16}] $ila_adc
-  set_property -dict [list CONFIG.C_TRIGIN_EN {false}] $ila_adc
-  set_property -dict [list CONFIG.C_EN_STRG_QUAL {1}] $ila_adc
-
-  p_sys_wfifo [current_bd_instance .] sys_wfifo_0 16 16
-  p_sys_wfifo [current_bd_instance .] sys_wfifo_1 16 16
-  p_sys_wfifo [current_bd_instance .] sys_wfifo_2 16 16
-  p_sys_wfifo [current_bd_instance .] sys_wfifo_3 16 16
->>>>>>> 82b9ebe2
-
-if {$sys_zynq == 0} {
-  connect_bd_net -net sys_200m_clk [get_bd_pins ila_adc/clk]
-  connect_bd_net -net sys_200m_clk [get_bd_pins sys_wfifo_0/s_clk] $sys_200m_clk_source
-  connect_bd_net -net sys_200m_clk [get_bd_pins sys_wfifo_1/s_clk] $sys_200m_clk_source
-  connect_bd_net -net sys_200m_clk [get_bd_pins sys_wfifo_2/s_clk] $sys_200m_clk_source
-  connect_bd_net -net sys_200m_clk [get_bd_pins sys_wfifo_3/s_clk] $sys_200m_clk_source
-} else {
-<<<<<<< HEAD
-    connect_bd_intf_net -intf_net axi_ad9361_dac_dma_axi [get_bd_intf_pins axi_ad9361_dac_dma/m_src_axi] [get_bd_intf_pins sys_ps7/S_AXI_HP2]
-    connect_bd_net -net sys_fmc_dma_clk [get_bd_pins axi_ad9361_dac_dma/m_src_axi_aclk]
-    connect_bd_net -net sys_fmc_dma_clk [get_bd_pins sys_ps7/S_AXI_HP2_ACLK]
-    connect_bd_net -net sys_100m_resetn [get_bd_pins axi_ad9361_dac_dma/m_src_axi_aresetn]
-
-    connect_bd_intf_net -intf_net axi_ad9361_adc_dma_axi [get_bd_intf_pins axi_ad9361_adc_dma/m_dest_axi] [get_bd_intf_pins sys_ps7/S_AXI_HP1]
-    connect_bd_net -net sys_fmc_dma_clk [get_bd_pins axi_ad9361_adc_dma/m_dest_axi_aclk]
-    connect_bd_net -net sys_100m_resetn [get_bd_pins axi_ad9361_adc_dma/m_dest_axi_aresetn]
-    connect_bd_net -net sys_fmc_dma_clk [get_bd_pins sys_ps7/S_AXI_HP1_ACLK]
-
-}
-
-    # ila (adc)
-
-    set ila_adc [create_bd_cell -type ip -vlnv xilinx.com:ip:ila:3.0 ila_adc]
-    set_property -dict [list CONFIG.C_NUM_OF_PROBES {8}] $ila_adc
-    set_property -dict [list CONFIG.C_PROBE0_WIDTH {1}] $ila_adc
-    set_property -dict [list CONFIG.C_PROBE1_WIDTH {1}] $ila_adc
-    set_property -dict [list CONFIG.C_PROBE2_WIDTH {1}] $ila_adc
-    set_property -dict [list CONFIG.C_PROBE3_WIDTH {1}] $ila_adc
-    set_property -dict [list CONFIG.C_PROBE4_WIDTH {16}] $ila_adc
-    set_property -dict [list CONFIG.C_PROBE5_WIDTH {16}] $ila_adc
-    set_property -dict [list CONFIG.C_PROBE6_WIDTH {16}] $ila_adc
-    set_property -dict [list CONFIG.C_PROBE7_WIDTH {16}] $ila_adc
-    set_property -dict [list CONFIG.C_TRIGIN_EN {false}] $ila_adc
-    set_property -dict [list CONFIG.C_EN_STRG_QUAL {1}] $ila_adc
-
-    p_sys_wfifo [current_bd_instance .] sys_wfifo_0 16 16
-    p_sys_wfifo [current_bd_instance .] sys_wfifo_1 16 16
-    p_sys_wfifo [current_bd_instance .] sys_wfifo_2 16 16
-    p_sys_wfifo [current_bd_instance .] sys_wfifo_3 16 16
-
-    if {$sys_zynq == 0} {
-    connect_bd_net -net sys_200m_clk [get_bd_pins ila_adc/clk]
-    connect_bd_net -net sys_200m_clk [get_bd_pins sys_wfifo_0/s_clk] $sys_200m_clk_source
-    connect_bd_net -net sys_200m_clk [get_bd_pins sys_wfifo_1/s_clk] $sys_200m_clk_source
-    connect_bd_net -net sys_200m_clk [get_bd_pins sys_wfifo_2/s_clk] $sys_200m_clk_source
-    connect_bd_net -net sys_200m_clk [get_bd_pins sys_wfifo_3/s_clk] $sys_200m_clk_source
-  } else {
-    connect_bd_net -net sys_fmc_dma_clk [get_bd_pins ila_adc/clk]
-    connect_bd_net -net sys_fmc_dma_clk [get_bd_pins sys_wfifo_0/s_clk] $sys_fmc_dma_clk_source
-    connect_bd_net -net sys_fmc_dma_clk [get_bd_pins sys_wfifo_1/s_clk] $sys_fmc_dma_clk_source
-    connect_bd_net -net sys_fmc_dma_clk [get_bd_pins sys_wfifo_2/s_clk] $sys_fmc_dma_clk_source
-    connect_bd_net -net sys_fmc_dma_clk [get_bd_pins sys_wfifo_3/s_clk] $sys_fmc_dma_clk_source
-  }
-
-    connect_bd_net -net axi_ad9361_clk [get_bd_pins sys_wfifo_0/m_clk] [get_bd_pins axi_ad9361/l_clk]
-    connect_bd_net -net axi_ad9361_clk [get_bd_pins sys_wfifo_1/m_clk] [get_bd_pins axi_ad9361/l_clk]
-    connect_bd_net -net axi_ad9361_clk [get_bd_pins sys_wfifo_2/m_clk] [get_bd_pins axi_ad9361/l_clk]
-    connect_bd_net -net axi_ad9361_clk [get_bd_pins sys_wfifo_3/m_clk] [get_bd_pins axi_ad9361/l_clk]
-    connect_bd_net -net sys_100m_resetn [get_bd_pins sys_wfifo_0/rstn] $sys_100m_resetn_source
-    connect_bd_net -net sys_100m_resetn [get_bd_pins sys_wfifo_1/rstn] $sys_100m_resetn_source
-    connect_bd_net -net sys_100m_resetn [get_bd_pins sys_wfifo_2/rstn] $sys_100m_resetn_source
-    connect_bd_net -net sys_100m_resetn [get_bd_pins sys_wfifo_3/rstn] $sys_100m_resetn_source
-    connect_bd_net -net axi_ad9361_adc_valid_i0 [get_bd_pins sys_wfifo_0/m_wr] [get_bd_pins axi_ad9361/adc_valid_i0]
-    connect_bd_net -net axi_ad9361_adc_valid_q0 [get_bd_pins sys_wfifo_1/m_wr] [get_bd_pins axi_ad9361/adc_valid_q0]
-    connect_bd_net -net axi_ad9361_adc_valid_i1 [get_bd_pins sys_wfifo_2/m_wr] [get_bd_pins axi_ad9361/adc_valid_i1]
-    connect_bd_net -net axi_ad9361_adc_valid_q1 [get_bd_pins sys_wfifo_3/m_wr] [get_bd_pins axi_ad9361/adc_valid_q1]
-    connect_bd_net -net axi_ad9361_adc_chan_i0  [get_bd_pins sys_wfifo_0/m_wdata] [get_bd_pins axi_ad9361/adc_data_i0]
-    connect_bd_net -net axi_ad9361_adc_chan_q0  [get_bd_pins sys_wfifo_1/m_wdata] [get_bd_pins axi_ad9361/adc_data_q0]
-    connect_bd_net -net axi_ad9361_adc_chan_i1  [get_bd_pins sys_wfifo_2/m_wdata] [get_bd_pins axi_ad9361/adc_data_i1]
-    connect_bd_net -net axi_ad9361_adc_chan_q1  [get_bd_pins sys_wfifo_3/m_wdata] [get_bd_pins axi_ad9361/adc_data_q1]
-
-    connect_bd_net -net util_wfifo_0_s_wr     [get_bd_pins sys_wfifo_0/s_wr]  [get_bd_pins ila_adc/probe0]
-    connect_bd_net -net util_wfifo_1_s_wr     [get_bd_pins sys_wfifo_1/s_wr]  [get_bd_pins ila_adc/probe1]
-    connect_bd_net -net util_wfifo_2_s_wr     [get_bd_pins sys_wfifo_2/s_wr]  [get_bd_pins ila_adc/probe2]
-    connect_bd_net -net util_wfifo_3_s_wr     [get_bd_pins sys_wfifo_3/s_wr]  [get_bd_pins ila_adc/probe3]
-    connect_bd_net -net util_wfifo_0_s_wdata  [get_bd_pins sys_wfifo_0/s_wdata] [get_bd_pins ila_adc/probe4]
-    connect_bd_net -net util_wfifo_1_s_wdata  [get_bd_pins sys_wfifo_1/s_wdata] [get_bd_pins ila_adc/probe5]
-    connect_bd_net -net util_wfifo_2_s_wdata  [get_bd_pins sys_wfifo_2/s_wdata] [get_bd_pins ila_adc/probe6]
-    connect_bd_net -net util_wfifo_3_s_wdata  [get_bd_pins sys_wfifo_3/s_wdata] [get_bd_pins ila_adc/probe7]
-
-    # address map
-
-    create_bd_addr_seg -range 0x00010000 -offset 0x79020000 $sys_addr_cntrl_space [get_bd_addr_segs axi_ad9361/s_axi/axi_lite]          SEG_data_ad9361
-    create_bd_addr_seg -range 0x00010000 -offset 0x7C420000 $sys_addr_cntrl_space [get_bd_addr_segs axi_ad9361_dac_dma/s_axi/axi_lite]  SEG_data_ad9361_dac_dma
-    create_bd_addr_seg -range 0x00010000 -offset 0x7C400000 $sys_addr_cntrl_space [get_bd_addr_segs axi_ad9361_adc_dma/s_axi/axi_lite]  SEG_data_ad9361_adc_dma
-=======
-  connect_bd_net -net sys_fmc_dma_clk [get_bd_pins ila_adc/clk]
-  connect_bd_net -net sys_fmc_dma_clk [get_bd_pins sys_wfifo_0/s_clk] $sys_fmc_dma_clk_source
-  connect_bd_net -net sys_fmc_dma_clk [get_bd_pins sys_wfifo_1/s_clk] $sys_fmc_dma_clk_source
-  connect_bd_net -net sys_fmc_dma_clk [get_bd_pins sys_wfifo_2/s_clk] $sys_fmc_dma_clk_source
-  connect_bd_net -net sys_fmc_dma_clk [get_bd_pins sys_wfifo_3/s_clk] $sys_fmc_dma_clk_source
-}
-
-  connect_bd_net -net axi_ad9361_clk [get_bd_pins sys_wfifo_0/m_clk] [get_bd_pins axi_ad9361/l_clk]
-  connect_bd_net -net axi_ad9361_clk [get_bd_pins sys_wfifo_1/m_clk] [get_bd_pins axi_ad9361/l_clk]
-  connect_bd_net -net axi_ad9361_clk [get_bd_pins sys_wfifo_2/m_clk] [get_bd_pins axi_ad9361/l_clk]
-  connect_bd_net -net axi_ad9361_clk [get_bd_pins sys_wfifo_3/m_clk] [get_bd_pins axi_ad9361/l_clk]
-
-  connect_bd_net -net sys_100m_resetn [get_bd_pins sys_wfifo_0/rstn] $sys_100m_resetn_source
-  connect_bd_net -net sys_100m_resetn [get_bd_pins sys_wfifo_1/rstn] $sys_100m_resetn_source
-  connect_bd_net -net sys_100m_resetn [get_bd_pins sys_wfifo_2/rstn] $sys_100m_resetn_source
-  connect_bd_net -net sys_100m_resetn [get_bd_pins sys_wfifo_3/rstn] $sys_100m_resetn_source
-
-  connect_bd_net -net axi_ad9361_adc_valid_i0 [get_bd_pins sys_wfifo_0/m_wr] [get_bd_pins axi_ad9361/adc_valid_i0]
-  connect_bd_net -net axi_ad9361_adc_valid_q0 [get_bd_pins sys_wfifo_1/m_wr] [get_bd_pins axi_ad9361/adc_valid_q0]
-  connect_bd_net -net axi_ad9361_adc_valid_i1 [get_bd_pins sys_wfifo_2/m_wr] [get_bd_pins axi_ad9361/adc_valid_i1]
-  connect_bd_net -net axi_ad9361_adc_valid_q1 [get_bd_pins sys_wfifo_3/m_wr] [get_bd_pins axi_ad9361/adc_valid_q1]
-
-  connect_bd_net -net axi_ad9361_adc_chan_i0  [get_bd_pins sys_wfifo_0/m_wdata] [get_bd_pins axi_ad9361/adc_data_i0]
-  connect_bd_net -net axi_ad9361_adc_chan_q0  [get_bd_pins sys_wfifo_1/m_wdata] [get_bd_pins axi_ad9361/adc_data_q0]
-  connect_bd_net -net axi_ad9361_adc_chan_i1  [get_bd_pins sys_wfifo_2/m_wdata] [get_bd_pins axi_ad9361/adc_data_i1]
-  connect_bd_net -net axi_ad9361_adc_chan_q1  [get_bd_pins sys_wfifo_3/m_wdata] [get_bd_pins axi_ad9361/adc_data_q1]
-
-  connect_bd_net -net util_wfifo_0_s_wr     [get_bd_pins sys_wfifo_0/s_wr]  [get_bd_pins ila_adc/probe0]
-  connect_bd_net -net util_wfifo_1_s_wr     [get_bd_pins sys_wfifo_1/s_wr]  [get_bd_pins ila_adc/probe1]
-  connect_bd_net -net util_wfifo_2_s_wr     [get_bd_pins sys_wfifo_2/s_wr]  [get_bd_pins ila_adc/probe2]
-  connect_bd_net -net util_wfifo_3_s_wr     [get_bd_pins sys_wfifo_3/s_wr]  [get_bd_pins ila_adc/probe3]
-
-  connect_bd_net -net util_wfifo_0_s_wdata  [get_bd_pins sys_wfifo_0/s_wdata] [get_bd_pins ila_adc/probe4]
-  connect_bd_net -net util_wfifo_1_s_wdata  [get_bd_pins sys_wfifo_1/s_wdata] [get_bd_pins ila_adc/probe5]
-  connect_bd_net -net util_wfifo_2_s_wdata  [get_bd_pins sys_wfifo_2/s_wdata] [get_bd_pins ila_adc/probe6]
-  connect_bd_net -net util_wfifo_3_s_wdata  [get_bd_pins sys_wfifo_3/s_wdata] [get_bd_pins ila_adc/probe7]
-
-  # address map
-
-  create_bd_addr_seg -range 0x00010000 -offset 0x79020000 $sys_addr_cntrl_space [get_bd_addr_segs axi_ad9361/s_axi/axi_lite]          SEG_data_ad9361
-  create_bd_addr_seg -range 0x00010000 -offset 0x7C420000 $sys_addr_cntrl_space [get_bd_addr_segs axi_ad9361_dac_dma/s_axi/axi_lite]  SEG_data_ad9361_dac_dma
-  create_bd_addr_seg -range 0x00010000 -offset 0x7C400000 $sys_addr_cntrl_space [get_bd_addr_segs axi_ad9361_adc_dma/s_axi/axi_lite]  SEG_data_ad9361_adc_dma
->>>>>>> 82b9ebe2
-
-if {$sys_zynq == 0} {
-  create_bd_addr_seg -range 0x00010000 -offset 0x44A70000 $sys_addr_cntrl_space [get_bd_addr_segs axi_fmcomms2_spi/axi_lite/Reg]      SEG_data_fmcomms2_spi
-  create_bd_addr_seg -range 0x00010000 -offset 0x40000000 $sys_addr_cntrl_space [get_bd_addr_segs axi_fmcomms2_gpio/S_AXI/Reg]        SEG_data_fmcomms2_gpio
-}
-
-if {$sys_zynq == 0} {
-  create_bd_addr_seg -range $sys_mem_size -offset 0x80000000 [get_bd_addr_spaces axi_ad9361_dac_dma/m_src_axi] [get_bd_addr_segs axi_ddr_cntrl/memmap/memaddr]    SEG_axi_ddr_cntrl
-  create_bd_addr_seg -range $sys_mem_size -offset 0x80000000 [get_bd_addr_spaces axi_ad9361_adc_dma/m_dest_axi] [get_bd_addr_segs axi_ddr_cntrl/memmap/memaddr]    SEG_axi_ddr_cntrl
-} else {
-  create_bd_addr_seg -range $sys_mem_size -offset 0x00000000 [get_bd_addr_spaces axi_ad9361_dac_dma/m_src_axi]  [get_bd_addr_segs sys_ps7/S_AXI_HP2/HP2_DDR_LOWOCM] SEG_sys_ps7_hp2_ddr_lowocm
-  create_bd_addr_seg -range $sys_mem_size -offset 0x00000000 [get_bd_addr_spaces axi_ad9361_adc_dma/m_dest_axi] [get_bd_addr_segs sys_ps7/S_AXI_HP1/HP1_DDR_LOWOCM] SEG_sys_ps7_hp1_ddr_lowocm
-}
+
+  source $ad_hdl_dir/projects/common/xilinx/sys_wfifo.tcl
+
+  # fmcomms2
+
+  set spi_csn_i       [create_bd_port -dir I spi_csn_i]
+  set spi_csn_o       [create_bd_port -dir O spi_csn_o]
+  set spi_sclk_i      [create_bd_port -dir I spi_sclk_i]
+  set spi_sclk_o      [create_bd_port -dir O spi_sclk_o]
+  set spi_mosi_i      [create_bd_port -dir I spi_mosi_i]
+  set spi_mosi_o      [create_bd_port -dir O spi_mosi_o]
+  set spi_miso_i      [create_bd_port -dir I spi_miso_i]
+
+  set rx_clk_in_p     [create_bd_port -dir I rx_clk_in_p]
+  set rx_clk_in_n     [create_bd_port -dir I rx_clk_in_n]
+  set rx_frame_in_p   [create_bd_port -dir I rx_frame_in_p]
+  set rx_frame_in_n   [create_bd_port -dir I rx_frame_in_n]
+  set rx_data_in_p    [create_bd_port -dir I -from 5 -to 0 rx_data_in_p]
+  set rx_data_in_n    [create_bd_port -dir I -from 5 -to 0 rx_data_in_n]
+
+  set tx_clk_out_p    [create_bd_port -dir O tx_clk_out_p]
+  set tx_clk_out_n    [create_bd_port -dir O tx_clk_out_n]
+  set tx_frame_out_p  [create_bd_port -dir O tx_frame_out_p]
+  set tx_frame_out_n  [create_bd_port -dir O tx_frame_out_n]
+  set tx_data_out_p   [create_bd_port -dir O -from 5 -to 0 tx_data_out_p]
+  set tx_data_out_n   [create_bd_port -dir O -from 5 -to 0 tx_data_out_n]
+
+if {$sys_zynq == 0} {
+  set gpio_fmcomms2_i  [create_bd_port -dir I -from 16 -to 0 gpio_fmcomms2_i]
+  set gpio_fmcomms2_o  [create_bd_port -dir O -from 16 -to 0 gpio_fmcomms2_o]
+  set gpio_fmcomms2_t  [create_bd_port -dir O -from 16 -to 0 gpio_fmcomms2_t]
+}
+
+if {$sys_zynq == 1} {
+  set spi_udc_clk_i       [create_bd_port -dir I spi_udc_clk_i]
+  set spi_udc_clk_o       [create_bd_port -dir O spi_udc_clk_o]
+  set spi_udc_csn_i       [create_bd_port -dir I spi_udc_csn_i]
+  set spi_udc_csn_tx_o    [create_bd_port -dir O spi_udc_csn_tx_o]
+  set spi_udc_csn_rx_o    [create_bd_port -dir O spi_udc_csn_rx_o]
+  set spi_udc_mosi_i      [create_bd_port -dir I spi_udc_mosi_i]
+  set spi_udc_mosi_o      [create_bd_port -dir O spi_udc_mosi_o]
+  set spi_udc_miso_i      [create_bd_port -dir I spi_udc_miso_i]
+}
+
+  # interrupts
+
+  set ad9361_adc_dma_irq  [create_bd_port -dir O ad9361_adc_dma_irq]
+  set ad9361_dac_dma_irq  [create_bd_port -dir O ad9361_dac_dma_irq]
+
+if {$sys_zynq == 0} {
+  set fmcomms2_gpio_irq [create_bd_port -dir O fmcomms2_gpio_irq]
+  set fmcomms2_spi_irq  [create_bd_port -dir O fmcomms2_spi_irq]
+}
+
+  # ad9361 core
+
+  set axi_ad9361 [create_bd_cell -type ip -vlnv analog.com:user:axi_ad9361:1.0 axi_ad9361]
+  set_property -dict [list CONFIG.PCORE_ID {0}] $axi_ad9361
+
+  set axi_ad9361_dac_dma [create_bd_cell -type ip -vlnv analog.com:user:axi_dmac:1.0 axi_ad9361_dac_dma]
+  set_property -dict [list CONFIG.C_DMA_TYPE_SRC {0}] $axi_ad9361_dac_dma
+  set_property -dict [list CONFIG.C_DMA_TYPE_DEST {2}] $axi_ad9361_dac_dma
+  set_property -dict [list CONFIG.C_CYCLIC {1}] $axi_ad9361_dac_dma
+  set_property -dict [list CONFIG.C_SYNC_TRANSFER_START {0}] $axi_ad9361_dac_dma
+  set_property -dict [list CONFIG.C_AXI_SLICE_SRC {0}] $axi_ad9361_dac_dma
+  set_property -dict [list CONFIG.C_AXI_SLICE_DEST {1}] $axi_ad9361_dac_dma
+  set_property -dict [list CONFIG.C_CLKS_ASYNC_DEST_REQ {1}] $axi_ad9361_dac_dma
+  set_property -dict [list CONFIG.C_CLKS_ASYNC_SRC_DEST {1}] $axi_ad9361_dac_dma
+  set_property -dict [list CONFIG.C_CLKS_ASYNC_REQ_SRC {1}] $axi_ad9361_dac_dma
+  set_property -dict [list CONFIG.C_2D_TRANSFER {0}] $axi_ad9361_dac_dma
+  set_property -dict [list CONFIG.C_DMA_DATA_WIDTH_DEST {64}] $axi_ad9361_dac_dma
+
+  # channel packing for the ADC
+
+  set util_adc_pack [create_bd_cell -type ip -vlnv analog.com:user:util_adc_pack:1.0 util_adc_pack]
+  set_property -dict [list CONFIG.CHANNELS {4}] $util_adc_pack
+
+  set util_dac_unpack [create_bd_cell -type ip -vlnv analog.com:user:util_dac_unpack:1.0 util_dac_unpack]
+  set_property -dict [list CONFIG.CHANNELS {4}] $util_dac_unpack
+
+if {$sys_zynq == 1} {
+  set_property -dict [list CONFIG.C_DMA_AXI_PROTOCOL_SRC {1}] $axi_ad9361_dac_dma
+}
+
+  set axi_ad9361_adc_dma [create_bd_cell -type ip -vlnv analog.com:user:axi_dmac:1.0 axi_ad9361_adc_dma]
+  set_property -dict [list CONFIG.C_DMA_TYPE_SRC {2}] $axi_ad9361_adc_dma
+  set_property -dict [list CONFIG.C_DMA_TYPE_DEST {0}] $axi_ad9361_adc_dma
+  set_property -dict [list CONFIG.C_CYCLIC {0}] $axi_ad9361_adc_dma
+  set_property -dict [list CONFIG.C_SYNC_TRANSFER_START {1}] $axi_ad9361_adc_dma
+  set_property -dict [list CONFIG.C_AXI_SLICE_SRC {0}] $axi_ad9361_adc_dma
+  set_property -dict [list CONFIG.C_AXI_SLICE_DEST {0}] $axi_ad9361_adc_dma
+  set_property -dict [list CONFIG.C_CLKS_ASYNC_DEST_REQ {1}] $axi_ad9361_adc_dma
+  set_property -dict [list CONFIG.C_CLKS_ASYNC_SRC_DEST {1}] $axi_ad9361_adc_dma
+  set_property -dict [list CONFIG.C_CLKS_ASYNC_REQ_SRC {1}] $axi_ad9361_adc_dma
+  set_property -dict [list CONFIG.C_2D_TRANSFER {0}] $axi_ad9361_adc_dma
+  set_property -dict [list CONFIG.C_DMA_DATA_WIDTH_SRC {64}]  $axi_ad9361_adc_dma
+
+if {$sys_zynq == 1} {
+  set_property -dict [list CONFIG.C_DMA_AXI_PROTOCOL_DEST {1}] $axi_ad9361_adc_dma
+}
+
+  # spi
+
+if {$sys_zynq == 0} {
+  set axi_fmcomms2_spi [create_bd_cell -type ip -vlnv xilinx.com:ip:axi_quad_spi:3.2 axi_fmcomms2_spi]
+  set_property -dict [list CONFIG.C_USE_STARTUP {0}] $axi_fmcomms2_spi
+  set_property -dict [list CONFIG.C_NUM_SS_BITS {1}] $axi_fmcomms2_spi
+  set_property -dict [list CONFIG.C_SCK_RATIO {8}] $axi_fmcomms2_spi
+}
+
+  # gpio
+
+if {$sys_zynq == 0} {
+  set axi_fmcomms2_gpio [create_bd_cell -type ip -vlnv xilinx.com:ip:axi_gpio:2.0 axi_fmcomms2_gpio]
+  set_property -dict [list CONFIG.C_IS_DUAL {0}] $axi_fmcomms2_gpio
+  set_property -dict [list CONFIG.C_GPIO_WIDTH {17}] $axi_fmcomms2_gpio
+  set_property -dict [list CONFIG.C_INTERRUPT_PRESENT {1}] $axi_fmcomms2_gpio
+}
+
+  # additions to default configuration
+
+if {$sys_zynq == 0} {
+  set_property -dict [list CONFIG.NUM_MI {12}] $axi_cpu_interconnect
+} else {
+  set_property -dict [list CONFIG.NUM_MI {10}] $axi_cpu_interconnect
+}
+
+if {$sys_zynq == 0} {
+  set_property -dict [list CONFIG.NUM_SI {10}] $axi_mem_interconnect
+}
+
+if {$sys_zynq == 1} {
+  set_property -dict [list CONFIG.PCW_USE_S_AXI_HP1 {1}] $sys_ps7
+  set_property -dict [list CONFIG.PCW_USE_S_AXI_HP2 {1}] $sys_ps7
+  set_property -dict [list CONFIG.PCW_EN_CLK2_PORT {1}] $sys_ps7
+  set_property -dict [list CONFIG.PCW_EN_RST2_PORT {1}] $sys_ps7
+  set_property -dict [list CONFIG.PCW_FPGA2_PERIPHERAL_FREQMHZ {100.0}] $sys_ps7
+  set_property -dict [list CONFIG.PCW_GPIO_EMIO_GPIO_IO {49}] $sys_ps7
+  set_property -dict [list CONFIG.PCW_SPI0_PERIPHERAL_ENABLE {1}] $sys_ps7
+  set_property -dict [list CONFIG.PCW_SPI0_SPI0_IO {EMIO}] $sys_ps7
+
+  set_property LEFT 48 [get_bd_ports GPIO_I]
+  set_property LEFT 48 [get_bd_ports GPIO_O]
+  set_property LEFT 48 [get_bd_ports GPIO_T]
+}
+
+  # additional spi for up/down converter
+
+if {$sys_zynq == 1} {
+  set_property -dict [list CONFIG.PCW_SPI1_PERIPHERAL_ENABLE {1}] $sys_ps7
+  set_property -dict [list CONFIG.PCW_SPI1_SPI1_IO {EMIO}] $sys_ps7
+}
+
+  # connections (spi)
+
+if {$sys_zynq == 0} {
+  connect_bd_net -net spi_csn_i   [get_bd_ports spi_csn_i]    [get_bd_pins axi_fmcomms2_spi/ss_i]
+  connect_bd_net -net spi_csn_o   [get_bd_ports spi_csn_o]    [get_bd_pins axi_fmcomms2_spi/ss_o]
+  connect_bd_net -net spi_sclk_i  [get_bd_ports spi_sclk_i]   [get_bd_pins axi_fmcomms2_spi/sck_i]
+  connect_bd_net -net spi_sclk_o  [get_bd_ports spi_sclk_o]   [get_bd_pins axi_fmcomms2_spi/sck_o]
+  connect_bd_net -net spi_mosi_i  [get_bd_ports spi_mosi_i]   [get_bd_pins axi_fmcomms2_spi/io0_i]
+  connect_bd_net -net spi_mosi_o  [get_bd_ports spi_mosi_o]   [get_bd_pins axi_fmcomms2_spi/io0_o]
+  connect_bd_net -net spi_miso_i  [get_bd_ports spi_miso_i]   [get_bd_pins axi_fmcomms2_spi/io1_i]
+  connect_bd_net -net axi_fmcomms2_spi_irq [get_bd_pins axi_fmcomms2_spi/ip2intc_irpt] [get_bd_ports fmcomms2_spi_irq]
+} else {
+  connect_bd_net -net spi_csn_i   [get_bd_ports spi_csn_i]    [get_bd_pins sys_ps7/SPI0_SS_I]
+  connect_bd_net -net spi_csn_o   [get_bd_ports spi_csn_o]    [get_bd_pins sys_ps7/SPI0_SS_O]
+  connect_bd_net -net spi_sclk_i  [get_bd_ports spi_sclk_i]   [get_bd_pins sys_ps7/SPI0_SCLK_I]
+  connect_bd_net -net spi_sclk_o  [get_bd_ports spi_sclk_o]   [get_bd_pins sys_ps7/SPI0_SCLK_O]
+  connect_bd_net -net spi_mosi_i  [get_bd_ports spi_mosi_i]   [get_bd_pins sys_ps7/SPI0_MOSI_I]
+  connect_bd_net -net spi_mosi_o  [get_bd_ports spi_mosi_o]   [get_bd_pins sys_ps7/SPI0_MOSI_O]
+  connect_bd_net -net spi_miso_i  [get_bd_ports spi_miso_i]   [get_bd_pins sys_ps7/SPI0_MISO_I]
+}
+
+  # connections (gpio)
+
+if {$sys_zynq == 0} {
+  connect_bd_net -net gpio_fmcomms2_i [get_bd_ports gpio_fmcomms2_i]    [get_bd_pins axi_fmcomms2_gpio/gpio_io_i]
+  connect_bd_net -net gpio_fmcomms2_o [get_bd_ports gpio_fmcomms2_o]    [get_bd_pins axi_fmcomms2_gpio/gpio_io_o]
+  connect_bd_net -net gpio_fmcomms2_t [get_bd_ports gpio_fmcomms2_t]    [get_bd_pins axi_fmcomms2_gpio/gpio_io_t]
+  connect_bd_net -net axi_fmcomms2_gpio_irq [get_bd_pins axi_fmcomms2_gpio/ip2intc_irpt] [get_bd_ports fmcomms2_gpio_irq]
+}
+
+  # connections (up/down converter spi)
+
+if {$sys_zynq == 1} {
+  connect_bd_net -net spi_udc_csn_i       [get_bd_ports spi_udc_csn_i]      [get_bd_pins sys_ps7/SPI1_SS_I]
+  connect_bd_net -net spi_udc_csn_tx_o    [get_bd_ports spi_udc_csn_tx_o]   [get_bd_pins sys_ps7/SPI1_SS_O]
+  connect_bd_net -net spi_udc_csn_rx_o    [get_bd_ports spi_udc_csn_rx_o]   [get_bd_pins sys_ps7/SPI1_SS1_O]
+  connect_bd_net -net spi_udc_clk_i       [get_bd_ports spi_udc_clk_i]      [get_bd_pins sys_ps7/SPI1_SCLK_I]
+  connect_bd_net -net spi_udc_clk_o       [get_bd_ports spi_udc_clk_o]      [get_bd_pins sys_ps7/SPI1_SCLK_O]
+  connect_bd_net -net spi_udc_mosi_i      [get_bd_ports spi_udc_mosi_i]     [get_bd_pins sys_ps7/SPI1_MOSI_I]
+  connect_bd_net -net spi_udc_mosi_o      [get_bd_ports spi_udc_mosi_o]     [get_bd_pins sys_ps7/SPI1_MOSI_O]
+  connect_bd_net -net spi_udc_miso_i      [get_bd_ports spi_udc_miso_i]     [get_bd_pins sys_ps7/SPI1_MISO_I]
+}
+  # connections (ad9361)
+
+  connect_bd_net -net sys_200m_clk   [get_bd_pins axi_ad9361/delay_clk]
+  connect_bd_net -net axi_ad9361_clk [get_bd_pins axi_ad9361/l_clk]
+  connect_bd_net -net axi_ad9361_clk [get_bd_pins axi_ad9361/clk]
+  connect_bd_net -net axi_ad9361_clk [get_bd_pins axi_ad9361_adc_dma/fifo_wr_clk]
+  connect_bd_net -net axi_ad9361_clk [get_bd_pins axi_ad9361_dac_dma/fifo_rd_clk]
+
+  connect_bd_net -net axi_ad9361_rx_clk_in_p      [get_bd_ports rx_clk_in_p]            [get_bd_pins axi_ad9361/rx_clk_in_p]
+  connect_bd_net -net axi_ad9361_rx_clk_in_n      [get_bd_ports rx_clk_in_n]            [get_bd_pins axi_ad9361/rx_clk_in_n]
+  connect_bd_net -net axi_ad9361_rx_frame_in_p    [get_bd_ports rx_frame_in_p]          [get_bd_pins axi_ad9361/rx_frame_in_p]
+  connect_bd_net -net axi_ad9361_rx_frame_in_n    [get_bd_ports rx_frame_in_n]          [get_bd_pins axi_ad9361/rx_frame_in_n]
+  connect_bd_net -net axi_ad9361_rx_data_in_p     [get_bd_ports rx_data_in_p]           [get_bd_pins axi_ad9361/rx_data_in_p]
+  connect_bd_net -net axi_ad9361_rx_data_in_n     [get_bd_ports rx_data_in_n]           [get_bd_pins axi_ad9361/rx_data_in_n]
+  connect_bd_net -net axi_ad9361_tx_clk_out_p     [get_bd_ports tx_clk_out_p]           [get_bd_pins axi_ad9361/tx_clk_out_p]
+  connect_bd_net -net axi_ad9361_tx_clk_out_n     [get_bd_ports tx_clk_out_n]           [get_bd_pins axi_ad9361/tx_clk_out_n]
+  connect_bd_net -net axi_ad9361_tx_frame_out_p   [get_bd_ports tx_frame_out_p]         [get_bd_pins axi_ad9361/tx_frame_out_p]
+  connect_bd_net -net axi_ad9361_tx_frame_out_n   [get_bd_ports tx_frame_out_n]         [get_bd_pins axi_ad9361/tx_frame_out_n]
+  connect_bd_net -net axi_ad9361_tx_data_out_p    [get_bd_ports tx_data_out_p]          [get_bd_pins axi_ad9361/tx_data_out_p]
+  connect_bd_net -net axi_ad9361_tx_data_out_n    [get_bd_ports tx_data_out_n]          [get_bd_pins axi_ad9361/tx_data_out_n]
+
+  connect_bd_net -net axi_ad9361_clk              [get_bd_pins util_adc_pack/clk]
+  connect_bd_net -net axi_ad9361_adc_valid_i0     [get_bd_pins axi_ad9361/adc_valid_i0]   [get_bd_pins util_adc_pack/chan_valid_0]
+  connect_bd_net -net axi_ad9361_adc_valid_q0     [get_bd_pins axi_ad9361/adc_valid_q0]   [get_bd_pins util_adc_pack/chan_valid_1]
+  connect_bd_net -net axi_ad9361_adc_valid_i1     [get_bd_pins axi_ad9361/adc_valid_i1]   [get_bd_pins util_adc_pack/chan_valid_2]
+  connect_bd_net -net axi_ad9361_adc_valid_q1     [get_bd_pins axi_ad9361/adc_valid_q1]   [get_bd_pins util_adc_pack/chan_valid_3]
+  connect_bd_net -net axi_ad9361_adc_enable_i0    [get_bd_pins axi_ad9361/adc_enable_i0]  [get_bd_pins util_adc_pack/chan_enable_0]
+  connect_bd_net -net axi_ad9361_adc_enable_q0    [get_bd_pins axi_ad9361/adc_enable_q0]  [get_bd_pins util_adc_pack/chan_enable_1]
+  connect_bd_net -net axi_ad9361_adc_enable_i1    [get_bd_pins axi_ad9361/adc_enable_i1]  [get_bd_pins util_adc_pack/chan_enable_2]
+  connect_bd_net -net axi_ad9361_adc_enable_q1    [get_bd_pins axi_ad9361/adc_enable_q1]  [get_bd_pins util_adc_pack/chan_enable_3]
+  connect_bd_net -net axi_ad9361_adc_chan_i0      [get_bd_pins axi_ad9361/adc_data_i0]    [get_bd_pins util_adc_pack/chan_data_0]
+  connect_bd_net -net axi_ad9361_adc_chan_q0      [get_bd_pins axi_ad9361/adc_data_q0]    [get_bd_pins util_adc_pack/chan_data_1]
+  connect_bd_net -net axi_ad9361_adc_chan_i1      [get_bd_pins axi_ad9361/adc_data_i1]    [get_bd_pins util_adc_pack/chan_data_2]
+  connect_bd_net -net axi_ad9361_adc_chan_q1      [get_bd_pins axi_ad9361/adc_data_q1]    [get_bd_pins util_adc_pack/chan_data_3]
+  connect_bd_net -net util_adc_pack_dvalid        [get_bd_pins util_adc_pack/dvalid]      [get_bd_pins axi_ad9361_adc_dma/fifo_wr_en]
+  connect_bd_net -net util_adc_pack_dsync         [get_bd_pins util_adc_pack/dsync]       [get_bd_pins axi_ad9361_adc_dma/fifo_wr_sync]
+  connect_bd_net -net util_adc_pack_ddata         [get_bd_pins util_adc_pack/ddata]       [get_bd_pins axi_ad9361_adc_dma/fifo_wr_din]
+  connect_bd_net -net axi_ad9361_adc_dovf         [get_bd_pins axi_ad9361/adc_dovf]       [get_bd_pins axi_ad9361_adc_dma/fifo_wr_overflow]
+
+  connect_bd_net -net axi_ad9361_clk              [get_bd_pins util_dac_unpack/clk]
+  connect_bd_net -net axi_ad9361_dac_valid_0      [get_bd_pins util_dac_unpack/dac_valid_00]  [get_bd_pins axi_ad9361/dac_valid_i0]
+  connect_bd_net -net axi_ad9361_dac_valid_1      [get_bd_pins util_dac_unpack/dac_valid_01]  [get_bd_pins axi_ad9361/dac_valid_q0]
+  connect_bd_net -net axi_ad9361_dac_valid_2      [get_bd_pins util_dac_unpack/dac_valid_02]  [get_bd_pins axi_ad9361/dac_valid_i1]
+  connect_bd_net -net axi_ad9361_dac_valid_3      [get_bd_pins util_dac_unpack/dac_valid_03]  [get_bd_pins axi_ad9361/dac_valid_q1]
+  connect_bd_net -net axi_ad9361_dac_enable_0     [get_bd_pins util_dac_unpack/dac_enable_00] [get_bd_pins axi_ad9361/dac_enable_i0]
+  connect_bd_net -net axi_ad9361_dac_enable_1     [get_bd_pins util_dac_unpack/dac_enable_01] [get_bd_pins axi_ad9361/dac_enable_q0]
+  connect_bd_net -net axi_ad9361_dac_enable_2     [get_bd_pins util_dac_unpack/dac_enable_02] [get_bd_pins axi_ad9361/dac_enable_i1]
+  connect_bd_net -net axi_ad9361_dac_enable_3     [get_bd_pins util_dac_unpack/dac_enable_03] [get_bd_pins axi_ad9361/dac_enable_q1]
+  connect_bd_net -net axi_ad9361_dac_data_0       [get_bd_pins util_dac_unpack/dac_data_00]   [get_bd_pins axi_ad9361/dac_data_i0]
+  connect_bd_net -net axi_ad9361_dac_data_1       [get_bd_pins util_dac_unpack/dac_data_01]   [get_bd_pins axi_ad9361/dac_data_q0]
+  connect_bd_net -net axi_ad9361_dac_data_2       [get_bd_pins util_dac_unpack/dac_data_02]   [get_bd_pins axi_ad9361/dac_data_i1]
+  connect_bd_net -net axi_ad9361_dac_data_3       [get_bd_pins util_dac_unpack/dac_data_03]   [get_bd_pins axi_ad9361/dac_data_q1]
+
+  connect_bd_net -net fifo_data                   [get_bd_pins util_dac_unpack/dma_data]      [get_bd_pins axi_ad9361_dac_dma/fifo_rd_dout]
+  connect_bd_net -net fifo_valid                  [get_bd_pins util_dac_unpack/fifo_valid]    [get_bd_pins axi_ad9361_dac_dma/fifo_rd_valid]
+  connect_bd_net -net axi_ad9361_dac_drd          [get_bd_pins util_dac_unpack/dma_rd]        [get_bd_pins axi_ad9361_dac_dma/fifo_rd_en]
+  connect_bd_net -net axi_ad9361_dac_dunf         [get_bd_pins axi_ad9361/dac_dunf]           [get_bd_pins axi_ad9361_dac_dma/fifo_rd_underflow]
+
+  connect_bd_net -net axi_ad9361_adc_dma_irq      [get_bd_pins axi_ad9361_adc_dma/irq]  [get_bd_pins ad9361_adc_dma_irq]
+  connect_bd_net -net axi_ad9361_dac_dma_irq      [get_bd_pins axi_ad9361_dac_dma/irq]  [get_bd_pins ad9361_dac_dma_irq]
+
+  # interconnect (cpu)
+
+  connect_bd_intf_net -intf_net axi_cpu_interconnect_m07_axi [get_bd_intf_pins axi_cpu_interconnect/M07_AXI] [get_bd_intf_pins axi_ad9361/s_axi]
+  connect_bd_intf_net -intf_net axi_cpu_interconnect_m08_axi [get_bd_intf_pins axi_cpu_interconnect/M08_AXI] [get_bd_intf_pins axi_ad9361_adc_dma/s_axi]
+  connect_bd_intf_net -intf_net axi_cpu_interconnect_m09_axi [get_bd_intf_pins axi_cpu_interconnect/M09_AXI] [get_bd_intf_pins axi_ad9361_dac_dma/s_axi]
+  connect_bd_net -net sys_100m_clk [get_bd_pins axi_cpu_interconnect/M07_ACLK] $sys_100m_clk_source
+  connect_bd_net -net sys_100m_clk [get_bd_pins axi_cpu_interconnect/M08_ACLK] $sys_100m_clk_source
+  connect_bd_net -net sys_100m_clk [get_bd_pins axi_cpu_interconnect/M09_ACLK] $sys_100m_clk_source
+  connect_bd_net -net sys_100m_clk [get_bd_pins axi_ad9361/s_axi_aclk]
+  connect_bd_net -net sys_100m_clk [get_bd_pins axi_ad9361_adc_dma/s_axi_aclk]
+  connect_bd_net -net sys_100m_clk [get_bd_pins axi_ad9361_dac_dma/s_axi_aclk]
+  connect_bd_net -net sys_100m_resetn [get_bd_pins axi_cpu_interconnect/M07_ARESETN] $sys_100m_resetn_source
+  connect_bd_net -net sys_100m_resetn [get_bd_pins axi_cpu_interconnect/M08_ARESETN] $sys_100m_resetn_source
+  connect_bd_net -net sys_100m_resetn [get_bd_pins axi_cpu_interconnect/M09_ARESETN] $sys_100m_resetn_source
+  connect_bd_net -net sys_100m_resetn [get_bd_pins axi_ad9361/s_axi_aresetn]
+  connect_bd_net -net sys_100m_resetn [get_bd_pins axi_ad9361_adc_dma/s_axi_aresetn]
+  connect_bd_net -net sys_100m_resetn [get_bd_pins axi_ad9361_dac_dma/s_axi_aresetn]
+
+if {$sys_zynq == 0} {
+  connect_bd_intf_net -intf_net axi_cpu_interconnect_m10_axi [get_bd_intf_pins axi_cpu_interconnect/M10_AXI] [get_bd_intf_pins axi_fmcomms2_spi/axi_lite]
+  connect_bd_intf_net -intf_net axi_cpu_interconnect_m11_axi [get_bd_intf_pins axi_cpu_interconnect/M11_AXI] [get_bd_intf_pins axi_fmcomms2_gpio/s_axi]
+  connect_bd_net -net sys_100m_clk [get_bd_pins axi_cpu_interconnect/M10_ACLK] $sys_100m_clk_source
+  connect_bd_net -net sys_100m_clk [get_bd_pins axi_cpu_interconnect/M11_ACLK] $sys_100m_clk_source
+  connect_bd_net -net sys_100m_clk [get_bd_pins axi_fmcomms2_spi/s_axi_aclk]
+  connect_bd_net -net sys_100m_clk [get_bd_pins axi_fmcomms2_spi/ext_spi_clk]
+  connect_bd_net -net sys_100m_clk [get_bd_pins axi_fmcomms2_gpio/s_axi_aclk]
+  connect_bd_net -net sys_100m_resetn [get_bd_pins axi_cpu_interconnect/M10_ARESETN] $sys_100m_resetn_source
+  connect_bd_net -net sys_100m_resetn [get_bd_pins axi_cpu_interconnect/M11_ARESETN] $sys_100m_resetn_source
+  connect_bd_net -net sys_100m_resetn [get_bd_pins axi_fmcomms2_spi/s_axi_aresetn]
+  connect_bd_net -net sys_100m_resetn [get_bd_pins axi_fmcomms2_gpio/s_axi_aresetn]
+}
+
+  # memory interconnects share the same clock (fclk2)
+
+if {$sys_zynq == 1} {
+  set sys_fmc_dma_clk_source [get_bd_pins sys_ps7/FCLK_CLK2]
+  connect_bd_net -net sys_fmc_dma_clk $sys_fmc_dma_clk_source
+}
+
+  # interconnect (mem/dac)
+
+if {$sys_zynq == 0} {
+  connect_bd_intf_net -intf_net axi_mem_interconnect_s08_axi [get_bd_intf_pins axi_mem_interconnect/S08_AXI] [get_bd_intf_pins axi_ad9361_dac_dma/m_src_axi]
+  connect_bd_net -net sys_200m_clk [get_bd_pins axi_mem_interconnect/S08_ACLK] $sys_200m_clk_source
+  connect_bd_net -net sys_200m_clk [get_bd_pins axi_ad9361_dac_dma/m_src_axi_aclk]
+  connect_bd_net -net sys_100m_resetn [get_bd_pins axi_mem_interconnect/S08_ARESETN] $sys_100m_resetn_source
+  connect_bd_net -net sys_100m_resetn [get_bd_pins axi_ad9361_dac_dma/m_src_axi_aresetn]
+
+  connect_bd_intf_net -intf_net axi_mem_interconnect_s09_axi [get_bd_intf_pins axi_mem_interconnect/S09_AXI] [get_bd_intf_pins axi_ad9361_adc_dma/m_dest_axi]
+  connect_bd_net -net sys_200m_clk [get_bd_pins axi_mem_interconnect/S09_ACLK] $sys_200m_clk_source
+  connect_bd_net -net sys_200m_clk [get_bd_pins axi_ad9361_adc_dma/m_dest_axi_aclk]
+  connect_bd_net -net sys_100m_resetn [get_bd_pins axi_mem_interconnect/S09_ARESETN] $sys_100m_resetn_source
+  connect_bd_net -net sys_100m_resetn [get_bd_pins axi_ad9361_adc_dma/m_dest_axi_aresetn]
+} else {
+  connect_bd_intf_net -intf_net axi_ad9361_dac_dma_axi [get_bd_intf_pins axi_ad9361_dac_dma/m_src_axi] [get_bd_intf_pins sys_ps7/S_AXI_HP2]
+  connect_bd_net -net sys_fmc_dma_clk [get_bd_pins axi_ad9361_dac_dma/m_src_axi_aclk]
+  connect_bd_net -net sys_fmc_dma_clk [get_bd_pins sys_ps7/S_AXI_HP2_ACLK]
+  connect_bd_net -net sys_100m_resetn [get_bd_pins axi_ad9361_dac_dma/m_src_axi_aresetn]
+
+  connect_bd_intf_net -intf_net axi_ad9361_adc_dma_axi [get_bd_intf_pins axi_ad9361_adc_dma/m_dest_axi] [get_bd_intf_pins sys_ps7/S_AXI_HP1]
+  connect_bd_net -net sys_fmc_dma_clk [get_bd_pins axi_ad9361_adc_dma/m_dest_axi_aclk]
+  connect_bd_net -net sys_100m_resetn [get_bd_pins axi_ad9361_adc_dma/m_dest_axi_aresetn]
+  connect_bd_net -net sys_fmc_dma_clk [get_bd_pins sys_ps7/S_AXI_HP1_ACLK]
+}
+
+  # ila (adc)
+
+  set ila_adc [create_bd_cell -type ip -vlnv xilinx.com:ip:ila:4.0 ila_adc]
+  set_property -dict [list CONFIG.C_MONITOR_TYPE {Native}] $ila_adc
+  set_property -dict [list CONFIG.C_NUM_OF_PROBES {8}] $ila_adc
+  set_property -dict [list CONFIG.C_PROBE0_WIDTH {1}] $ila_adc
+  set_property -dict [list CONFIG.C_PROBE1_WIDTH {1}] $ila_adc
+  set_property -dict [list CONFIG.C_PROBE2_WIDTH {1}] $ila_adc
+  set_property -dict [list CONFIG.C_PROBE3_WIDTH {1}] $ila_adc
+  set_property -dict [list CONFIG.C_PROBE4_WIDTH {16}] $ila_adc
+  set_property -dict [list CONFIG.C_PROBE5_WIDTH {16}] $ila_adc
+  set_property -dict [list CONFIG.C_PROBE6_WIDTH {16}] $ila_adc
+  set_property -dict [list CONFIG.C_PROBE7_WIDTH {16}] $ila_adc
+  set_property -dict [list CONFIG.C_TRIGIN_EN {false}] $ila_adc
+  set_property -dict [list CONFIG.C_EN_STRG_QUAL {1}] $ila_adc
+
+  p_sys_wfifo [current_bd_instance .] sys_wfifo_0 16 16
+  p_sys_wfifo [current_bd_instance .] sys_wfifo_1 16 16
+  p_sys_wfifo [current_bd_instance .] sys_wfifo_2 16 16
+  p_sys_wfifo [current_bd_instance .] sys_wfifo_3 16 16
+
+if {$sys_zynq == 0} {
+  connect_bd_net -net sys_200m_clk [get_bd_pins ila_adc/clk]
+  connect_bd_net -net sys_200m_clk [get_bd_pins sys_wfifo_0/s_clk] $sys_200m_clk_source
+  connect_bd_net -net sys_200m_clk [get_bd_pins sys_wfifo_1/s_clk] $sys_200m_clk_source
+  connect_bd_net -net sys_200m_clk [get_bd_pins sys_wfifo_2/s_clk] $sys_200m_clk_source
+  connect_bd_net -net sys_200m_clk [get_bd_pins sys_wfifo_3/s_clk] $sys_200m_clk_source
+} else {
+  connect_bd_net -net sys_fmc_dma_clk [get_bd_pins ila_adc/clk]
+  connect_bd_net -net sys_fmc_dma_clk [get_bd_pins sys_wfifo_0/s_clk] $sys_fmc_dma_clk_source
+  connect_bd_net -net sys_fmc_dma_clk [get_bd_pins sys_wfifo_1/s_clk] $sys_fmc_dma_clk_source
+  connect_bd_net -net sys_fmc_dma_clk [get_bd_pins sys_wfifo_2/s_clk] $sys_fmc_dma_clk_source
+  connect_bd_net -net sys_fmc_dma_clk [get_bd_pins sys_wfifo_3/s_clk] $sys_fmc_dma_clk_source
+}
+
+  connect_bd_net -net axi_ad9361_clk [get_bd_pins sys_wfifo_0/m_clk] [get_bd_pins axi_ad9361/l_clk]
+  connect_bd_net -net axi_ad9361_clk [get_bd_pins sys_wfifo_1/m_clk] [get_bd_pins axi_ad9361/l_clk]
+  connect_bd_net -net axi_ad9361_clk [get_bd_pins sys_wfifo_2/m_clk] [get_bd_pins axi_ad9361/l_clk]
+  connect_bd_net -net axi_ad9361_clk [get_bd_pins sys_wfifo_3/m_clk] [get_bd_pins axi_ad9361/l_clk]
+
+  connect_bd_net -net sys_100m_resetn [get_bd_pins sys_wfifo_0/rstn] $sys_100m_resetn_source
+  connect_bd_net -net sys_100m_resetn [get_bd_pins sys_wfifo_1/rstn] $sys_100m_resetn_source
+  connect_bd_net -net sys_100m_resetn [get_bd_pins sys_wfifo_2/rstn] $sys_100m_resetn_source
+  connect_bd_net -net sys_100m_resetn [get_bd_pins sys_wfifo_3/rstn] $sys_100m_resetn_source
+
+  connect_bd_net -net axi_ad9361_adc_valid_i0 [get_bd_pins sys_wfifo_0/m_wr] [get_bd_pins axi_ad9361/adc_valid_i0]
+  connect_bd_net -net axi_ad9361_adc_valid_q0 [get_bd_pins sys_wfifo_1/m_wr] [get_bd_pins axi_ad9361/adc_valid_q0]
+  connect_bd_net -net axi_ad9361_adc_valid_i1 [get_bd_pins sys_wfifo_2/m_wr] [get_bd_pins axi_ad9361/adc_valid_i1]
+  connect_bd_net -net axi_ad9361_adc_valid_q1 [get_bd_pins sys_wfifo_3/m_wr] [get_bd_pins axi_ad9361/adc_valid_q1]
+
+  connect_bd_net -net axi_ad9361_adc_chan_i0  [get_bd_pins sys_wfifo_0/m_wdata] [get_bd_pins axi_ad9361/adc_data_i0]
+  connect_bd_net -net axi_ad9361_adc_chan_q0  [get_bd_pins sys_wfifo_1/m_wdata] [get_bd_pins axi_ad9361/adc_data_q0]
+  connect_bd_net -net axi_ad9361_adc_chan_i1  [get_bd_pins sys_wfifo_2/m_wdata] [get_bd_pins axi_ad9361/adc_data_i1]
+  connect_bd_net -net axi_ad9361_adc_chan_q1  [get_bd_pins sys_wfifo_3/m_wdata] [get_bd_pins axi_ad9361/adc_data_q1]
+
+  connect_bd_net -net util_wfifo_0_s_wr     [get_bd_pins sys_wfifo_0/s_wr]  [get_bd_pins ila_adc/probe0]
+  connect_bd_net -net util_wfifo_1_s_wr     [get_bd_pins sys_wfifo_1/s_wr]  [get_bd_pins ila_adc/probe1]
+  connect_bd_net -net util_wfifo_2_s_wr     [get_bd_pins sys_wfifo_2/s_wr]  [get_bd_pins ila_adc/probe2]
+  connect_bd_net -net util_wfifo_3_s_wr     [get_bd_pins sys_wfifo_3/s_wr]  [get_bd_pins ila_adc/probe3]
+
+  connect_bd_net -net util_wfifo_0_s_wdata  [get_bd_pins sys_wfifo_0/s_wdata] [get_bd_pins ila_adc/probe4]
+  connect_bd_net -net util_wfifo_1_s_wdata  [get_bd_pins sys_wfifo_1/s_wdata] [get_bd_pins ila_adc/probe5]
+  connect_bd_net -net util_wfifo_2_s_wdata  [get_bd_pins sys_wfifo_2/s_wdata] [get_bd_pins ila_adc/probe6]
+  connect_bd_net -net util_wfifo_3_s_wdata  [get_bd_pins sys_wfifo_3/s_wdata] [get_bd_pins ila_adc/probe7]
+
+  # address map
+
+  create_bd_addr_seg -range 0x00010000 -offset 0x79020000 $sys_addr_cntrl_space [get_bd_addr_segs axi_ad9361/s_axi/axi_lite]          SEG_data_ad9361
+  create_bd_addr_seg -range 0x00010000 -offset 0x7C420000 $sys_addr_cntrl_space [get_bd_addr_segs axi_ad9361_dac_dma/s_axi/axi_lite]  SEG_data_ad9361_dac_dma
+  create_bd_addr_seg -range 0x00010000 -offset 0x7C400000 $sys_addr_cntrl_space [get_bd_addr_segs axi_ad9361_adc_dma/s_axi/axi_lite]  SEG_data_ad9361_adc_dma
+
+if {$sys_zynq == 0} {
+  create_bd_addr_seg -range 0x00010000 -offset 0x44A70000 $sys_addr_cntrl_space [get_bd_addr_segs axi_fmcomms2_spi/axi_lite/Reg]      SEG_data_fmcomms2_spi
+  create_bd_addr_seg -range 0x00010000 -offset 0x40000000 $sys_addr_cntrl_space [get_bd_addr_segs axi_fmcomms2_gpio/S_AXI/Reg]        SEG_data_fmcomms2_gpio
+}
+
+if {$sys_zynq == 0} {
+  create_bd_addr_seg -range $sys_mem_size -offset 0x80000000 [get_bd_addr_spaces axi_ad9361_dac_dma/m_src_axi] [get_bd_addr_segs axi_ddr_cntrl/memmap/memaddr]    SEG_axi_ddr_cntrl
+  create_bd_addr_seg -range $sys_mem_size -offset 0x80000000 [get_bd_addr_spaces axi_ad9361_adc_dma/m_dest_axi] [get_bd_addr_segs axi_ddr_cntrl/memmap/memaddr]    SEG_axi_ddr_cntrl
+} else {
+  create_bd_addr_seg -range $sys_mem_size -offset 0x00000000 [get_bd_addr_spaces axi_ad9361_dac_dma/m_src_axi]  [get_bd_addr_segs sys_ps7/S_AXI_HP2/HP2_DDR_LOWOCM] SEG_sys_ps7_hp2_ddr_lowocm
+  create_bd_addr_seg -range $sys_mem_size -offset 0x00000000 [get_bd_addr_spaces axi_ad9361_adc_dma/m_dest_axi] [get_bd_addr_segs sys_ps7/S_AXI_HP1/HP1_DDR_LOWOCM] SEG_sys_ps7_hp1_ddr_lowocm
+}