--- conflicted
+++ resolved
@@ -49,7 +49,30 @@
          type = "int";
       }
    }
-<<<<<<< HEAD
+   element axi_dmac_adc.s_axi
+   {
+      datum baseAddress
+      {
+         value = "0";
+         type = "String";
+      }
+   }
+   element axi_dmac_dac
+   {
+      datum _sortIndex
+      {
+         value = "6";
+         type = "int";
+      }
+   }
+   element axi_dmac_dac.s_axi
+   {
+      datum baseAddress
+      {
+         value = "16384";
+         type = "String";
+      }
+   }
    element gpio
    {
       datum _sortIndex
@@ -63,65 +86,6 @@
       datum baseAddress
       {
          value = "65680";
-         type = "String";
-      }
-   }
-   element sys_int_mem.s1
-=======
-   element axi_dmac_adc.s_axi
->>>>>>> f08633c0
-   {
-      datum baseAddress
-      {
-         value = "0";
-         type = "String";
-      }
-   }
-   element axi_dmac_dac
-   {
-      datum _sortIndex
-      {
-         value = "6";
-         type = "int";
-      }
-   }
-   element axi_dmac_dac.s_axi
-   {
-      datum baseAddress
-      {
-         value = "16384";
-         type = "String";
-      }
-   }
-<<<<<<< HEAD
-   element axi_ad9361.s_axi
-=======
-   element gpio
->>>>>>> f08633c0
-   {
-      datum _sortIndex
-      {
-<<<<<<< HEAD
-         value = "131072";
-         type = "String";
-      }
-   }
-   element axi_dmac_adc.s_axi
-   {
-      datum baseAddress
-      {
-         value = "0";
-=======
-         value = "15";
-         type = "int";
-      }
-   }
-   element gpio.s1
-   {
-      datum baseAddress
-      {
-         value = "65680";
->>>>>>> f08633c0
          type = "String";
       }
    }
@@ -460,13 +424,6 @@
    type="conduit"
    dir="end" />
  <interface
-<<<<<<< HEAD
-   name="gpio_external_connection"
-   internal="gpio.external_connection"
-   type="conduit"
-   dir="end" />
- <module kind="clock_source" version="14.0" enabled="1" name="sys_clk">
-=======
    name="util_dac_unpack_data_clock"
    internal="util_dac_unpack.data_clock"
    type="clock"
@@ -554,7 +511,6 @@
   <parameter name="targetSlaveSelectToSClkDelay" value="0.0" />
  </module>
  <module name="sys_clk" kind="clock_source" version="15.0" enabled="1">
->>>>>>> f08633c0
   <parameter name="clockFrequency" value="50000000" />
   <parameter name="clockFrequencyKnown" value="true" />
   <parameter name="inputClockFrequency" value="0" />
@@ -1411,20 +1367,6 @@
   <parameter name="gui_switchover_mode">Automatic Switchover</parameter>
   <parameter name="gui_use_locked" value="false" />
  </module>
- <module kind="altera_avalon_pio" version="14.0" enabled="1" name="gpio">
-  <parameter name="bitClearingEdgeCapReg" value="false" />
-  <parameter name="bitModifyingOutReg" value="false" />
-  <parameter name="captureEdge" value="false" />
-  <parameter name="direction" value="Output" />
-  <parameter name="edgeType" value="RISING" />
-  <parameter name="generateIRQ" value="false" />
-  <parameter name="irqType" value="LEVEL" />
-  <parameter name="resetValue" value="0" />
-  <parameter name="simDoTestBenchWiring" value="false" />
-  <parameter name="simDrivenValue" value="0" />
-  <parameter name="width" value="5" />
-  <parameter name="clockRate" value="50000000" />
- </module>
  <connection
    kind="avalon"
    version="15.0"
@@ -1729,32 +1671,10 @@
    start="sys_clk.clk_reset"
    end="axi_dmac_dac.s_axi_reset" />
  <connection
-<<<<<<< HEAD
-   kind="clock"
-   version="14.0"
-   start="sys_hps.h2f_user0_clock"
-   end="sys_hps.f2h_sdram1_clock" />
- <connection kind="clock" version="14.0" start="sys_clk.clk" end="gpio.clk" />
- <connection
-   kind="reset"
-   version="14.0"
-   start="sys_clk.clk_reset"
-   end="gpio.reset" />
- <connection
-   kind="avalon"
-   version="14.0"
-   start="sys_hps.h2f_lw_axi_master"
-   end="gpio.s1">
-  <parameter name="arbitrationPriority" value="1" />
-  <parameter name="baseAddress" value="0x00010090" />
-  <parameter name="defaultConnection" value="false" />
- </connection>
-=======
    kind="reset"
    version="15.0"
    start="sys_clk.clk_reset"
    end="axi_dmac_adc.s_axi_reset" />
->>>>>>> f08633c0
  <interconnectRequirement for="$system" name="qsys_mm.clockCrossingAdapter" value="FIFO" />
  <interconnectRequirement for="$system" name="qsys_mm.maxAdditionalLatency" value="2" />
  <interconnectRequirement
