--- conflicted
+++ resolved
@@ -134,17 +134,10 @@
 
   // gpio interface
 
-<<<<<<< HEAD
   ad9361_resetb,
   ad9361_en_agc,
   ad9361_sync,
   ad9361_enable,
-=======
-  ad9361_resetb,
-  ad9361_en_agc,
-  ad9361_sync,
-  ad9361_enable,
->>>>>>> f08633c0
   ad9361_txnrx,
 
   // spi
@@ -249,17 +242,10 @@
 
   // gpio interface
 
-<<<<<<< HEAD
   output            ad9361_resetb;
   output            ad9361_en_agc;
   output            ad9361_sync;
   output            ad9361_enable;
-=======
-  output            ad9361_resetb;
-  output            ad9361_en_agc;
-  output            ad9361_sync;
-  output            ad9361_enable;
->>>>>>> f08633c0
   output            ad9361_txnrx;
 
   // spi interface
@@ -524,13 +510,8 @@
 		.util_dac_unpack_channels_data_dac_data_03 (dac_data_q1),
 		.util_dac_unpack_channels_data_fifo_valid (dac_fifo_valid),
 		.util_dac_unpack_channels_data_dma_rd (dac_rd_en),
-<<<<<<< HEAD
-		.util_dac_unpack_channels_data_dma_data (dac_ddata),
-		.gpio_external_connection_export ({ad9361_resetb, ad9361_en_agc, ad9361_sync, ad9361_enable, ad9361_txnrx})
-=======
 		.util_dac_unpack_channels_data_dma_data (dac_ddata),
     .gpio_external_connection_export ({ad9361_resetb, ad9361_en_agc, ad9361_sync, ad9361_enable, ad9361_txnrx})
->>>>>>> f08633c0
 	);
 
 endmodule
