####################################################################################
####################################################################################
## Copyright 2011(c) Analog Devices, Inc.
## Auto-generated, do not modify!
####################################################################################
####################################################################################

.PHONY: all clean clean_all
all:
	-make -C ad6676evb all
<<<<<<< HEAD
	-make -C ad7768evb all
=======
	-make -C ad7616_sdz all
>>>>>>> 583bafd1
	-make -C ad9265_fmc all
	-make -C ad9434_fmc all
	-make -C ad9467_fmc all
	-make -C ad9739a_fmc all
	-make -C adrv9371x all
	-make -C adv7511 all
	-make -C arradio all
	-make -C cftl_cip all
	-make -C cftl_std all
	-make -C cn0363 all
	-make -C common all
	-make -C daq1 all
	-make -C daq2 all
	-make -C daq3 all
	-make -C fmcadc2 all
	-make -C fmcadc4 all
	-make -C fmcadc5 all
	-make -C fmcjesdadc1 all
	-make -C fmcomms1 all
	-make -C fmcomms11 all
	-make -C fmcomms2 all
	-make -C fmcomms5 all
	-make -C fmcomms6 all
	-make -C fmcomms7 all
	-make -C imageon all
	-make -C motcon2_fmc all
	-make -C pzsdr all
	-make -C pzsdr1 all
	-make -C usb_fx3 all
	-make -C usdrx1 all


clean:
	make -C ad6676evb clean
<<<<<<< HEAD
	make -C ad7768evb clean
=======
	make -C ad7616_sdz clean
>>>>>>> 583bafd1
	make -C ad9265_fmc clean
	make -C ad9434_fmc clean
	make -C ad9467_fmc clean
	make -C ad9739a_fmc clean
	make -C adrv9371x clean
	make -C adv7511 clean
	make -C arradio clean
	make -C cftl_cip clean
	make -C cftl_std clean
	make -C cn0363 clean
	make -C common clean
	make -C daq1 clean
	make -C daq2 clean
	make -C daq3 clean
	make -C fmcadc2 clean
	make -C fmcadc4 clean
	make -C fmcadc5 clean
	make -C fmcjesdadc1 clean
	make -C fmcomms1 clean
	make -C fmcomms11 clean
	make -C fmcomms2 clean
	make -C fmcomms5 clean
	make -C fmcomms6 clean
	make -C fmcomms7 clean
	make -C imageon clean
	make -C motcon2_fmc clean
	make -C pzsdr clean
	make -C pzsdr1 clean
	make -C usb_fx3 clean
	make -C usdrx1 clean


clean-all:
	make -C ad6676evb clean-all
<<<<<<< HEAD
	make -C ad7768evb clean-all
=======
	make -C ad7616_sdz clean-all
>>>>>>> 583bafd1
	make -C ad9265_fmc clean-all
	make -C ad9434_fmc clean-all
	make -C ad9467_fmc clean-all
	make -C ad9739a_fmc clean-all
	make -C adrv9371x clean-all
	make -C adv7511 clean-all
	make -C arradio clean-all
	make -C cftl_cip clean-all
	make -C cftl_std clean-all
	make -C cn0363 clean-all
	make -C common clean-all
	make -C daq1 clean-all
	make -C daq2 clean-all
	make -C daq3 clean-all
	make -C fmcadc2 clean-all
	make -C fmcadc4 clean-all
	make -C fmcadc5 clean-all
	make -C fmcjesdadc1 clean-all
	make -C fmcomms1 clean-all
	make -C fmcomms11 clean-all
	make -C fmcomms2 clean-all
	make -C fmcomms5 clean-all
	make -C fmcomms6 clean-all
	make -C fmcomms7 clean-all
	make -C imageon clean-all
	make -C motcon2_fmc clean-all
	make -C pzsdr clean-all
	make -C pzsdr1 clean-all
	make -C usb_fx3 clean-all
	make -C usdrx1 clean-all

####################################################################################
####################################################################################<|MERGE_RESOLUTION|>--- conflicted
+++ resolved
@@ -8,11 +8,8 @@
 .PHONY: all clean clean_all
 all:
 	-make -C ad6676evb all
-<<<<<<< HEAD
 	-make -C ad7768evb all
-=======
 	-make -C ad7616_sdz all
->>>>>>> 583bafd1
 	-make -C ad9265_fmc all
 	-make -C ad9434_fmc all
 	-make -C ad9467_fmc all
@@ -47,11 +44,8 @@
 
 clean:
 	make -C ad6676evb clean
-<<<<<<< HEAD
 	make -C ad7768evb clean
-=======
 	make -C ad7616_sdz clean
->>>>>>> 583bafd1
 	make -C ad9265_fmc clean
 	make -C ad9434_fmc clean
 	make -C ad9467_fmc clean
@@ -86,11 +80,8 @@
 
 clean-all:
 	make -C ad6676evb clean-all
-<<<<<<< HEAD
 	make -C ad7768evb clean-all
-=======
 	make -C ad7616_sdz clean-all
->>>>>>> 583bafd1
 	make -C ad9265_fmc clean-all
 	make -C ad9434_fmc clean-all
 	make -C ad9467_fmc clean-all
