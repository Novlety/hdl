<?xml version="1.0" encoding="UTF-8"?>
<system name="$${FILENAME}">
 <component
   name="$${FILENAME}"
   displayName="$${FILENAME}"
   version="1.0"
   description=""
   tags=""
   categories="System" />
 <parameter name="bonusData"><![CDATA[bonusData 
{
   element arradio
   {
      datum _sortIndex
      {
         value = "2";
         type = "int";
      }
   }
   element arradio.axi_ad9361_s_axi
   {
      datum baseAddress
      {
         value = "131072";
         type = "String";
      }
   }
   element arradio.axi_dmac_adc_s_axi
   {
      datum baseAddress
      {
         value = "0";
         type = "String";
      }
   }
   element arradio.axi_dmac_dac_s_axi
   {
      datum baseAddress
      {
         value = "16384";
         type = "String";
      }
   }
   element arradio.gpio_s1
   {
      datum baseAddress
      {
         value = "36864";
         type = "String";
      }
   }
   element arradio.spi_ad9361_spi_control_port
   {
      datum baseAddress
      {
         value = "32768";
         type = "String";
      }
   }
   element c5soc
   {
      datum _sortIndex
      {
         value = "1";
         type = "int";
      }
   }
   element sys_clk
   {
      datum _sortIndex
      {
         value = "0";
         type = "int";
      }
   }
   element system_bd
   {
      datum _originalDeviceFamily
      {
         value = "Cyclone V";
         type = "String";
      }
   }
   element system_bd
   {
      datum _originalDeviceFamily
      {
         value = "Cyclone V";
         type = "String";
      }
   }
   element system_bd
   {
      datum _originalDeviceFamily
      {
         value = "Cyclone V";
         type = "String";
      }
   }
   element system_bd
   {
      datum _originalDeviceFamily
      {
         value = "Cyclone V";
         type = "String";
      }
   }
   element system_bd
   {
      datum _originalDeviceFamily
      {
         value = "Cyclone V";
         type = "String";
      }
   }
   element system_bd
   {
      datum _originalDeviceFamily
      {
         value = "Cyclone V";
         type = "String";
      }
   }
   element system_bd
   {
      datum _originalDeviceFamily
      {
         value = "Cyclone V";
         type = "String";
      }
   }
   element system_bd
   {
      datum _originalDeviceFamily
      {
         value = "Cyclone V";
         type = "String";
      }
   }
   element system_bd
   {
      datum _originalDeviceFamily
      {
         value = "Cyclone V";
         type = "String";
      }
   }
}
]]></parameter>
 <parameter name="clockCrossingAdapter" value="FIFO" />
 <parameter name="device" value="5CSXFC6D6F31C8ES" />
 <parameter name="deviceFamily" value="Cyclone V" />
 <parameter name="deviceSpeedGrade" value="8_H6" />
 <parameter name="fabricMode" value="QSYS" />
 <parameter name="generateLegacySim" value="false" />
 <parameter name="generationId" value="0" />
 <parameter name="globalResetBus" value="false" />
 <parameter name="hdlLanguage" value="VERILOG" />
 <parameter name="hideFromIPCatalog" value="false" />
 <parameter name="lockedInterfaceDefinition" value="" />
 <parameter name="maxAdditionalLatency" value="2" />
 <parameter name="projectName" value="arradio_c5soc.qpf" />
 <parameter name="sopcBorderPoints" value="false" />
 <parameter name="systemHash" value="0" />
 <parameter name="testBenchDutName" value="" />
 <parameter name="timeStamp" value="0" />
 <parameter name="useTestBenchNamingPattern" value="false" />
 <instanceScript></instanceScript>
 <interface
   name="axi_ad9361_device_clock"
   internal="arradio.axi_ad9361_device_clock" />
 <interface
   name="axi_ad9361_device_if"
   internal="arradio.axi_ad9361_device_if"
   type="conduit"
   dir="end" />
 <interface
   name="axi_ad9361_l_clk"
   internal="arradio.axi_ad9361_l_clk"
   type="clock"
   dir="start" />
 <interface name="clk" internal="sys_clk.clk_in" type="clock" dir="end" />
 <interface
   name="gpio_external_connection"
   internal="arradio.gpio_external_connection"
   type="conduit"
   dir="end" />
 <interface name="reset" internal="sys_clk.clk_in_reset" type="reset" dir="end" />
 <interface
   name="spi_ad9361_external"
   internal="arradio.spi_ad9361_external"
   type="conduit"
   dir="end" />
 <interface
   name="sys_gpio_external_connection"
   internal="c5soc.sys_gpio_external_connection"
   type="conduit"
   dir="end" />
 <interface
   name="sys_hps_h2f_reset"
   internal="c5soc.sys_hps_h2f_reset"
   type="reset"
   dir="start" />
 <interface
   name="sys_hps_hps_io"
   internal="c5soc.sys_hps_hps_io"
   type="conduit"
   dir="end" />
 <interface
   name="sys_hps_i2c0"
   internal="c5soc.sys_hps_i2c0"
   type="conduit"
   dir="end" />
 <interface
   name="sys_hps_i2c0_clk"
   internal="c5soc.sys_hps_i2c0_clk"
   type="clock"
   dir="start" />
 <interface
   name="sys_hps_i2c0_scl_in"
   internal="c5soc.sys_hps_i2c0_scl_in"
   type="clock"
   dir="end" />
 <interface
   name="sys_hps_memory"
   internal="c5soc.sys_hps_memory"
   type="conduit"
   dir="end" />
 <interface
   name="sys_hps_spim0"
   internal="c5soc.sys_hps_spim0"
   type="conduit"
   dir="end" />
 <interface
   name="sys_hps_spim0_sclk_out"
   internal="c5soc.sys_hps_spim0_sclk_out"
   type="clock"
   dir="start" />
 <interface
   name="vga_clock_video_output_clocked_video"
   internal="c5soc.vga_clock_video_output_clocked_video"
   type="conduit"
   dir="end" />
 <interface
   name="vga_pixel_clock_bridge_out_clk"
   internal="c5soc.vga_pixel_clock_bridge_out_clk"
   type="clock"
   dir="start" />
 <module name="arradio" kind="arradio_bd" version="1.0" enabled="1">
  <parameter name="AUTO_AXI_DMAC_ADC_M_DEST_AXI_ADDRESS_MAP"><![CDATA[<address-map><slave name='c5soc_sys_hps_bridges.f2h_sdram1_data' start='0x0' end='0x100000000' /></address-map>]]></parameter>
  <parameter
     name="AUTO_AXI_DMAC_ADC_M_DEST_AXI_ADDRESS_WIDTH"
     value="AddressWidth = 32" />
  <parameter name="AUTO_AXI_DMAC_DAC_M_SRC_AXI_ADDRESS_MAP"><![CDATA[<address-map><slave name='c5soc_sys_hps_bridges.f2h_sdram2_data' start='0x0' end='0x100000000' /></address-map>]]></parameter>
  <parameter
     name="AUTO_AXI_DMAC_DAC_M_SRC_AXI_ADDRESS_WIDTH"
     value="AddressWidth = 32" />
  <parameter name="AUTO_DEVICE" value="5CSXFC6D6F31C8ES" />
  <parameter name="AUTO_DEVICE_FAMILY" value="Cyclone V" />
  <parameter name="AUTO_DEVICE_SPEEDGRADE" value="8_H6" />
  <parameter name="AUTO_GENERATION_ID" value="0" />
<<<<<<< HEAD
  <parameter name="AUTO_MEM_CLK_CLOCK_DOMAIN" value="10" />
  <parameter name="AUTO_MEM_CLK_CLOCK_RATE" value="80000000" />
  <parameter name="AUTO_MEM_CLK_RESET_DOMAIN" value="10" />
  <parameter name="AUTO_SYS_CLK_CLOCK_DOMAIN" value="3" />
=======
  <parameter name="AUTO_MEM_CLK_CLOCK_DOMAIN" value="9" />
  <parameter name="AUTO_MEM_CLK_CLOCK_RATE" value="80000000" />
  <parameter name="AUTO_MEM_CLK_RESET_DOMAIN" value="9" />
  <parameter name="AUTO_SYS_CLK_CLOCK_DOMAIN" value="2" />
>>>>>>> ed12efc6
  <parameter name="AUTO_SYS_CLK_CLOCK_RATE" value="50000000" />
  <parameter name="AUTO_SYS_CLK_RESET_DOMAIN" value="2" />
  <parameter name="AUTO_UNIQUE_ID">$${FILENAME}_arradio</parameter>
 </module>
 <module name="c5soc" kind="c5soc_system_bd" version="1.0" enabled="1">
  <parameter name="AUTO_DEVICE" value="5CSXFC6D6F31C8ES" />
  <parameter name="AUTO_DEVICE_FAMILY" value="Cyclone V" />
  <parameter name="AUTO_DEVICE_SPEEDGRADE" value="8_H6" />
  <parameter name="AUTO_GENERATION_ID" value="0" />
  <parameter name="AUTO_SYS_CLK_CLOCK_DOMAIN" value="2" />
  <parameter name="AUTO_SYS_CLK_CLOCK_RATE" value="50000000" />
  <parameter name="AUTO_SYS_CLK_RESET_DOMAIN" value="2" />
  <parameter name="AUTO_SYS_CPU_INTERCONNECT_M0_ADDRESS_MAP"><![CDATA[<address-map><slave name='arradio_axi_dmac_adc.s_axi' start='0x0' end='0x4000' /><slave name='arradio_axi_dmac_dac.s_axi' start='0x4000' end='0x8000' /><slave name='arradio_spi_ad9361.spi_control_port' start='0x8000' end='0x8020' /><slave name='arradio_gpio.s1' start='0x9000' end='0x9010' /><slave name='arradio_axi_ad9361.s_axi' start='0x20000' end='0x30000' /></address-map>]]></parameter>
  <parameter
     name="AUTO_SYS_CPU_INTERCONNECT_M0_ADDRESS_WIDTH"
     value="AddressWidth = 18" />
<<<<<<< HEAD
  <parameter name="AUTO_SYS_HPS_I2C0_SCL_IN_CLOCK_DOMAIN" value="7" />
  <parameter name="AUTO_SYS_HPS_I2C0_SCL_IN_CLOCK_RATE" value="0" />
  <parameter name="AUTO_SYS_HPS_I2C0_SCL_IN_RESET_DOMAIN" value="7" />
=======
  <parameter name="AUTO_SYS_HPS_I2C0_SCL_IN_CLOCK_DOMAIN" value="6" />
  <parameter name="AUTO_SYS_HPS_I2C0_SCL_IN_CLOCK_RATE" value="0" />
  <parameter name="AUTO_SYS_HPS_I2C0_SCL_IN_RESET_DOMAIN" value="6" />
>>>>>>> ed12efc6
  <parameter name="AUTO_SYS_INTR_INTERRUPTS_USED" value="7" />
  <parameter name="AUTO_UNIQUE_ID" value="$${FILENAME}_c5soc" />
 </module>
 <module name="sys_clk" kind="clock_source" version="16.0" enabled="1">
  <parameter name="clockFrequency" value="50000000" />
  <parameter name="clockFrequencyKnown" value="true" />
  <parameter name="inputClockFrequency" value="0" />
  <parameter name="resetSynchronousEdges" value="NONE" />
 </module>
 <connection
   kind="avalon"
   version="16.0"
   start="arradio.axi_dmac_adc_m_dest_axi"
   end="c5soc.sys_mem_interconnect_axi0_s0">
  <parameter name="arbitrationPriority" value="1" />
  <parameter name="baseAddress" value="0x0000" />
  <parameter name="defaultConnection" value="false" />
 </connection>
 <connection
   kind="avalon"
   version="16.0"
   start="arradio.axi_dmac_dac_m_src_axi"
   end="c5soc.sys_mem_interconnect_axi1_s0">
  <parameter name="arbitrationPriority" value="1" />
  <parameter name="baseAddress" value="0x0000" />
  <parameter name="defaultConnection" value="false" />
 </connection>
 <connection
   kind="avalon"
   version="16.0"
   start="c5soc.sys_cpu_interconnect_m0"
   end="arradio.axi_ad9361_s_axi">
  <parameter name="arbitrationPriority" value="1" />
  <parameter name="baseAddress" value="0x00020000" />
  <parameter name="defaultConnection" value="false" />
 </connection>
 <connection
   kind="avalon"
   version="16.0"
   start="c5soc.sys_cpu_interconnect_m0"
   end="arradio.axi_dmac_adc_s_axi">
  <parameter name="arbitrationPriority" value="1" />
  <parameter name="baseAddress" value="0x0000" />
  <parameter name="defaultConnection" value="false" />
 </connection>
 <connection
   kind="avalon"
   version="16.0"
   start="c5soc.sys_cpu_interconnect_m0"
   end="arradio.axi_dmac_dac_s_axi">
  <parameter name="arbitrationPriority" value="1" />
  <parameter name="baseAddress" value="0x4000" />
  <parameter name="defaultConnection" value="false" />
 </connection>
 <connection
   kind="avalon"
   version="16.0"
   start="c5soc.sys_cpu_interconnect_m0"
   end="arradio.gpio_s1">
  <parameter name="arbitrationPriority" value="1" />
  <parameter name="baseAddress" value="0x9000" />
  <parameter name="defaultConnection" value="false" />
 </connection>
 <connection
   kind="avalon"
   version="16.0"
   start="c5soc.sys_cpu_interconnect_m0"
   end="arradio.spi_ad9361_spi_control_port">
  <parameter name="arbitrationPriority" value="1" />
  <parameter name="baseAddress" value="0x8000" />
  <parameter name="defaultConnection" value="false" />
 </connection>
 <connection kind="clock" version="16.0" start="sys_clk.clk" end="c5soc.sys_clk" />
 <connection kind="clock" version="16.0" start="sys_clk.clk" end="arradio.sys_clk" />
 <connection
   kind="clock"
   version="16.0"
   start="c5soc.mem_clk"
   end="arradio.mem_clk" />
 <connection
   kind="interrupt"
   version="16.0"
   start="c5soc.sys_intr"
   end="arradio.axi_dmac_adc_intr">
  <parameter name="irqNumber" value="2" />
 </connection>
 <connection
   kind="interrupt"
   version="16.0"
   start="c5soc.sys_intr"
   end="arradio.axi_dmac_dac_intr">
  <parameter name="irqNumber" value="1" />
 </connection>
 <connection
   kind="interrupt"
   version="16.0"
   start="c5soc.sys_intr"
   end="arradio.spi_ad9361_irq">
  <parameter name="irqNumber" value="0" />
 </connection>
 <connection
   kind="reset"
   version="16.0"
   start="sys_clk.clk_reset"
   end="c5soc.sys_rst" />
 <connection
   kind="reset"
   version="16.0"
   start="sys_clk.clk_reset"
   end="arradio.sys_rst" />
 <connection
   kind="reset"
   version="16.0"
   start="c5soc.mem_rst"
   end="arradio.mem_rst" />
 <interconnectRequirement for="$system" name="qsys_mm.clockCrossingAdapter" value="FIFO" />
 <interconnectRequirement for="$system" name="qsys_mm.maxAdditionalLatency" value="2" />
 <interconnectRequirement
   for="mm_interconnect_0|cmd_mux"
   name="qsys_mm.postTransform.pipelineCount"
   value="0" />
 <interconnectRequirement
   for="mm_interconnect_2|cmd_mux"
   name="qsys_mm.postTransform.pipelineCount"
   value="0" />
 <interconnectRequirement
   for="mm_interconnect_3|cmd_mux"
   name="qsys_mm.postTransform.pipelineCount"
   value="0" />
 <interconnectRequirement
   for="mm_interconnect_3|cmd_mux_001"
   name="qsys_mm.postTransform.pipelineCount"
   value="0" />
 <interconnectRequirement
   for="mm_interconnect_4|axi_dmac_dac_m_src_axi_agent.write_cp/router.sink"
   name="qsys_mm.postTransform.pipelineCount"
   value="0" />
 <interconnectRequirement
   for="mm_interconnect_4|cmd_mux"
   name="qsys_mm.postTransform.pipelineCount"
   value="0" />
 <interconnectRequirement
   for="mm_interconnect_4|cmd_mux_001"
   name="qsys_mm.postTransform.pipelineCount"
   value="0" />
</system><|MERGE_RESOLUTION|>--- conflicted
+++ resolved
@@ -259,17 +259,10 @@
   <parameter name="AUTO_DEVICE_FAMILY" value="Cyclone V" />
   <parameter name="AUTO_DEVICE_SPEEDGRADE" value="8_H6" />
   <parameter name="AUTO_GENERATION_ID" value="0" />
-<<<<<<< HEAD
-  <parameter name="AUTO_MEM_CLK_CLOCK_DOMAIN" value="10" />
-  <parameter name="AUTO_MEM_CLK_CLOCK_RATE" value="80000000" />
-  <parameter name="AUTO_MEM_CLK_RESET_DOMAIN" value="10" />
-  <parameter name="AUTO_SYS_CLK_CLOCK_DOMAIN" value="3" />
-=======
   <parameter name="AUTO_MEM_CLK_CLOCK_DOMAIN" value="9" />
   <parameter name="AUTO_MEM_CLK_CLOCK_RATE" value="80000000" />
   <parameter name="AUTO_MEM_CLK_RESET_DOMAIN" value="9" />
   <parameter name="AUTO_SYS_CLK_CLOCK_DOMAIN" value="2" />
->>>>>>> ed12efc6
   <parameter name="AUTO_SYS_CLK_CLOCK_RATE" value="50000000" />
   <parameter name="AUTO_SYS_CLK_RESET_DOMAIN" value="2" />
   <parameter name="AUTO_UNIQUE_ID">$${FILENAME}_arradio</parameter>
@@ -286,15 +279,9 @@
   <parameter
      name="AUTO_SYS_CPU_INTERCONNECT_M0_ADDRESS_WIDTH"
      value="AddressWidth = 18" />
-<<<<<<< HEAD
-  <parameter name="AUTO_SYS_HPS_I2C0_SCL_IN_CLOCK_DOMAIN" value="7" />
-  <parameter name="AUTO_SYS_HPS_I2C0_SCL_IN_CLOCK_RATE" value="0" />
-  <parameter name="AUTO_SYS_HPS_I2C0_SCL_IN_RESET_DOMAIN" value="7" />
-=======
   <parameter name="AUTO_SYS_HPS_I2C0_SCL_IN_CLOCK_DOMAIN" value="6" />
   <parameter name="AUTO_SYS_HPS_I2C0_SCL_IN_CLOCK_RATE" value="0" />
   <parameter name="AUTO_SYS_HPS_I2C0_SCL_IN_RESET_DOMAIN" value="6" />
->>>>>>> ed12efc6
   <parameter name="AUTO_SYS_INTR_INTERRUPTS_USED" value="7" />
   <parameter name="AUTO_UNIQUE_ID" value="$${FILENAME}_c5soc" />
  </module>
