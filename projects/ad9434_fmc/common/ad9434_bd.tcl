# ad9434 interface

<<<<<<< HEAD
set adc_clk_p   [create_bd_port -dir I adc_clk_p]
set adc_clk_n   [create_bd_port -dir I adc_clk_n]
set adc_data_p  [create_bd_port -dir I -from 11 -to 0 adc_data_p]
set adc_data_n  [create_bd_port -dir I -from 11 -to 0 adc_data_n]
set adc_or_p    [create_bd_port -dir I adc_or_p]
set adc_or_n    [create_bd_port -dir I adc_or_n]

# spi interface

set spi_clk_i       [create_bd_port -dir I spi_clk_i]
set spi_clk_o       [create_bd_port -dir O spi_clk_o]
set spi_csn_i       [create_bd_port -dir I spi_csn_i]
set spi_csn_adc_o   [create_bd_port -dir O spi_csn_adc_o]
set spi_csn_clk_o   [create_bd_port -dir O spi_csn_clk_o]
set spi_mosi_i      [create_bd_port -dir I spi_mosi_i]
set spi_mosi_o      [create_bd_port -dir O spi_mosi_o]
set spi_miso_i      [create_bd_port -dir I spi_miso_i]
=======
create_bd_port -dir I adc_clk_p
create_bd_port -dir I adc_clk_n
create_bd_port -dir I -from 11 -to 0 adc_data_p
create_bd_port -dir I -from 11 -to 0 adc_data_n
create_bd_port -dir I adc_or_p
create_bd_port -dir I adc_or_n
>>>>>>> f08633c0

# ad9434

set axi_ad9434  [create_bd_cell -type ip -vlnv analog.com:user:axi_ad9434:1.0 axi_ad9434]

# dma for ad9434

set axi_ad9434_dma [create_bd_cell -type ip -vlnv analog.com:user:axi_dmac:1.0 axi_ad9434_dma]
set_property -dict [list CONFIG.C_DMA_TYPE_SRC {2}] $axi_ad9434_dma
set_property -dict [list CONFIG.C_DMA_TYPE_DEST {0}] $axi_ad9434_dma
set_property -dict [list CONFIG.C_CYCLIC {0}] $axi_ad9434_dma
set_property -dict [list CONFIG.C_SYNC_TRANSFER_START {0}] $axi_ad9434_dma
set_property -dict [list CONFIG.C_AXI_SLICE_SRC {0}] $axi_ad9434_dma
set_property -dict [list CONFIG.C_AXI_SLICE_DEST {0}] $axi_ad9434_dma
set_property -dict [list CONFIG.C_CLKS_ASYNC_DEST_REQ {1}] $axi_ad9434_dma
set_property -dict [list CONFIG.C_CLKS_ASYNC_SRC_DEST {1}] $axi_ad9434_dma
set_property -dict [list CONFIG.C_CLKS_ASYNC_REQ_SRC {1}] $axi_ad9434_dma
set_property -dict [list CONFIG.C_2D_TRANSFER {0}] $axi_ad9434_dma
set_property -dict [list CONFIG.C_DMA_DATA_WIDTH_SRC {64}]  $axi_ad9434_dma

# additions to default configuration

set_property -dict [list CONFIG.PCW_USE_S_AXI_HP1 {1}] $sys_ps7

# ad9434 connections

ad_connect  sys_200m_clk axi_ad9434/delay_clk
ad_connect  axi_ad9434/adc_clk axi_ad9434_dma/fifo_wr_clk

ad_connect  adc_clk_p  axi_ad9434/adc_clk_in_p
ad_connect  adc_clk_n  axi_ad9434/adc_clk_in_n
ad_connect  adc_data_p axi_ad9434/adc_data_in_p
ad_connect  adc_data_n axi_ad9434/adc_data_in_n
ad_connect  adc_or_p   axi_ad9434/adc_or_in_p
ad_connect  adc_or_n   axi_ad9434/adc_or_in_n

ad_connect  axi_ad9434/adc_valid axi_ad9434_dma/fifo_wr_en
ad_connect  axi_ad9434/adc_data  axi_ad9434_dma/fifo_wr_din
ad_connect  axi_ad9434/adc_dovf  axi_ad9434_dma/fifo_wr_overflow

<<<<<<< HEAD
# interrupts

delete_bd_objs [get_bd_nets ps_intr_13_s] [get_bd_ports ps_intr_13]
connect_bd_net -net axi_ad9434_dma_irq    [get_bd_pins axi_ad9434_dma/irq]    [get_bd_pins sys_concat_intc/In13]
=======
# interconnect
>>>>>>> f08633c0

ad_cpu_interconnect 0x44A00000  axi_ad9434
ad_cpu_interconnect 0x44A30000  axi_ad9434_dma

# memory inteconnect

ad_mem_hp1_interconnect sys_200m_clk sys_ps7/S_AXI_HP1
ad_mem_hp1_interconnect sys_200m_clk axi_ad9434_dma/m_dest_axi
ad_connect sys_cpu_resetn axi_ad9434_dma/m_dest_axi_aresetn

# interrupts

ad_cpu_interrupt ps-13 mb-12 axi_ad9434_dma/irq
<|MERGE_RESOLUTION|>--- conflicted
+++ resolved
@@ -1,31 +1,11 @@
 # ad9434 interface
 
-<<<<<<< HEAD
-set adc_clk_p   [create_bd_port -dir I adc_clk_p]
-set adc_clk_n   [create_bd_port -dir I adc_clk_n]
-set adc_data_p  [create_bd_port -dir I -from 11 -to 0 adc_data_p]
-set adc_data_n  [create_bd_port -dir I -from 11 -to 0 adc_data_n]
-set adc_or_p    [create_bd_port -dir I adc_or_p]
-set adc_or_n    [create_bd_port -dir I adc_or_n]
-
-# spi interface
-
-set spi_clk_i       [create_bd_port -dir I spi_clk_i]
-set spi_clk_o       [create_bd_port -dir O spi_clk_o]
-set spi_csn_i       [create_bd_port -dir I spi_csn_i]
-set spi_csn_adc_o   [create_bd_port -dir O spi_csn_adc_o]
-set spi_csn_clk_o   [create_bd_port -dir O spi_csn_clk_o]
-set spi_mosi_i      [create_bd_port -dir I spi_mosi_i]
-set spi_mosi_o      [create_bd_port -dir O spi_mosi_o]
-set spi_miso_i      [create_bd_port -dir I spi_miso_i]
-=======
 create_bd_port -dir I adc_clk_p
 create_bd_port -dir I adc_clk_n
 create_bd_port -dir I -from 11 -to 0 adc_data_p
 create_bd_port -dir I -from 11 -to 0 adc_data_n
 create_bd_port -dir I adc_or_p
 create_bd_port -dir I adc_or_n
->>>>>>> f08633c0
 
 # ad9434
 
@@ -66,14 +46,7 @@
 ad_connect  axi_ad9434/adc_data  axi_ad9434_dma/fifo_wr_din
 ad_connect  axi_ad9434/adc_dovf  axi_ad9434_dma/fifo_wr_overflow
 
-<<<<<<< HEAD
-# interrupts
-
-delete_bd_objs [get_bd_nets ps_intr_13_s] [get_bd_ports ps_intr_13]
-connect_bd_net -net axi_ad9434_dma_irq    [get_bd_pins axi_ad9434_dma/irq]    [get_bd_pins sys_concat_intc/In13]
-=======
 # interconnect
->>>>>>> f08633c0
 
 ad_cpu_interconnect 0x44A00000  axi_ad9434
 ad_cpu_interconnect 0x44A30000  axi_ad9434_dma
