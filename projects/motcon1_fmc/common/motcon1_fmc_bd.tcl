--- conflicted
+++ resolved
@@ -50,17 +50,9 @@
 
   # xadc interface
 
-<<<<<<< HEAD
   create_bd_intf_port -mode Slave -vlnv xilinx.com:interface:diff_analog_io_rtl:1.0 Vaux0
   create_bd_intf_port -mode Slave -vlnv xilinx.com:interface:diff_analog_io_rtl:1.0 Vaux8
   create_bd_intf_port -mode Slave -vlnv xilinx.com:interface:diff_analog_io_rtl:1.0 Vp_Vn
-=======
-  #create_bd_intf_port -mode Slave -vlnv xilinx.com:interface:diff_analog_io_rtl:1.0 Vaux0
-  #create_bd_intf_port -mode Slave -vlnv xilinx.com:interface:diff_analog_io_rtl:1.0 Vaux8
-  #create_bd_intf_port -mode Slave -vlnv xilinx.com:interface:diff_analog_io_rtl:1.0 Vp_Vn
-
-  #set muxaddr_out [ create_bd_port -dir O -from 4 -to 0 muxaddr_out ]
->>>>>>> 82b9ebe2
 
   # additions to default configuration
 
@@ -155,7 +147,6 @@
 
   # xadc
 
-<<<<<<< HEAD
   set xadc_wiz_1 [ create_bd_cell -type ip -vlnv xilinx.com:ip:xadc_wiz:3.0 xadc_wiz_1 ]
   set_property -dict [ list CONFIG.CHANNEL_ENABLE_VAUXP0_VAUXN0 {true} ] $xadc_wiz_1
   set_property -dict [ list CONFIG.ENABLE_EXTERNAL_MUX {false} ] $xadc_wiz_1
@@ -164,16 +155,6 @@
   set_property -dict [ list CONFIG.VCCAUX_ALARM {false} ] $xadc_wiz_1
   set_property -dict [ list CONFIG.VCCINT_ALARM {false} ] $xadc_wiz_1
   set_property -dict [ list CONFIG.XADC_STARUP_SELECTION {simultaneous_sampling} ] $xadc_wiz_1
-=======
-#  set xadc_wiz_1 [ create_bd_cell -type ip -vlnv xilinx.com:ip:xadc_wiz:3.0 xadc_wiz_1 ]
-#  set_property -dict [ list CONFIG.XADC_STARUP_SELECTION {simultaneous_sampling} ] $xadc_wiz_1
-#  set_property -dict [ list CONFIG.OT_ALARM {false} ] $xadc_wiz_1
-#  set_property -dict [ list CONFIG.USER_TEMP_ALARM {false} ] $xadc_wiz_1
-#  set_property -dict [ list CONFIG.VCCINT_ALARM {false} ] $xadc_wiz_1
-#  set_property -dict [ list CONFIG.VCCAUX_ALARM {false} ] $xadc_wiz_1
-#  set_property -dict [ list CONFIG.ENABLE_EXTERNAL_MUX {true} ] $xadc_wiz_1
-#  set_property -dict [list CONFIG.EXTERNAL_MUX_CHANNEL {VAUXP0_VAUXN0}] $xadc_wiz_1
->>>>>>> 82b9ebe2
 
   # additional interconnect
 
@@ -341,16 +322,9 @@
 #  connect_bd_net -net sys_100m_clk [get_bd_pins xadc_wiz_1/s_axi_aclk] $sys_100m_clk_source
 #  connect_bd_net -net sys_100m_resetn [get_bd_pins xadc_wiz_1/s_axi_aresetn] $sys_100m_resetn_source
 
-<<<<<<< HEAD
   connect_bd_intf_net -intf_net Vp_Vn_1 [get_bd_intf_pins xadc_wiz_1/Vp_Vn] [get_bd_intf_ports Vp_Vn]
   connect_bd_intf_net -intf_net Vaux0_1 [get_bd_intf_pins xadc_wiz_1/Vaux0] [get_bd_intf_ports Vaux0]
   connect_bd_intf_net -intf_net Vaux8_1 [get_bd_intf_pins xadc_wiz_1/Vaux8] [get_bd_intf_ports Vaux8]
-=======
-#  connect_bd_intf_net [get_bd_intf_pins xadc_wiz_1/Vp_Vn] [get_bd_intf_ports Vp_Vn]
-#  connect_bd_intf_net [get_bd_intf_pins xadc_wiz_1/Vaux0] [get_bd_intf_ports Vaux0]
-#  connect_bd_intf_net [get_bd_intf_pins xadc_wiz_1/Vaux8] [get_bd_intf_ports Vaux8]
-#  connect_bd_net -net xadc_wiz_1_muxaddr_out [get_bd_ports muxaddr_out] [get_bd_pins xadc_wiz_1/muxaddr_out]
->>>>>>> 82b9ebe2
 
   # interconnect (cpu)
 
