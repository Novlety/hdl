// ***************************************************************************
// ***************************************************************************
// Copyright 2011(c) Analog Devices, Inc.
//
// All rights reserved.
//
// Redistribution and use in source and binary forms, with or without modification,
// are permitted provided that the following conditions are met:
//     - Redistributions of source code must retain the above copyright
//       notice, this list of conditions and the following disclaimer.
//     - Redistributions in binary form must reproduce the above copyright
//       notice, this list of conditions and the following disclaimer in
//       the documentation and/or other materials provided with the
//       distribution.
//     - Neither the name of Analog Devices, Inc. nor the names of its
//       contributors may be used to endorse or promote products derived
//       from this software without specific prior written permission.
//     - The use of this software may or may not infringe the patent rights
//       of one or more patent holders.  This license does not release you
//       from the requirement that you obtain separate licenses from these
//       patent holders to use this software.
//     - Use of the software either in source or binary form, must be run
//       on or directly connected to an Analog Devices Inc. component.
//
// THIS SOFTWARE IS PROVIDED BY ANALOG DEVICES "AS IS" AND ANY EXPRESS OR IMPLIED WARRANTIES,
// INCLUDING, BUT NOT LIMITED TO, NON-INFRINGEMENT, MERCHANTABILITY AND FITNESS FOR A
// PARTICULAR PURPOSE ARE DISCLAIMED.
//
// IN NO EVENT SHALL ANALOG DEVICES BE LIABLE FOR ANY DIRECT, INDIRECT, INCIDENTAL, SPECIAL,
// EXEMPLARY, OR CONSEQUENTIAL DAMAGES (INCLUDING, BUT NOT LIMITED TO, INTELLECTUAL PROPERTY
// RIGHTS, PROCUREMENT OF SUBSTITUTE GOODS OR SERVICES; LOSS OF USE, DATA, OR PROFITS; OR
// BUSINESS INTERRUPTION) HOWEVER CAUSED AND ON ANY THEORY OF LIABILITY, WHETHER IN CONTRACT,
// STRICT LIABILITY, OR TORT (INCLUDING NEGLIGENCE OR OTHERWISE) ARISING IN ANY WAY OUT OF
// THE USE OF THIS SOFTWARE, EVEN IF ADVISED OF THE POSSIBILITY OF SUCH DAMAGE.
// ***************************************************************************
// ***************************************************************************
// ***************************************************************************
// ***************************************************************************

`timescale 1ns/100ps

module system_top (

  sys_rst,
  sys_clk_p,
  sys_clk_n,

  uart_sin,
  uart_sout,

  ddr3_addr,
  ddr3_ba,
  ddr3_cas_n,
  ddr3_ck_n,
  ddr3_ck_p,
  ddr3_cke,
  ddr3_cs_n,
  ddr3_dm,
  ddr3_dq,
  ddr3_dqs_n,
  ddr3_dqs_p,
  ddr3_odt,
  ddr3_ras_n,
  ddr3_reset_n,
  ddr3_we_n,

  phy_reset_n,
  phy_mdc,
  phy_mdio,
  phy_tx_clk,
  phy_tx_ctrl,
  phy_tx_data,
  phy_rx_clk,
  phy_rx_ctrl,
  phy_rx_data,

  fan_pwm,

  gpio_lcd,
  gpio_led,
  gpio_sw,

  iic_rstn,
  iic_scl,
  iic_sda,

  dac_clk_in_p,
  dac_clk_in_n,
  dac_clk_out_p,
  dac_clk_out_n,
  dac_frame_out_p,
  dac_frame_out_n,
  dac_data_out_p,
  dac_data_out_n,

  adc_clk_in_p,
  adc_clk_in_n,
  adc_or_in_p,
  adc_or_in_n,
  adc_data_in_p,
  adc_data_in_n,

  ref_clk_out_p,
  ref_clk_out_n,

  hdmi_out_clk,
  hdmi_hsync,
  hdmi_vsync,
  hdmi_data_e,
  hdmi_data,

  spdif);

  input           sys_rst;
  input           sys_clk_p;
  input           sys_clk_n;

  input           uart_sin;
  output          uart_sout;

  output  [13:0]  ddr3_addr;
  output  [ 2:0]  ddr3_ba;
  output          ddr3_cas_n;
  output  [ 0:0]  ddr3_ck_n;
  output  [ 0:0]  ddr3_ck_p;
  output  [ 0:0]  ddr3_cke;
  output  [ 0:0]  ddr3_cs_n;
  output  [ 7:0]  ddr3_dm;
  inout   [63:0]  ddr3_dq;
  inout   [ 7:0]  ddr3_dqs_n;
  inout   [ 7:0]  ddr3_dqs_p;
  output  [ 0:0]  ddr3_odt;
  output          ddr3_ras_n;
  output          ddr3_reset_n;
  output          ddr3_we_n;

  output          phy_reset_n;
  output          phy_mdc;
  inout           phy_mdio;
  output          phy_tx_clk;
  output          phy_tx_ctrl;
  output  [ 3:0]  phy_tx_data;
  input           phy_rx_clk;
  input           phy_rx_ctrl;
  input   [ 3:0]  phy_rx_data;

  output          fan_pwm;

  inout   [ 6:0]  gpio_lcd;
  inout   [ 3:0]  gpio_led;
  inout   [ 8:0]  gpio_sw;

  output          iic_rstn;
  inout           iic_scl;
  inout           iic_sda;

  input           dac_clk_in_p;
  input           dac_clk_in_n;
  output          dac_clk_out_p;
  output          dac_clk_out_n;
  output          dac_frame_out_p;
  output          dac_frame_out_n;
  output   [15:0] dac_data_out_p;
  output   [15:0] dac_data_out_n;

  input           adc_clk_in_p;
  input           adc_clk_in_n;
  input           adc_or_in_p;
  input           adc_or_in_n;
  input   [13:0]  adc_data_in_p;
  input   [13:0]  adc_data_in_n;

  output          ref_clk_out_p;
  output          ref_clk_out_n;

  output          hdmi_out_clk;
  output          hdmi_hsync;
  output          hdmi_vsync;
  output          hdmi_data_e;
  output  [23:0]  hdmi_data;

  output          spdif;

  // internal registers

  reg     [63:0]  dac_ddata_0 = 'd0;
  reg     [63:0]  dac_ddata_1 = 'd0;
  reg             dac_dma_rd = 'd0;
  reg             adc_data_cnt = 'd0;
  reg             adc_dma_wr = 'd0;
  reg     [31:0]  adc_dma_wdata = 'd0;

  // internal signals

  wire            dac_clk;
  wire            dac_valid_0;
  wire            dac_enable_0;
  wire            dac_valid_1;
  wire            dac_enable_1;
  wire    [63:0]  dac_dma_rdata;
  wire            adc_clk;
  wire            adc_valid_0;
  wire            adc_enable_0;
  wire    [15:0]  adc_data_0;
  wire            adc_valid_1;
  wire            adc_enable_1;
  wire    [15:0]  adc_data_1;
  wire            ref_clk;
  wire            oddr_ref_clk;
<<<<<<< HEAD
=======
  wire    [31:0]  mb_intrs;
>>>>>>> 82b9ebe2

  // assignments

  assign mgt_clk_sel = 2'd0;

  // instantiations

  ODDR #(
    .DDR_CLK_EDGE ("SAME_EDGE"),
    .INIT (1'b0),
    .SRTYPE ("ASYNC"))
  i_oddr_ref_clk (
    .S (1'b0),
    .CE (1'b1),
    .R (1'b0),
    .C (ref_clk),
    .D1 (1'b1),
    .D2 (1'b0),
    .Q (oddr_ref_clk));

  OBUFDS i_obufds_ref_clk (
    .I (oddr_ref_clk),
    .O (ref_clk_out_p),
    .OB (ref_clk_out_n));

   always @(posedge dac_clk) begin
    dac_dma_rd <= dac_valid_0 & dac_enable_0;
    dac_ddata_1[63:48] <= dac_dma_rdata[63:48];
    dac_ddata_1[47:32] <= dac_dma_rdata[63:48];
    dac_ddata_1[31:16] <= dac_dma_rdata[31:16];
    dac_ddata_1[15: 0] <= dac_dma_rdata[31:16];
    dac_ddata_0[63:48] <= dac_dma_rdata[47:32];
    dac_ddata_0[47:32] <= dac_dma_rdata[47:32];
    dac_ddata_0[31:16] <= dac_dma_rdata[15: 0];
    dac_ddata_0[15: 0] <= dac_dma_rdata[15: 0];
  end

  always @(posedge adc_clk) begin
    adc_data_cnt <= ~adc_data_cnt;
    case ({adc_enable_1, adc_enable_0})
      2'b10: begin
        adc_dma_wr <= adc_data_cnt;
        adc_dma_wdata <= {adc_data_1, adc_dma_wdata[31:16]};
      end
      2'b01: begin
        adc_dma_wr <= adc_data_cnt;
        adc_dma_wdata <= {adc_data_0, adc_dma_wdata[31:16]};
      end
      default: begin
        adc_dma_wr <= 1'b1;
        adc_dma_wdata <= {adc_data_1, adc_data_0};
      end
    endcase
  end

  system_wrapper i_system_wrapper (
    .ddr3_addr (ddr3_addr),
    .ddr3_ba (ddr3_ba),
    .ddr3_cas_n (ddr3_cas_n),
    .ddr3_ck_n (ddr3_ck_n),
    .ddr3_ck_p (ddr3_ck_p),
    .ddr3_cke (ddr3_cke),
    .ddr3_cs_n (ddr3_cs_n),
    .ddr3_dm (ddr3_dm),
    .ddr3_dq (ddr3_dq),
    .ddr3_dqs_n (ddr3_dqs_n),
    .ddr3_dqs_p (ddr3_dqs_p),
    .ddr3_odt (ddr3_odt),
    .ddr3_ras_n (ddr3_ras_n),
    .ddr3_reset_n (ddr3_reset_n),
    .ddr3_we_n (ddr3_we_n),
    .fan_pwm (fan_pwm),
    .gpio_lcd_tri_io (gpio_lcd),
    .gpio_led_tri_io (gpio_led),
    .gpio_sw_tri_io (gpio_sw),
    .hdmi_data (hdmi_data),
    .hdmi_data_e (hdmi_data_e),
    .hdmi_hsync (hdmi_hsync),
    .hdmi_out_clk (hdmi_out_clk),
    .hdmi_vsync (hdmi_vsync),
    .iic_main_scl_io (iic_scl),
    .iic_main_sda_io (iic_sda),
    .iic_rstn (iic_rstn),
<<<<<<< HEAD
=======
    .mb_intr_10 (mb_intrs[10]),
    .mb_intr_11 (mb_intrs[11]),
    .mb_intr_12 (mb_intrs[12]),
    .mb_intr_13 (mb_intrs[13]),
    .mb_intr_14 (mb_intrs[14]),
    .mb_intr_15 (mb_intrs[15]),
    .mb_intr_16 (mb_intrs[16]),
    .mb_intr_17 (mb_intrs[17]),
    .mb_intr_18 (mb_intrs[18]),
    .mb_intr_19 (mb_intrs[19]),
    .mb_intr_20 (mb_intrs[20]),
    .mb_intr_21 (mb_intrs[21]),
    .mb_intr_22 (mb_intrs[22]),
    .mb_intr_23 (mb_intrs[23]),
    .mb_intr_24 (mb_intrs[24]),
    .mb_intr_25 (mb_intrs[25]),
    .mb_intr_26 (mb_intrs[26]),
    .mb_intr_27 (mb_intrs[27]),
    .mb_intr_28 (mb_intrs[28]),
    .mb_intr_29 (mb_intrs[29]),
    .mb_intr_30 (mb_intrs[30]),
    .mb_intr_31 (mb_intrs[31]),
    .ad9122_dma_irq (mb_intrs[12]),
    .ad9643_dma_irq (mb_intrs[13]),
>>>>>>> 82b9ebe2
    .adc_clk (adc_clk),
    .adc_clk_in_n (adc_clk_in_n),
    .adc_clk_in_p (adc_clk_in_p),
    .adc_data_0 (adc_data_0),
    .adc_data_1 (adc_data_1),
    .adc_data_in_n (adc_data_in_n),
    .adc_data_in_p (adc_data_in_p),
    .adc_dma_sync (1'b1),
    .adc_dma_wdata (adc_dma_wdata),
    .adc_dma_wr (adc_dma_wr),
    .adc_enable_0 (adc_enable_0),
    .adc_enable_1 (adc_enable_1),
    .adc_or_in_n (adc_or_in_n),
    .adc_or_in_p (adc_or_in_p),
    .adc_valid_0 (adc_valid_0),
    .adc_valid_1 (adc_valid_1),
    .dac_clk (dac_clk),
    .dac_clk_in_n (dac_clk_in_n),
    .dac_clk_in_p (dac_clk_in_p),
    .dac_clk_out_n (dac_clk_out_n),
    .dac_clk_out_p (dac_clk_out_p),
    .dac_data_out_n (dac_data_out_n),
    .dac_data_out_p (dac_data_out_p),
    .dac_ddata_0 (dac_ddata_0),
    .dac_ddata_1 (dac_ddata_1),
    .dac_dma_rd (dac_dma_rd),
    .dac_dma_rdata (dac_dma_rdata),
    .dac_enable_0 (dac_enable_0),
    .dac_enable_1 (dac_enable_1),
    .dac_frame_out_n (dac_frame_out_n),
    .dac_frame_out_p (dac_frame_out_p),
    .dac_valid_0 (dac_valid_0),
    .dac_valid_1 (dac_valid_1),
    .ref_clk (ref_clk),
    .mdio_io (phy_mdio),
    .mdio_mdc (phy_mdc),
    .phy_rst_n (phy_reset_n),
    .rgmii_rd (phy_rx_data),
    .rgmii_rx_ctl (phy_rx_ctrl),
    .rgmii_rxc (phy_rx_clk),
    .rgmii_td (phy_tx_data),
    .rgmii_tx_ctl (phy_tx_ctrl),
    .rgmii_txc (phy_tx_clk),
    .spdif (spdif),
    .sys_clk_n (sys_clk_n),
    .sys_clk_p (sys_clk_p),
    .sys_rst (sys_rst),
    .uart_sin (uart_sin),
    .uart_sout (uart_sout));
endmodule

// ***************************************************************************
// ***************************************************************************<|MERGE_RESOLUTION|>--- conflicted
+++ resolved
@@ -207,10 +207,7 @@
   wire    [15:0]  adc_data_1;
   wire            ref_clk;
   wire            oddr_ref_clk;
-<<<<<<< HEAD
-=======
   wire    [31:0]  mb_intrs;
->>>>>>> 82b9ebe2
 
   // assignments
 
@@ -294,8 +291,6 @@
     .iic_main_scl_io (iic_scl),
     .iic_main_sda_io (iic_sda),
     .iic_rstn (iic_rstn),
-<<<<<<< HEAD
-=======
     .mb_intr_10 (mb_intrs[10]),
     .mb_intr_11 (mb_intrs[11]),
     .mb_intr_12 (mb_intrs[12]),
@@ -320,7 +315,6 @@
     .mb_intr_31 (mb_intrs[31]),
     .ad9122_dma_irq (mb_intrs[12]),
     .ad9643_dma_irq (mb_intrs[13]),
->>>>>>> 82b9ebe2
     .adc_clk (adc_clk),
     .adc_clk_in_n (adc_clk_in_n),
     .adc_clk_in_p (adc_clk_in_p),
