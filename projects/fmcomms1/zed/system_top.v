<<<<<<< HEAD
// ***************************************************************************
// ***************************************************************************
// Copyright 2011(c) Analog Devices, Inc.
//
// All rights reserved.
//
// Redistribution and use in source and binary forms, with or without modification,
// are permitted provided that the following conditions are met:
//     - Redistributions of source code must retain the above copyright
//       notice, this list of conditions and the following disclaimer.
//     - Redistributions in binary form must reproduce the above copyright
//       notice, this list of conditions and the following disclaimer in
//       the documentation and/or other materials provided with the
//       distribution.
//     - Neither the name of Analog Devices, Inc. nor the names of its
//       contributors may be used to endorse or promote products derived
//       from this software without specific prior written permission.
//     - The use of this software may or may not infringe the patent rights
//       of one or more patent holders.  This license does not release you
//       from the requirement that you obtain separate licenses from these
//       patent holders to use this software.
//     - Use of the software either in source or binary form, must be run
//       on or directly connected to an Analog Devices Inc. component.
//
// THIS SOFTWARE IS PROVIDED BY ANALOG DEVICES "AS IS" AND ANY EXPRESS OR IMPLIED WARRANTIES,
// INCLUDING, BUT NOT LIMITED TO, NON-INFRINGEMENT, MERCHANTABILITY AND FITNESS FOR A
// PARTICULAR PURPOSE ARE DISCLAIMED.
//
// IN NO EVENT SHALL ANALOG DEVICES BE LIABLE FOR ANY DIRECT, INDIRECT, INCIDENTAL, SPECIAL,
// EXEMPLARY, OR CONSEQUENTIAL DAMAGES (INCLUDING, BUT NOT LIMITED TO, INTELLECTUAL PROPERTY
// RIGHTS, PROCUREMENT OF SUBSTITUTE GOODS OR SERVICES; LOSS OF USE, DATA, OR PROFITS; OR
// BUSINESS INTERRUPTION) HOWEVER CAUSED AND ON ANY THEORY OF LIABILITY, WHETHER IN CONTRACT,
// STRICT LIABILITY, OR TORT (INCLUDING NEGLIGENCE OR OTHERWISE) ARISING IN ANY WAY OUT OF
// THE USE OF THIS SOFTWARE, EVEN IF ADVISED OF THE POSSIBILITY OF SUCH DAMAGE.
// ***************************************************************************
// ***************************************************************************
// ***************************************************************************
// ***************************************************************************

`timescale 1ns/100ps

module system_top (

  DDR_addr,
  DDR_ba,
  DDR_cas_n,
  DDR_ck_n,
  DDR_ck_p,
  DDR_cke,
  DDR_cs_n,
  DDR_dm,
  DDR_dq,
  DDR_dqs_n,
  DDR_dqs_p,
  DDR_odt,
  DDR_ras_n,
  DDR_reset_n,
  DDR_we_n,

  FIXED_IO_ddr_vrn,
  FIXED_IO_ddr_vrp,
  FIXED_IO_mio,
  FIXED_IO_ps_clk,
  FIXED_IO_ps_porb,
  FIXED_IO_ps_srstb,

  gpio_bd,

  hdmi_out_clk,
  hdmi_vsync,
  hdmi_hsync,
  hdmi_data_e,
  hdmi_data,

  i2s_mclk,
  i2s_bclk,
  i2s_lrclk,
  i2s_sdata_out,
  i2s_sdata_in,

  spdif,

  dac_clk_in_p,
  dac_clk_in_n,
  dac_clk_out_p,
  dac_clk_out_n,
  dac_frame_out_p,
  dac_frame_out_n,
  dac_data_out_p,
  dac_data_out_n,

  adc_clk_in_p,
  adc_clk_in_n,
  adc_or_in_p,
  adc_or_in_n,
  adc_data_in_p,
  adc_data_in_n,

  ref_clk_out_p,
  ref_clk_out_n,

  iic_scl,
  iic_sda,
  iic_mux_scl,
  iic_mux_sda,

  otg_vbusoc);

  inout   [14:0]  DDR_addr;
  inout   [ 2:0]  DDR_ba;
  inout           DDR_cas_n;
  inout           DDR_ck_n;
  inout           DDR_ck_p;
  inout           DDR_cke;
  inout           DDR_cs_n;
  inout   [ 3:0]  DDR_dm;
  inout   [31:0]  DDR_dq;
  inout   [ 3:0]  DDR_dqs_n;
  inout   [ 3:0]  DDR_dqs_p;
  inout           DDR_odt;
  inout           DDR_ras_n;
  inout           DDR_reset_n;
  inout           DDR_we_n;

  inout           FIXED_IO_ddr_vrn;
  inout           FIXED_IO_ddr_vrp;
  inout   [53:0]  FIXED_IO_mio;
  inout           FIXED_IO_ps_clk;
  inout           FIXED_IO_ps_porb;
  inout           FIXED_IO_ps_srstb;

  inout   [31:0]  gpio_bd;

  output          hdmi_out_clk;
  output          hdmi_vsync;
  output          hdmi_hsync;
  output          hdmi_data_e;
  output  [15:0]  hdmi_data;

  output          spdif;

  output          i2s_mclk;
  output          i2s_bclk;
  output          i2s_lrclk;
  output          i2s_sdata_out;
  input           i2s_sdata_in;

  input           dac_clk_in_p;
  input           dac_clk_in_n;
  output          dac_clk_out_p;
  output          dac_clk_out_n;
  output          dac_frame_out_p;
  output          dac_frame_out_n;
  output  [15:0]  dac_data_out_p;
  output  [15:0]  dac_data_out_n;

  input           adc_clk_in_p;
  input           adc_clk_in_n;
  input           adc_or_in_p;
  input           adc_or_in_n;
  input   [13:0]  adc_data_in_p;
  input   [13:0]  adc_data_in_n;

  output          ref_clk_out_p;
  output          ref_clk_out_n;

  inout           iic_scl;
  inout           iic_sda;
  inout   [ 1:0]  iic_mux_scl;
  inout   [ 1:0]  iic_mux_sda;

  input           otg_vbusoc;

  // internal registers

  reg     [63:0]  dac_ddata_0 = 'd0;
  reg     [63:0]  dac_ddata_1 = 'd0;
  reg             dac_dma_rd = 'd0;
  reg             adc_data_cnt = 'd0;
  reg             adc_dma_wr = 'd0;
  reg     [31:0]  adc_dma_wdata = 'd0;

  // internal signals

  wire    [31:0]  gpio_i;
  wire    [31:0]  gpio_o;
  wire    [31:0]  gpio_t;
  wire            dac_clk;
  wire            dac_valid_0;
  wire            dac_enable_0;
  wire            dac_valid_1;
  wire            dac_enable_1;
  wire    [63:0]  dac_dma_rdata;
  wire            adc_clk;
  wire            adc_valid_0;
  wire            adc_enable_0;
  wire    [15:0]  adc_data_0;
  wire            adc_valid_1;
  wire            adc_enable_1;
  wire    [15:0]  adc_data_1;
  wire            ref_clk;
  wire            oddr_ref_clk;

  wire    [ 1:0]  iic_mux_scl_i_s;
  wire    [ 1:0]  iic_mux_scl_o_s;
  wire            iic_mux_scl_t_s;
  wire    [ 1:0]  iic_mux_sda_i_s;
  wire    [ 1:0]  iic_mux_sda_o_s;
  wire            iic_mux_sda_t_s;
  wire    [15:0]  ps_intrs;

  // instantiations

  ODDR #(
    .DDR_CLK_EDGE ("SAME_EDGE"),
    .INIT (1'b0),
    .SRTYPE ("ASYNC"))
  i_oddr_ref_clk (
    .S (1'b0),
    .CE (1'b1),
    .R (1'b0),
    .C (ref_clk),
    .D1 (1'b1),
    .D2 (1'b0),
    .Q (oddr_ref_clk));

  OBUFDS i_obufds_ref_clk (
    .I (oddr_ref_clk),
    .O (ref_clk_out_p),
    .OB (ref_clk_out_n));

  ad_iobuf #(
    .DATA_WIDTH(32))
  i_gpio_bd (
    .dt(gpio_t),
    .di(gpio_o),
    .do(gpio_i),
    .dio(gpio_bd));

 ad_iobuf #(
    .DATA_WIDTH(2))
 i_iic_mux_scl (
    .dt({iic_mux_scl_t_s, iic_mux_scl_t_s}),
    .di(iic_mux_scl_o_s),
    .do(iic_mux_scl_i_s),
    .dio(iic_mux_scl));

  ad_iobuf #(
    .DATA_WIDTH(2))
  i_iic_mux_sda (
    .dt({iic_mux_sda_t_s, iic_mux_sda_t_s}),
    .di(iic_mux_sda_o_s),
    .do(iic_mux_sda_i_s),
    .dio(iic_mux_sda));

  always @(posedge dac_clk) begin
    dac_dma_rd <= dac_valid_0 & dac_enable_0;
    dac_ddata_1[63:48] <= dac_dma_rdata[63:48];
    dac_ddata_1[47:32] <= dac_dma_rdata[63:48];
    dac_ddata_1[31:16] <= dac_dma_rdata[31:16];
    dac_ddata_1[15: 0] <= dac_dma_rdata[31:16];
    dac_ddata_0[63:48] <= dac_dma_rdata[47:32];
    dac_ddata_0[47:32] <= dac_dma_rdata[47:32];
    dac_ddata_0[31:16] <= dac_dma_rdata[15: 0];
    dac_ddata_0[15: 0] <= dac_dma_rdata[15: 0];
  end

  always @(posedge adc_clk) begin
    adc_data_cnt <= ~adc_data_cnt ;
    case ({adc_enable_1, adc_enable_0})
      2'b10: begin
        adc_dma_wr <= adc_data_cnt;
        adc_dma_wdata <= {adc_data_1, adc_dma_wdata[31:16]};
      end
      2'b01: begin
        adc_dma_wr <= adc_data_cnt;
        adc_dma_wdata <= {adc_data_0, adc_dma_wdata[31:16]};
      end
      default: begin
        adc_dma_wr <= 1'b1;
        adc_dma_wdata <= {adc_data_1, adc_data_0};
      end
    endcase
  end

  system_wrapper i_system_wrapper (
    .DDR_addr (DDR_addr),
    .DDR_ba (DDR_ba),
    .DDR_cas_n (DDR_cas_n),
    .DDR_ck_n (DDR_ck_n),
    .DDR_ck_p (DDR_ck_p),
    .DDR_cke (DDR_cke),
    .DDR_cs_n (DDR_cs_n),
    .DDR_dm (DDR_dm),
    .DDR_dq (DDR_dq),
    .DDR_dqs_n (DDR_dqs_n),
    .DDR_dqs_p (DDR_dqs_p),
    .DDR_odt (DDR_odt),
    .DDR_ras_n (DDR_ras_n),
    .DDR_reset_n (DDR_reset_n),
    .DDR_we_n (DDR_we_n),
    .FIXED_IO_ddr_vrn (FIXED_IO_ddr_vrn),
    .FIXED_IO_ddr_vrp (FIXED_IO_ddr_vrp),
    .FIXED_IO_mio (FIXED_IO_mio),
    .FIXED_IO_ps_clk (FIXED_IO_ps_clk),
    .FIXED_IO_ps_porb (FIXED_IO_ps_porb),
    .FIXED_IO_ps_srstb (FIXED_IO_ps_srstb),
    .GPIO_I (gpio_i),
    .GPIO_O (gpio_o),
    .GPIO_T (gpio_t),
    .adc_clk (adc_clk),
    .adc_clk_in_n (adc_clk_in_n),
    .adc_clk_in_p (adc_clk_in_p),
    .adc_data_0 (adc_data_0),
    .adc_data_1 (adc_data_1),
    .adc_data_in_n (adc_data_in_n),
    .adc_data_in_p (adc_data_in_p),
    .adc_dma_sync (1'b1),
    .adc_dma_wdata (adc_dma_wdata),
    .adc_dma_wr (adc_dma_wr),
    .adc_enable_0 (adc_enable_0),
    .adc_enable_1 (adc_enable_1),
    .adc_or_in_n (adc_or_in_n),
    .adc_or_in_p (adc_or_in_p),
    .adc_valid_0 (adc_valid_0),
    .adc_valid_1 (adc_valid_1),
    .dac_clk (dac_clk),
    .dac_clk_in_n (dac_clk_in_n),
    .dac_clk_in_p (dac_clk_in_p),
    .dac_clk_out_n (dac_clk_out_n),
    .dac_clk_out_p (dac_clk_out_p),
    .dac_data_out_n (dac_data_out_n),
    .dac_data_out_p (dac_data_out_p),
    .dac_ddata_0 (dac_ddata_0),
    .dac_ddata_1 (dac_ddata_1),
    .dac_dma_rd (dac_dma_rd),
    .dac_dma_rdata (dac_dma_rdata),
    .dac_enable_0 (dac_enable_0),
    .dac_enable_1 (dac_enable_1),
    .dac_frame_out_n (dac_frame_out_n),
    .dac_frame_out_p (dac_frame_out_p),
    .dac_valid_0 (dac_valid_0),
    .dac_valid_1 (dac_valid_1),
    .hdmi_data (hdmi_data),
    .hdmi_data_e (hdmi_data_e),
    .hdmi_hsync (hdmi_hsync),
    .hdmi_out_clk (hdmi_out_clk),
    .hdmi_vsync (hdmi_vsync),
    .i2s_bclk (i2s_bclk),
    .i2s_lrclk (i2s_lrclk),
    .i2s_mclk (i2s_mclk),
    .i2s_sdata_in (i2s_sdata_in),
    .i2s_sdata_out (i2s_sdata_out),
    .iic_fmc_scl_io (iic_scl),
    .iic_fmc_sda_io (iic_sda),
    .iic_mux_scl_I (iic_mux_scl_i_s),
    .iic_mux_scl_O (iic_mux_scl_o_s),
    .iic_mux_scl_T (iic_mux_scl_t_s),
    .iic_mux_sda_I (iic_mux_sda_i_s),
    .iic_mux_sda_O (iic_mux_sda_o_s),
    .iic_mux_sda_T (iic_mux_sda_t_s),
    .ps_intr_0 (ps_intrs[0]),
    .ps_intr_1 (ps_intrs[1]),
    .ps_intr_10 (ps_intrs[10]),
    .ps_intr_2 (ps_intrs[2]),
    .ps_intr_3 (ps_intrs[3]),
    .ps_intr_4 (ps_intrs[4]),
    .ps_intr_5 (ps_intrs[5]),
    .ps_intr_6 (ps_intrs[6]),
    .ps_intr_7 (ps_intrs[7]),
    .ps_intr_8 (ps_intrs[8]),
    .ps_intr_9 (ps_intrs[9]),
    .ref_clk (ref_clk),
    .otg_vbusoc (otg_vbusoc),
    .spdif (spdif));

endmodule

// ***************************************************************************
// ***************************************************************************
=======
// ***************************************************************************
// ***************************************************************************
// Copyright 2011(c) Analog Devices, Inc.
//
// All rights reserved.
//
// Redistribution and use in source and binary forms, with or without modification,
// are permitted provided that the following conditions are met:
//     - Redistributions of source code must retain the above copyright
//       notice, this list of conditions and the following disclaimer.
//     - Redistributions in binary form must reproduce the above copyright
//       notice, this list of conditions and the following disclaimer in
//       the documentation and/or other materials provided with the
//       distribution.
//     - Neither the name of Analog Devices, Inc. nor the names of its
//       contributors may be used to endorse or promote products derived
//       from this software without specific prior written permission.
//     - The use of this software may or may not infringe the patent rights
//       of one or more patent holders.  This license does not release you
//       from the requirement that you obtain separate licenses from these
//       patent holders to use this software.
//     - Use of the software either in source or binary form, must be run
//       on or directly connected to an Analog Devices Inc. component.
//
// THIS SOFTWARE IS PROVIDED BY ANALOG DEVICES "AS IS" AND ANY EXPRESS OR IMPLIED WARRANTIES,
// INCLUDING, BUT NOT LIMITED TO, NON-INFRINGEMENT, MERCHANTABILITY AND FITNESS FOR A
// PARTICULAR PURPOSE ARE DISCLAIMED.
//
// IN NO EVENT SHALL ANALOG DEVICES BE LIABLE FOR ANY DIRECT, INDIRECT, INCIDENTAL, SPECIAL,
// EXEMPLARY, OR CONSEQUENTIAL DAMAGES (INCLUDING, BUT NOT LIMITED TO, INTELLECTUAL PROPERTY
// RIGHTS, PROCUREMENT OF SUBSTITUTE GOODS OR SERVICES; LOSS OF USE, DATA, OR PROFITS; OR
// BUSINESS INTERRUPTION) HOWEVER CAUSED AND ON ANY THEORY OF LIABILITY, WHETHER IN CONTRACT,
// STRICT LIABILITY, OR TORT (INCLUDING NEGLIGENCE OR OTHERWISE) ARISING IN ANY WAY OUT OF
// THE USE OF THIS SOFTWARE, EVEN IF ADVISED OF THE POSSIBILITY OF SUCH DAMAGE.
// ***************************************************************************
// ***************************************************************************
// ***************************************************************************
// ***************************************************************************

`timescale 1ns/100ps

module system_top (

  ddr_addr,
  ddr_ba,
  ddr_cas_n,
  ddr_ck_n,
  ddr_ck_p,
  ddr_cke,
  ddr_cs_n,
  ddr_dm,
  ddr_dq,
  ddr_dqs_n,
  ddr_dqs_p,
  ddr_odt,
  ddr_ras_n,
  ddr_reset_n,
  ddr_we_n,

  fixed_io_ddr_vrn,
  fixed_io_ddr_vrp,
  fixed_io_mio,
  fixed_io_ps_clk,
  fixed_io_ps_porb,
  fixed_io_ps_srstb,

  gpio_bd,

  hdmi_out_clk,
  hdmi_vsync,
  hdmi_hsync,
  hdmi_data_e,
  hdmi_data,

  i2s_mclk,
  i2s_bclk,
  i2s_lrclk,
  i2s_sdata_out,
  i2s_sdata_in,

  spdif,

  dac_clk_in_p,
  dac_clk_in_n,
  dac_clk_out_p,
  dac_clk_out_n,
  dac_frame_out_p,
  dac_frame_out_n,
  dac_data_out_p,
  dac_data_out_n,

  adc_clk_in_p,
  adc_clk_in_n,
  adc_or_in_p,
  adc_or_in_n,
  adc_data_in_p,
  adc_data_in_n,

  ref_clk_out_p,
  ref_clk_out_n,

  iic_scl,
  iic_sda,
  iic_mux_scl,
  iic_mux_sda,

  otg_vbusoc);

  inout   [14:0]  ddr_addr;
  inout   [ 2:0]  ddr_ba;
  inout           ddr_cas_n;
  inout           ddr_ck_n;
  inout           ddr_ck_p;
  inout           ddr_cke;
  inout           ddr_cs_n;
  inout   [ 3:0]  ddr_dm;
  inout   [31:0]  ddr_dq;
  inout   [ 3:0]  ddr_dqs_n;
  inout   [ 3:0]  ddr_dqs_p;
  inout           ddr_odt;
  inout           ddr_ras_n;
  inout           ddr_reset_n;
  inout           ddr_we_n;

  inout           fixed_io_ddr_vrn;
  inout           fixed_io_ddr_vrp;
  inout   [53:0]  fixed_io_mio;
  inout           fixed_io_ps_clk;
  inout           fixed_io_ps_porb;
  inout           fixed_io_ps_srstb;

  inout   [31:0]  gpio_bd;

  output          hdmi_out_clk;
  output          hdmi_vsync;
  output          hdmi_hsync;
  output          hdmi_data_e;
  output  [15:0]  hdmi_data;

  output          spdif;

  output          i2s_mclk;
  output          i2s_bclk;
  output          i2s_lrclk;
  output          i2s_sdata_out;
  input           i2s_sdata_in;

  input           dac_clk_in_p;
  input           dac_clk_in_n;
  output          dac_clk_out_p;
  output          dac_clk_out_n;
  output          dac_frame_out_p;
  output          dac_frame_out_n;
  output  [15:0]  dac_data_out_p;
  output  [15:0]  dac_data_out_n;

  input           adc_clk_in_p;
  input           adc_clk_in_n;
  input           adc_or_in_p;
  input           adc_or_in_n;
  input   [13:0]  adc_data_in_p;
  input   [13:0]  adc_data_in_n;

  output          ref_clk_out_p;
  output          ref_clk_out_n;

  inout           iic_scl;
  inout           iic_sda;
  inout   [ 1:0]  iic_mux_scl;
  inout   [ 1:0]  iic_mux_sda;

  input           otg_vbusoc;

  // internal registers

  reg     [63:0]  dac_ddata_0 = 'd0;
  reg     [63:0]  dac_ddata_1 = 'd0;
  reg             dac_dma_rd = 'd0;
  reg             adc_data_cnt = 'd0;
  reg             adc_dma_wr = 'd0;
  reg     [31:0]  adc_dma_wdata = 'd0;

  // internal signals

  wire    [63:0]  gpio_i;
  wire    [63:0]  gpio_o;
  wire    [63:0]  gpio_t;
  wire    [ 2:0]  spi0_csn;
  wire            spi0_clk;
  wire            spi0_mosi;
  wire            spi0_miso;
  wire    [ 2:0]  spi1_csn;
  wire            spi1_clk;
  wire            spi1_mosi;
  wire            spi1_miso;
  wire            dac_clk;
  wire            dac_valid_0;
  wire            dac_enable_0;
  wire            dac_valid_1;
  wire            dac_enable_1;
  wire    [63:0]  dac_dma_rdata;
  wire            adc_clk;
  wire            adc_valid_0;
  wire            adc_enable_0;
  wire    [15:0]  adc_data_0;
  wire            adc_valid_1;
  wire            adc_enable_1;
  wire    [15:0]  adc_data_1;
  wire            ref_clk;
  wire            oddr_ref_clk;

  wire    [ 1:0]  iic_mux_scl_i_s;
  wire    [ 1:0]  iic_mux_scl_o_s;
  wire            iic_mux_scl_t_s;
  wire    [ 1:0]  iic_mux_sda_i_s;
  wire    [ 1:0]  iic_mux_sda_o_s;
  wire            iic_mux_sda_t_s;
  wire    [15:0]  ps_intrs;

  // instantiations

  ODDR #(
    .DDR_CLK_EDGE ("SAME_EDGE"),
    .INIT (1'b0),
    .SRTYPE ("ASYNC"))
  i_oddr_ref_clk (
    .S (1'b0),
    .CE (1'b1),
    .R (1'b0),
    .C (ref_clk),
    .D1 (1'b1),
    .D2 (1'b0),
    .Q (oddr_ref_clk));

  OBUFDS i_obufds_ref_clk (
    .I (oddr_ref_clk),
    .O (ref_clk_out_p),
    .OB (ref_clk_out_n));

  ad_iobuf #(
    .DATA_WIDTH(32))
  i_gpio_bd (
    .dio_t(gpio_t[31:0]),
    .dio_i(gpio_o[31:0]),
    .dio_o(gpio_i[31:0]),
    .dio_p(gpio_bd));

 ad_iobuf #(
    .DATA_WIDTH(2))
 i_iic_mux_scl (
    .dio_t({iic_mux_scl_t_s, iic_mux_scl_t_s}),
    .dio_i(iic_mux_scl_o_s),
    .dio_o(iic_mux_scl_i_s),
    .dio_p(iic_mux_scl));

  ad_iobuf #(
    .DATA_WIDTH(2))
  i_iic_mux_sda (
    .dio_t({iic_mux_sda_t_s, iic_mux_sda_t_s}),
    .dio_i(iic_mux_sda_o_s),
    .dio_o(iic_mux_sda_i_s),
    .dio_p(iic_mux_sda));

  always @(posedge dac_clk) begin
    dac_dma_rd <= dac_valid_0 & dac_enable_0;
    dac_ddata_1[63:48] <= dac_dma_rdata[63:48];
    dac_ddata_1[47:32] <= dac_dma_rdata[63:48];
    dac_ddata_1[31:16] <= dac_dma_rdata[31:16];
    dac_ddata_1[15: 0] <= dac_dma_rdata[31:16];
    dac_ddata_0[63:48] <= dac_dma_rdata[47:32];
    dac_ddata_0[47:32] <= dac_dma_rdata[47:32];
    dac_ddata_0[31:16] <= dac_dma_rdata[15: 0];
    dac_ddata_0[15: 0] <= dac_dma_rdata[15: 0];
  end

  always @(posedge adc_clk) begin
    adc_data_cnt <= ~adc_data_cnt ;
    case ({adc_enable_1, adc_enable_0})
      2'b10: begin
        adc_dma_wr <= adc_data_cnt;
        adc_dma_wdata <= {adc_data_1, adc_dma_wdata[31:16]};
      end
      2'b01: begin
        adc_dma_wr <= adc_data_cnt;
        adc_dma_wdata <= {adc_data_0, adc_dma_wdata[31:16]};
      end
      default: begin
        adc_dma_wr <= 1'b1;
        adc_dma_wdata <= {adc_data_1, adc_data_0};
      end
    endcase
  end

  system_wrapper i_system_wrapper (
    .ddr_addr (ddr_addr),
    .ddr_ba (ddr_ba),
    .ddr_cas_n (ddr_cas_n),
    .ddr_ck_n (ddr_ck_n),
    .ddr_ck_p (ddr_ck_p),
    .ddr_cke (ddr_cke),
    .ddr_cs_n (ddr_cs_n),
    .ddr_dm (ddr_dm),
    .ddr_dq (ddr_dq),
    .ddr_dqs_n (ddr_dqs_n),
    .ddr_dqs_p (ddr_dqs_p),
    .ddr_odt (ddr_odt),
    .ddr_ras_n (ddr_ras_n),
    .ddr_reset_n (ddr_reset_n),
    .ddr_we_n (ddr_we_n),
    .fixed_io_ddr_vrn (fixed_io_ddr_vrn),
    .fixed_io_ddr_vrp (fixed_io_ddr_vrp),
    .fixed_io_mio (fixed_io_mio),
    .fixed_io_ps_clk (fixed_io_ps_clk),
    .fixed_io_ps_porb (fixed_io_ps_porb),
    .fixed_io_ps_srstb (fixed_io_ps_srstb),
    .gpio_i (gpio_i),
    .gpio_o (gpio_o),
    .gpio_t (gpio_t),
    .adc_clk (adc_clk),
    .adc_clk_in_n (adc_clk_in_n),
    .adc_clk_in_p (adc_clk_in_p),
    .adc_data_0 (adc_data_0),
    .adc_data_1 (adc_data_1),
    .adc_data_in_n (adc_data_in_n),
    .adc_data_in_p (adc_data_in_p),
    .adc_dma_wdata (adc_dma_wdata),
    .adc_dma_wr (adc_dma_wr),
    .adc_enable_0 (adc_enable_0),
    .adc_enable_1 (adc_enable_1),
    .adc_or_in_n (adc_or_in_n),
    .adc_or_in_p (adc_or_in_p),
    .adc_valid_0 (adc_valid_0),
    .adc_valid_1 (adc_valid_1),
    .dac_clk (dac_clk),
    .dac_clk_in_n (dac_clk_in_n),
    .dac_clk_in_p (dac_clk_in_p),
    .dac_clk_out_n (dac_clk_out_n),
    .dac_clk_out_p (dac_clk_out_p),
    .dac_data_out_n (dac_data_out_n),
    .dac_data_out_p (dac_data_out_p),
    .dac_frame_out_n (dac_frame_out_n),
    .dac_frame_out_p (dac_frame_out_p),
    .dac_ddata_0 (dac_ddata_0),
    .dac_ddata_1 (dac_ddata_1),
    .dac_dma_rd (dac_dma_rd),
    .dac_dma_rdata (dac_dma_rdata),
    .dac_enable_0 (dac_enable_0),
    .dac_enable_1 (dac_enable_1),
    .dac_valid_0 (dac_valid_0),
    .dac_valid_1 (dac_valid_1),
    .hdmi_data (hdmi_data),
    .hdmi_data_e (hdmi_data_e),
    .hdmi_hsync (hdmi_hsync),
    .hdmi_out_clk (hdmi_out_clk),
    .hdmi_vsync (hdmi_vsync),
    .i2s_bclk (i2s_bclk),
    .i2s_lrclk (i2s_lrclk),
    .i2s_mclk (i2s_mclk),
    .i2s_sdata_in (i2s_sdata_in),
    .i2s_sdata_out (i2s_sdata_out),
    .iic_fmc_scl_io (iic_scl),
    .iic_fmc_sda_io (iic_sda),
    .iic_mux_scl_i (iic_mux_scl_i_s),
    .iic_mux_scl_o (iic_mux_scl_o_s),
    .iic_mux_scl_t (iic_mux_scl_t_s),
    .iic_mux_sda_i (iic_mux_sda_i_s),
    .iic_mux_sda_o (iic_mux_sda_o_s),
    .iic_mux_sda_t (iic_mux_sda_t_s),
    .ps_intr_00 (1'b0),
    .ps_intr_01 (1'b0),
    .ps_intr_02 (1'b0),
    .ps_intr_03 (1'b0),
    .ps_intr_04 (1'b0),
    .ps_intr_05 (1'b0),
    .ps_intr_06 (1'b0),
    .ps_intr_07 (1'b0),
    .ps_intr_08 (1'b0),
    .ps_intr_09 (1'b0),
    .ps_intr_10 (1'b0),
    .ref_clk (ref_clk),
    .otg_vbusoc (otg_vbusoc),
    .spdif (spdif),
    .spi0_clk_i (spi0_clk),
    .spi0_clk_o (spi0_clk),
    .spi0_csn_0_o (spi0_csn[0]),
    .spi0_csn_1_o (spi0_csn[1]),
    .spi0_csn_2_o (spi0_csn[2]),
    .spi0_csn_i (1'b1),
    .spi0_sdi_i (spi0_miso),
    .spi0_sdo_i (spi0_mosi),
    .spi0_sdo_o (spi0_mosi),
    .spi1_clk_i (spi1_clk),
    .spi1_clk_o (spi1_clk),
    .spi1_csn_0_o (spi1_csn[0]),
    .spi1_csn_1_o (spi1_csn[1]),
    .spi1_csn_2_o (spi1_csn[2]),
    .spi1_csn_i (1'b1),
    .spi1_sdi_i (1'b1),
    .spi1_sdo_i (spi1_mosi),
    .spi1_sdo_o (spi1_mosi));

endmodule

// ***************************************************************************
// ***************************************************************************
>>>>>>> f08633c0
<|MERGE_RESOLUTION|>--- conflicted
+++ resolved
@@ -1,385 +1,3 @@
-<<<<<<< HEAD
-// ***************************************************************************
-// ***************************************************************************
-// Copyright 2011(c) Analog Devices, Inc.
-//
-// All rights reserved.
-//
-// Redistribution and use in source and binary forms, with or without modification,
-// are permitted provided that the following conditions are met:
-//     - Redistributions of source code must retain the above copyright
-//       notice, this list of conditions and the following disclaimer.
-//     - Redistributions in binary form must reproduce the above copyright
-//       notice, this list of conditions and the following disclaimer in
-//       the documentation and/or other materials provided with the
-//       distribution.
-//     - Neither the name of Analog Devices, Inc. nor the names of its
-//       contributors may be used to endorse or promote products derived
-//       from this software without specific prior written permission.
-//     - The use of this software may or may not infringe the patent rights
-//       of one or more patent holders.  This license does not release you
-//       from the requirement that you obtain separate licenses from these
-//       patent holders to use this software.
-//     - Use of the software either in source or binary form, must be run
-//       on or directly connected to an Analog Devices Inc. component.
-//
-// THIS SOFTWARE IS PROVIDED BY ANALOG DEVICES "AS IS" AND ANY EXPRESS OR IMPLIED WARRANTIES,
-// INCLUDING, BUT NOT LIMITED TO, NON-INFRINGEMENT, MERCHANTABILITY AND FITNESS FOR A
-// PARTICULAR PURPOSE ARE DISCLAIMED.
-//
-// IN NO EVENT SHALL ANALOG DEVICES BE LIABLE FOR ANY DIRECT, INDIRECT, INCIDENTAL, SPECIAL,
-// EXEMPLARY, OR CONSEQUENTIAL DAMAGES (INCLUDING, BUT NOT LIMITED TO, INTELLECTUAL PROPERTY
-// RIGHTS, PROCUREMENT OF SUBSTITUTE GOODS OR SERVICES; LOSS OF USE, DATA, OR PROFITS; OR
-// BUSINESS INTERRUPTION) HOWEVER CAUSED AND ON ANY THEORY OF LIABILITY, WHETHER IN CONTRACT,
-// STRICT LIABILITY, OR TORT (INCLUDING NEGLIGENCE OR OTHERWISE) ARISING IN ANY WAY OUT OF
-// THE USE OF THIS SOFTWARE, EVEN IF ADVISED OF THE POSSIBILITY OF SUCH DAMAGE.
-// ***************************************************************************
-// ***************************************************************************
-// ***************************************************************************
-// ***************************************************************************
-
-`timescale 1ns/100ps
-
-module system_top (
-
-  DDR_addr,
-  DDR_ba,
-  DDR_cas_n,
-  DDR_ck_n,
-  DDR_ck_p,
-  DDR_cke,
-  DDR_cs_n,
-  DDR_dm,
-  DDR_dq,
-  DDR_dqs_n,
-  DDR_dqs_p,
-  DDR_odt,
-  DDR_ras_n,
-  DDR_reset_n,
-  DDR_we_n,
-
-  FIXED_IO_ddr_vrn,
-  FIXED_IO_ddr_vrp,
-  FIXED_IO_mio,
-  FIXED_IO_ps_clk,
-  FIXED_IO_ps_porb,
-  FIXED_IO_ps_srstb,
-
-  gpio_bd,
-
-  hdmi_out_clk,
-  hdmi_vsync,
-  hdmi_hsync,
-  hdmi_data_e,
-  hdmi_data,
-
-  i2s_mclk,
-  i2s_bclk,
-  i2s_lrclk,
-  i2s_sdata_out,
-  i2s_sdata_in,
-
-  spdif,
-
-  dac_clk_in_p,
-  dac_clk_in_n,
-  dac_clk_out_p,
-  dac_clk_out_n,
-  dac_frame_out_p,
-  dac_frame_out_n,
-  dac_data_out_p,
-  dac_data_out_n,
-
-  adc_clk_in_p,
-  adc_clk_in_n,
-  adc_or_in_p,
-  adc_or_in_n,
-  adc_data_in_p,
-  adc_data_in_n,
-
-  ref_clk_out_p,
-  ref_clk_out_n,
-
-  iic_scl,
-  iic_sda,
-  iic_mux_scl,
-  iic_mux_sda,
-
-  otg_vbusoc);
-
-  inout   [14:0]  DDR_addr;
-  inout   [ 2:0]  DDR_ba;
-  inout           DDR_cas_n;
-  inout           DDR_ck_n;
-  inout           DDR_ck_p;
-  inout           DDR_cke;
-  inout           DDR_cs_n;
-  inout   [ 3:0]  DDR_dm;
-  inout   [31:0]  DDR_dq;
-  inout   [ 3:0]  DDR_dqs_n;
-  inout   [ 3:0]  DDR_dqs_p;
-  inout           DDR_odt;
-  inout           DDR_ras_n;
-  inout           DDR_reset_n;
-  inout           DDR_we_n;
-
-  inout           FIXED_IO_ddr_vrn;
-  inout           FIXED_IO_ddr_vrp;
-  inout   [53:0]  FIXED_IO_mio;
-  inout           FIXED_IO_ps_clk;
-  inout           FIXED_IO_ps_porb;
-  inout           FIXED_IO_ps_srstb;
-
-  inout   [31:0]  gpio_bd;
-
-  output          hdmi_out_clk;
-  output          hdmi_vsync;
-  output          hdmi_hsync;
-  output          hdmi_data_e;
-  output  [15:0]  hdmi_data;
-
-  output          spdif;
-
-  output          i2s_mclk;
-  output          i2s_bclk;
-  output          i2s_lrclk;
-  output          i2s_sdata_out;
-  input           i2s_sdata_in;
-
-  input           dac_clk_in_p;
-  input           dac_clk_in_n;
-  output          dac_clk_out_p;
-  output          dac_clk_out_n;
-  output          dac_frame_out_p;
-  output          dac_frame_out_n;
-  output  [15:0]  dac_data_out_p;
-  output  [15:0]  dac_data_out_n;
-
-  input           adc_clk_in_p;
-  input           adc_clk_in_n;
-  input           adc_or_in_p;
-  input           adc_or_in_n;
-  input   [13:0]  adc_data_in_p;
-  input   [13:0]  adc_data_in_n;
-
-  output          ref_clk_out_p;
-  output          ref_clk_out_n;
-
-  inout           iic_scl;
-  inout           iic_sda;
-  inout   [ 1:0]  iic_mux_scl;
-  inout   [ 1:0]  iic_mux_sda;
-
-  input           otg_vbusoc;
-
-  // internal registers
-
-  reg     [63:0]  dac_ddata_0 = 'd0;
-  reg     [63:0]  dac_ddata_1 = 'd0;
-  reg             dac_dma_rd = 'd0;
-  reg             adc_data_cnt = 'd0;
-  reg             adc_dma_wr = 'd0;
-  reg     [31:0]  adc_dma_wdata = 'd0;
-
-  // internal signals
-
-  wire    [31:0]  gpio_i;
-  wire    [31:0]  gpio_o;
-  wire    [31:0]  gpio_t;
-  wire            dac_clk;
-  wire            dac_valid_0;
-  wire            dac_enable_0;
-  wire            dac_valid_1;
-  wire            dac_enable_1;
-  wire    [63:0]  dac_dma_rdata;
-  wire            adc_clk;
-  wire            adc_valid_0;
-  wire            adc_enable_0;
-  wire    [15:0]  adc_data_0;
-  wire            adc_valid_1;
-  wire            adc_enable_1;
-  wire    [15:0]  adc_data_1;
-  wire            ref_clk;
-  wire            oddr_ref_clk;
-
-  wire    [ 1:0]  iic_mux_scl_i_s;
-  wire    [ 1:0]  iic_mux_scl_o_s;
-  wire            iic_mux_scl_t_s;
-  wire    [ 1:0]  iic_mux_sda_i_s;
-  wire    [ 1:0]  iic_mux_sda_o_s;
-  wire            iic_mux_sda_t_s;
-  wire    [15:0]  ps_intrs;
-
-  // instantiations
-
-  ODDR #(
-    .DDR_CLK_EDGE ("SAME_EDGE"),
-    .INIT (1'b0),
-    .SRTYPE ("ASYNC"))
-  i_oddr_ref_clk (
-    .S (1'b0),
-    .CE (1'b1),
-    .R (1'b0),
-    .C (ref_clk),
-    .D1 (1'b1),
-    .D2 (1'b0),
-    .Q (oddr_ref_clk));
-
-  OBUFDS i_obufds_ref_clk (
-    .I (oddr_ref_clk),
-    .O (ref_clk_out_p),
-    .OB (ref_clk_out_n));
-
-  ad_iobuf #(
-    .DATA_WIDTH(32))
-  i_gpio_bd (
-    .dt(gpio_t),
-    .di(gpio_o),
-    .do(gpio_i),
-    .dio(gpio_bd));
-
- ad_iobuf #(
-    .DATA_WIDTH(2))
- i_iic_mux_scl (
-    .dt({iic_mux_scl_t_s, iic_mux_scl_t_s}),
-    .di(iic_mux_scl_o_s),
-    .do(iic_mux_scl_i_s),
-    .dio(iic_mux_scl));
-
-  ad_iobuf #(
-    .DATA_WIDTH(2))
-  i_iic_mux_sda (
-    .dt({iic_mux_sda_t_s, iic_mux_sda_t_s}),
-    .di(iic_mux_sda_o_s),
-    .do(iic_mux_sda_i_s),
-    .dio(iic_mux_sda));
-
-  always @(posedge dac_clk) begin
-    dac_dma_rd <= dac_valid_0 & dac_enable_0;
-    dac_ddata_1[63:48] <= dac_dma_rdata[63:48];
-    dac_ddata_1[47:32] <= dac_dma_rdata[63:48];
-    dac_ddata_1[31:16] <= dac_dma_rdata[31:16];
-    dac_ddata_1[15: 0] <= dac_dma_rdata[31:16];
-    dac_ddata_0[63:48] <= dac_dma_rdata[47:32];
-    dac_ddata_0[47:32] <= dac_dma_rdata[47:32];
-    dac_ddata_0[31:16] <= dac_dma_rdata[15: 0];
-    dac_ddata_0[15: 0] <= dac_dma_rdata[15: 0];
-  end
-
-  always @(posedge adc_clk) begin
-    adc_data_cnt <= ~adc_data_cnt ;
-    case ({adc_enable_1, adc_enable_0})
-      2'b10: begin
-        adc_dma_wr <= adc_data_cnt;
-        adc_dma_wdata <= {adc_data_1, adc_dma_wdata[31:16]};
-      end
-      2'b01: begin
-        adc_dma_wr <= adc_data_cnt;
-        adc_dma_wdata <= {adc_data_0, adc_dma_wdata[31:16]};
-      end
-      default: begin
-        adc_dma_wr <= 1'b1;
-        adc_dma_wdata <= {adc_data_1, adc_data_0};
-      end
-    endcase
-  end
-
-  system_wrapper i_system_wrapper (
-    .DDR_addr (DDR_addr),
-    .DDR_ba (DDR_ba),
-    .DDR_cas_n (DDR_cas_n),
-    .DDR_ck_n (DDR_ck_n),
-    .DDR_ck_p (DDR_ck_p),
-    .DDR_cke (DDR_cke),
-    .DDR_cs_n (DDR_cs_n),
-    .DDR_dm (DDR_dm),
-    .DDR_dq (DDR_dq),
-    .DDR_dqs_n (DDR_dqs_n),
-    .DDR_dqs_p (DDR_dqs_p),
-    .DDR_odt (DDR_odt),
-    .DDR_ras_n (DDR_ras_n),
-    .DDR_reset_n (DDR_reset_n),
-    .DDR_we_n (DDR_we_n),
-    .FIXED_IO_ddr_vrn (FIXED_IO_ddr_vrn),
-    .FIXED_IO_ddr_vrp (FIXED_IO_ddr_vrp),
-    .FIXED_IO_mio (FIXED_IO_mio),
-    .FIXED_IO_ps_clk (FIXED_IO_ps_clk),
-    .FIXED_IO_ps_porb (FIXED_IO_ps_porb),
-    .FIXED_IO_ps_srstb (FIXED_IO_ps_srstb),
-    .GPIO_I (gpio_i),
-    .GPIO_O (gpio_o),
-    .GPIO_T (gpio_t),
-    .adc_clk (adc_clk),
-    .adc_clk_in_n (adc_clk_in_n),
-    .adc_clk_in_p (adc_clk_in_p),
-    .adc_data_0 (adc_data_0),
-    .adc_data_1 (adc_data_1),
-    .adc_data_in_n (adc_data_in_n),
-    .adc_data_in_p (adc_data_in_p),
-    .adc_dma_sync (1'b1),
-    .adc_dma_wdata (adc_dma_wdata),
-    .adc_dma_wr (adc_dma_wr),
-    .adc_enable_0 (adc_enable_0),
-    .adc_enable_1 (adc_enable_1),
-    .adc_or_in_n (adc_or_in_n),
-    .adc_or_in_p (adc_or_in_p),
-    .adc_valid_0 (adc_valid_0),
-    .adc_valid_1 (adc_valid_1),
-    .dac_clk (dac_clk),
-    .dac_clk_in_n (dac_clk_in_n),
-    .dac_clk_in_p (dac_clk_in_p),
-    .dac_clk_out_n (dac_clk_out_n),
-    .dac_clk_out_p (dac_clk_out_p),
-    .dac_data_out_n (dac_data_out_n),
-    .dac_data_out_p (dac_data_out_p),
-    .dac_ddata_0 (dac_ddata_0),
-    .dac_ddata_1 (dac_ddata_1),
-    .dac_dma_rd (dac_dma_rd),
-    .dac_dma_rdata (dac_dma_rdata),
-    .dac_enable_0 (dac_enable_0),
-    .dac_enable_1 (dac_enable_1),
-    .dac_frame_out_n (dac_frame_out_n),
-    .dac_frame_out_p (dac_frame_out_p),
-    .dac_valid_0 (dac_valid_0),
-    .dac_valid_1 (dac_valid_1),
-    .hdmi_data (hdmi_data),
-    .hdmi_data_e (hdmi_data_e),
-    .hdmi_hsync (hdmi_hsync),
-    .hdmi_out_clk (hdmi_out_clk),
-    .hdmi_vsync (hdmi_vsync),
-    .i2s_bclk (i2s_bclk),
-    .i2s_lrclk (i2s_lrclk),
-    .i2s_mclk (i2s_mclk),
-    .i2s_sdata_in (i2s_sdata_in),
-    .i2s_sdata_out (i2s_sdata_out),
-    .iic_fmc_scl_io (iic_scl),
-    .iic_fmc_sda_io (iic_sda),
-    .iic_mux_scl_I (iic_mux_scl_i_s),
-    .iic_mux_scl_O (iic_mux_scl_o_s),
-    .iic_mux_scl_T (iic_mux_scl_t_s),
-    .iic_mux_sda_I (iic_mux_sda_i_s),
-    .iic_mux_sda_O (iic_mux_sda_o_s),
-    .iic_mux_sda_T (iic_mux_sda_t_s),
-    .ps_intr_0 (ps_intrs[0]),
-    .ps_intr_1 (ps_intrs[1]),
-    .ps_intr_10 (ps_intrs[10]),
-    .ps_intr_2 (ps_intrs[2]),
-    .ps_intr_3 (ps_intrs[3]),
-    .ps_intr_4 (ps_intrs[4]),
-    .ps_intr_5 (ps_intrs[5]),
-    .ps_intr_6 (ps_intrs[6]),
-    .ps_intr_7 (ps_intrs[7]),
-    .ps_intr_8 (ps_intrs[8]),
-    .ps_intr_9 (ps_intrs[9]),
-    .ref_clk (ref_clk),
-    .otg_vbusoc (otg_vbusoc),
-    .spdif (spdif));
-
-endmodule
-
-// ***************************************************************************
-// ***************************************************************************
-=======
 // ***************************************************************************
 // ***************************************************************************
 // Copyright 2011(c) Analog Devices, Inc.
@@ -784,5 +402,4 @@
 endmodule
 
 // ***************************************************************************
-// ***************************************************************************
->>>>>>> f08633c0
+// ***************************************************************************