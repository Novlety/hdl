// ***************************************************************************
// ***************************************************************************
// Copyright 2011(c) Analog Devices, Inc.
// 
// All rights reserved.
// 
// Redistribution and use in source and binary forms, with or without modification,
// are permitted provided that the following conditions are met:
//     - Redistributions of source code must retain the above copyright
//       notice, this list of conditions and the following disclaimer.
//     - Redistributions in binary form must reproduce the above copyright
//       notice, this list of conditions and the following disclaimer in
//       the documentation and/or other materials provided with the
//       distribution.
//     - Neither the name of Analog Devices, Inc. nor the names of its
//       contributors may be used to endorse or promote products derived
//       from this software without specific prior written permission.
//     - The use of this software may or may not infringe the patent rights
//       of one or more patent holders.  This license does not release you
//       from the requirement that you obtain separate licenses from these
//       patent holders to use this software.
//     - Use of the software either in source or binary form, must be run
//       on or directly connected to an Analog Devices Inc. component.
//    
// THIS SOFTWARE IS PROVIDED BY ANALOG DEVICES "AS IS" AND ANY EXPRESS OR IMPLIED WARRANTIES,
// INCLUDING, BUT NOT LIMITED TO, NON-INFRINGEMENT, MERCHANTABILITY AND FITNESS FOR A
// PARTICULAR PURPOSE ARE DISCLAIMED.
//
// IN NO EVENT SHALL ANALOG DEVICES BE LIABLE FOR ANY DIRECT, INDIRECT, INCIDENTAL, SPECIAL,
// EXEMPLARY, OR CONSEQUENTIAL DAMAGES (INCLUDING, BUT NOT LIMITED TO, INTELLECTUAL PROPERTY
// RIGHTS, PROCUREMENT OF SUBSTITUTE GOODS OR SERVICES; LOSS OF USE, DATA, OR PROFITS; OR 
// BUSINESS INTERRUPTION) HOWEVER CAUSED AND ON ANY THEORY OF LIABILITY, WHETHER IN CONTRACT,
// STRICT LIABILITY, OR TORT (INCLUDING NEGLIGENCE OR OTHERWISE) ARISING IN ANY WAY OUT OF 
// THE USE OF THIS SOFTWARE, EVEN IF ADVISED OF THE POSSIBILITY OF SUCH DAMAGE.
// ***************************************************************************
// ***************************************************************************

`timescale 1ns/100ps

module axi_ad9122_core (

  // dac interface

  dac_div_clk,
  dac_rst,
  dac_frame_i0,
  dac_data_i0,
  dac_frame_i1,
  dac_data_i1,
  dac_frame_i2,
  dac_data_i2,
  dac_frame_i3,
  dac_data_i3,
  dac_frame_q0,
  dac_data_q0,
  dac_frame_q1,
  dac_data_q1,
  dac_frame_q2,
  dac_data_q2,
  dac_frame_q3,
  dac_data_q3,
  dac_status,

  // master/slave

  dac_sync_out,
  dac_sync_in,

  // dma interface

  dac_valid_0,
  dac_enable_0,
  dac_ddata_0,
  dac_valid_1,
  dac_enable_1,
  dac_ddata_1,
  dac_dovf,
  dac_dunf,

  // mmcm reset

  mmcm_rst,

  // drp interface

<<<<<<< HEAD
=======
  up_drp_rst,
>>>>>>> 50d1a6dc
  up_drp_sel,
  up_drp_wr,
  up_drp_addr,
  up_drp_wdata,
  up_drp_rdata,
  up_drp_ready,
  up_drp_locked,

  // processor interface

  up_rstn,
  up_clk,
  up_wreq,
  up_waddr,
  up_wdata,
  up_wack,
  up_rreq,
  up_raddr,
  up_rdata,
  up_rack);

  // parameters

  parameter   PCORE_ID = 0;
  parameter   DP_DISABLE = 0;

  // dac interface

  input           dac_div_clk;
  output          dac_rst;
  output          dac_frame_i0;
  output  [15:0]  dac_data_i0;
  output          dac_frame_i1;
  output  [15:0]  dac_data_i1;
  output          dac_frame_i2;
  output  [15:0]  dac_data_i2;
  output          dac_frame_i3;
  output  [15:0]  dac_data_i3;
  output          dac_frame_q0;
  output  [15:0]  dac_data_q0;
  output          dac_frame_q1;
  output  [15:0]  dac_data_q1;
  output          dac_frame_q2;
  output  [15:0]  dac_data_q2;
  output          dac_frame_q3;
  output  [15:0]  dac_data_q3;
  input           dac_status;

  // master/slave

  output          dac_sync_out;
  input           dac_sync_in;

  // dma interface

  output          dac_valid_0;
  output          dac_enable_0;
  input   [63:0]  dac_ddata_0;
  output          dac_valid_1;
  output          dac_enable_1;
  input   [63:0]  dac_ddata_1;
  input           dac_dovf;
  input           dac_dunf;

  // mmcm reset

  output          mmcm_rst;

  // drp interface

<<<<<<< HEAD
=======
  output          up_drp_rst;
>>>>>>> 50d1a6dc
  output          up_drp_sel;
  output          up_drp_wr;
  output  [11:0]  up_drp_addr;
  output  [15:0]  up_drp_wdata;
  input   [15:0]  up_drp_rdata;
  input           up_drp_ready;
  input           up_drp_locked;

  // processor interface

  input           up_rstn;
  input           up_clk;
  input           up_wreq;
  input   [13:0]  up_waddr;
  input   [31:0]  up_wdata;
  output          up_wack;
  input           up_rreq;
  input   [13:0]  up_raddr;
  output  [31:0]  up_rdata;
  output          up_rack;

  // internal registers

  reg     [31:0]  up_rdata = 'd0;
  reg             up_rack = 'd0;
  reg             up_wack = 'd0;

  // internal signals

  wire            dac_sync_s;
  wire            dac_frame_s;
  wire            dac_datafmt_s;
  wire    [31:0]  up_rdata_0_s;
  wire            up_rack_0_s;
  wire            up_wack_0_s;
  wire    [31:0]  up_rdata_1_s;
  wire            up_rack_1_s;
  wire            up_wack_1_s;
  wire    [31:0]  up_rdata_s;
  wire            up_rack_s;
  wire            up_wack_s;

  // defaults

  assign dac_valid_0 = 1'b1;
  assign dac_valid_1 = 1'b1;

  // master/slave (clocks must be synchronous)

  assign dac_sync_s = (PCORE_ID == 0) ? dac_sync_out : dac_sync_in;

  // processor read interface

  always @(negedge up_rstn or posedge up_clk) begin
    if (up_rstn == 0) begin
      up_rdata <= 'd0;
      up_rack <= 'd0;
      up_wack <= 'd0;
    end else begin
      up_rdata <= up_rdata_s | up_rdata_0_s | up_rdata_1_s;
      up_rack <= up_rack_s | up_rack_0_s | up_rack_1_s;
      up_wack <= up_wack_s | up_wack_0_s | up_wack_1_s;
    end
  end

  // dac channel
  
  axi_ad9122_channel #(
    .CHID(0),
    .DP_DISABLE(DP_DISABLE))
  i_channel_0 (
    .dac_div_clk (dac_div_clk),
    .dac_rst (dac_rst),
    .dac_enable (dac_enable_0),
    .dac_data ({dac_data_i3, dac_data_i2, dac_data_i1, dac_data_i0}),
    .dac_frame ({dac_frame_i3, dac_frame_i2, dac_frame_i1, dac_frame_i0}),
    .dma_data (dac_ddata_0),
    .dac_data_frame (dac_frame_s),
    .dac_data_sync (dac_sync_s),
    .dac_dds_format (dac_datafmt_s),
    .up_rstn (up_rstn),
    .up_clk (up_clk),
    .up_wreq (up_wreq),
    .up_waddr (up_waddr),
    .up_wdata (up_wdata),
    .up_wack (up_wack_0_s),
    .up_rreq (up_rreq),
    .up_raddr (up_raddr),
    .up_rdata (up_rdata_0_s),
    .up_rack (up_rack_0_s));

  // dac channel
  
  axi_ad9122_channel #(
    .CHID(1),
    .DP_DISABLE(DP_DISABLE))
  i_channel_1 (
    .dac_div_clk (dac_div_clk),
    .dac_rst (dac_rst),
    .dac_enable (dac_enable_1),
    .dac_data ({dac_data_q3, dac_data_q2, dac_data_q1, dac_data_q0}),
    .dac_frame ({dac_frame_q3, dac_frame_q2, dac_frame_q1, dac_frame_q0}),
    .dma_data (dac_ddata_1),
    .dac_data_frame (dac_frame_s),
    .dac_data_sync (dac_sync_s),
    .dac_dds_format (dac_datafmt_s),
    .up_rstn (up_rstn),
    .up_clk (up_clk),
    .up_wreq (up_wreq),
    .up_waddr (up_waddr),
    .up_wdata (up_wdata),
    .up_wack (up_wack_1_s),
    .up_rreq (up_rreq),
    .up_raddr (up_raddr),
    .up_rdata (up_rdata_1_s),
    .up_rack (up_rack_1_s));

  // dac common processor interface

  up_dac_common #(.PCORE_ID(PCORE_ID)) i_up_dac_common (
    .mmcm_rst (mmcm_rst),
    .dac_clk (dac_div_clk),
    .dac_rst (dac_rst),
    .dac_sync (dac_sync_out),
    .dac_frame (dac_frame_s),
    .dac_par_type (),
    .dac_par_enb (),
    .dac_r1_mode (),
    .dac_datafmt (dac_datafmt_s),
    .dac_datarate (),
    .dac_status (dac_status),
    .dac_status_ovf (dac_dovf),
    .dac_status_unf (dac_dunf),
    .dac_clk_ratio (32'd4),
    .up_drp_sel (up_drp_sel),
    .up_drp_wr (up_drp_wr),
    .up_drp_addr (up_drp_addr),
    .up_drp_wdata (up_drp_wdata),
    .up_drp_rdata (up_drp_rdata),
    .up_drp_ready (up_drp_ready),
    .up_drp_locked (up_drp_locked),
    .up_usr_chanmax (),
    .dac_usr_chanmax (8'd3),
    .up_dac_gpio_in (32'd0),
    .up_dac_gpio_out (),
    .up_rstn (up_rstn),
    .up_clk (up_clk),
    .up_wreq (up_wreq),
    .up_waddr (up_waddr),
    .up_wdata (up_wdata),
    .up_wack (up_wack_s),
    .up_rreq (up_rreq),
    .up_raddr (up_raddr),
    .up_rdata (up_rdata_s),
    .up_rack (up_rack_s));
  
endmodule

// ***************************************************************************
// ***************************************************************************<|MERGE_RESOLUTION|>--- conflicted
+++ resolved
@@ -1,9 +1,9 @@
 // ***************************************************************************
 // ***************************************************************************
 // Copyright 2011(c) Analog Devices, Inc.
-// 
+//
 // All rights reserved.
-// 
+//
 // Redistribution and use in source and binary forms, with or without modification,
 // are permitted provided that the following conditions are met:
 //     - Redistributions of source code must retain the above copyright
@@ -21,16 +21,16 @@
 //       patent holders to use this software.
 //     - Use of the software either in source or binary form, must be run
 //       on or directly connected to an Analog Devices Inc. component.
-//    
+//
 // THIS SOFTWARE IS PROVIDED BY ANALOG DEVICES "AS IS" AND ANY EXPRESS OR IMPLIED WARRANTIES,
 // INCLUDING, BUT NOT LIMITED TO, NON-INFRINGEMENT, MERCHANTABILITY AND FITNESS FOR A
 // PARTICULAR PURPOSE ARE DISCLAIMED.
 //
 // IN NO EVENT SHALL ANALOG DEVICES BE LIABLE FOR ANY DIRECT, INDIRECT, INCIDENTAL, SPECIAL,
 // EXEMPLARY, OR CONSEQUENTIAL DAMAGES (INCLUDING, BUT NOT LIMITED TO, INTELLECTUAL PROPERTY
-// RIGHTS, PROCUREMENT OF SUBSTITUTE GOODS OR SERVICES; LOSS OF USE, DATA, OR PROFITS; OR 
+// RIGHTS, PROCUREMENT OF SUBSTITUTE GOODS OR SERVICES; LOSS OF USE, DATA, OR PROFITS; OR
 // BUSINESS INTERRUPTION) HOWEVER CAUSED AND ON ANY THEORY OF LIABILITY, WHETHER IN CONTRACT,
-// STRICT LIABILITY, OR TORT (INCLUDING NEGLIGENCE OR OTHERWISE) ARISING IN ANY WAY OUT OF 
+// STRICT LIABILITY, OR TORT (INCLUDING NEGLIGENCE OR OTHERWISE) ARISING IN ANY WAY OUT OF
 // THE USE OF THIS SOFTWARE, EVEN IF ADVISED OF THE POSSIBILITY OF SUCH DAMAGE.
 // ***************************************************************************
 // ***************************************************************************
@@ -83,10 +83,6 @@
 
   // drp interface
 
-<<<<<<< HEAD
-=======
-  up_drp_rst,
->>>>>>> 50d1a6dc
   up_drp_sel,
   up_drp_wr,
   up_drp_addr,
@@ -157,10 +153,6 @@
 
   // drp interface
 
-<<<<<<< HEAD
-=======
-  output          up_drp_rst;
->>>>>>> 50d1a6dc
   output          up_drp_sel;
   output          up_drp_wr;
   output  [11:0]  up_drp_addr;
@@ -227,7 +219,7 @@
   end
 
   // dac channel
-  
+
   axi_ad9122_channel #(
     .CHID(0),
     .DP_DISABLE(DP_DISABLE))
@@ -253,7 +245,7 @@
     .up_rack (up_rack_0_s));
 
   // dac channel
-  
+
   axi_ad9122_channel #(
     .CHID(1),
     .DP_DISABLE(DP_DISABLE))
@@ -316,7 +308,7 @@
     .up_raddr (up_raddr),
     .up_rdata (up_rdata_s),
     .up_rack (up_rack_s));
-  
+
 endmodule
 
 // ***************************************************************************
