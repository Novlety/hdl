
# check tool version

if {![info exists REQUIRED_VIVADO_VERSION]} {
  set REQUIRED_VIVADO_VERSION "2016.2"
}

if {[info exists ::env(ADI_IGNORE_VERSION_CHECK)]} {
  set IGNORE_VERSION_CHECK 1
} elseif {![info exists IGNORE_VERSION_CHECK]} {
  set IGNORE_VERSION_CHECK 0
}

# ip related stuff

proc adi_ip_create {ip_name} {

  global ad_hdl_dir
  global ad_phdl_dir
  global REQUIRED_VIVADO_VERSION
  global IGNORE_VERSION_CHECK

  if {!$IGNORE_VERSION_CHECK && [string compare [version -short] $REQUIRED_VIVADO_VERSION] != 0} {
    return -code error [format "ERROR: This library requires Vivado %s." $REQUIRED_VIVADO_VERSION]
  }

  create_project $ip_name . -force

  set_msg_config -id {IP_Flow 19-3656} -new_severity INFO
  set_msg_config -id {IP_Flow 19-2999} -new_severity INFO 
  set_msg_config -id {IP_Flow 19-1654} -new_severity INFO 
  set_msg_config -id {IP_Flow 19-459} -new_severity INFO 

  set lib_dirs $ad_hdl_dir/library
  if {$ad_hdl_dir ne $ad_phdl_dir} {
    lappend lib_dirs $ad_phdl_dir/library
  }

  set_property ip_repo_paths $lib_dirs [current_fileset]
  update_ip_catalog

  set proj_dir [get_property directory [current_project]]
  set proj_name [get_projects $ip_name]
}

proc adi_ip_files {ip_name ip_files} {

  set proj_fileset [get_filesets sources_1]
  add_files -norecurse -scan_for_includes -fileset $proj_fileset $ip_files
  set_property "top" "$ip_name" $proj_fileset
}

proc adi_ip_constraints {ip_name ip_constr_files {processing_order late}} {

  set proj_filegroup [ipx::get_file_groups -of_objects [ipx::current_core] -filter {NAME =~ *synthesis*}]
  foreach f_name $ip_constr_files {
    ipx::add_file $f_name $proj_filegroup
    set_property type xdc [ipx::get_files $f_name -of_objects $proj_filegroup]
    set_property processing_order $processing_order [ipx::get_files $f_name -of_objects $proj_filegroup]
  }
}

proc adi_ip_ttcl {ip_name ip_constr_files} {

  set proj_filegroup [ipx::get_file_groups -of_objects [ipx::current_core] -filter {NAME =~ *synthesis*}]
  set f [ipx::add_file $ip_constr_files $proj_filegroup]
  set_property -dict [list \
    type ttcl \
  ] $f
}

proc adi_ip_bd {ip_name ip_bd_files} {
  set proj_filegroup [ipx::get_file_groups xilinx_blockdiagram -of_objects [ipx::current_core]]
  if {$proj_filegroup == {}} {
    set proj_filegroup [ipx::add_file_group -type xilinx_blockdiagram "" [ipx::current_core]]
  }
  set f [ipx::add_file $ip_bd_files $proj_filegroup]
  set_property -dict [list \
    type tclSource \
  ] $f
}

proc adi_ip_properties {ip_name} {

  adi_ip_properties_lite $ip_name

  ipx::infer_bus_interface {\
    s_axi_awvalid \
    s_axi_awaddr \
    s_axi_awprot \
    s_axi_awready \
    s_axi_wvalid \
    s_axi_wdata \
    s_axi_wstrb \
    s_axi_wready \
    s_axi_bvalid \
    s_axi_bresp \
    s_axi_bready \
    s_axi_arvalid \
    s_axi_araddr \
    s_axi_arprot \
    s_axi_arready \
    s_axi_rvalid \
    s_axi_rdata \
    s_axi_rresp \
    s_axi_rready} \
  xilinx.com:interface:aximm_rtl:1.0 [ipx::current_core]

  ipx::infer_bus_interface s_axi_aclk xilinx.com:signal:clock_rtl:1.0 [ipx::current_core]
  ipx::infer_bus_interface s_axi_aresetn xilinx.com:signal:reset_rtl:1.0 [ipx::current_core]
  ipx::add_memory_map {s_axi} [ipx::current_core]
  set_property slave_memory_map_ref {s_axi} [ipx::get_bus_interfaces s_axi -of_objects [ipx::current_core]]
  ipx::add_address_block {axi_lite} [ipx::get_memory_maps s_axi -of_objects [ipx::current_core]]
  set_property range {65536} [ipx::get_address_blocks axi_lite \
    -of_objects [ipx::get_memory_maps s_axi -of_objects [ipx::current_core]]]
  ipx::add_bus_parameter ASSOCIATED_BUSIF [ipx::get_bus_interfaces s_axi_aclk \
    -of_objects [ipx::current_core]]
  set_property value s_axi [ipx::get_bus_parameters ASSOCIATED_BUSIF \
    -of_objects [ipx::get_bus_interfaces s_axi_aclk \
    -of_objects [ipx::current_core]]]
}

proc adi_ip_infer_streaming_interfaces {ip_name} {

  ipx::infer_bus_interfaces xilinx.com:interface:axis_rtl:1.0 [ipx::current_core]

}

proc adi_ip_infer_mm_interfaces {ip_name} {

  ipx::infer_bus_interfaces xilinx.com:interface:aximm_rtl:1.0 [ipx::current_core]

}

proc adi_ip_properties_lite {ip_name} {

  ipx::package_project -root_dir . \
    -vendor analog.com \
    -library user \
    -taxonomy /Analog_Devices

  set_property vendor_display_name {Analog Devices} [ipx::current_core]
  set_property company_url {www.analog.com} [ipx::current_core]

  set_property supported_families {\
    virtex7       Production \
    qvirtex7      Production \
    kintex7       Production \
    kintex7l      Production \
    qkintex7      Production \
    qkintex7l     Production \
    artix7        Production \
    artix7l       Production \
    aartix7       Production \
    qartix7       Production \
    zynq          Production \
    qzynq         Production \
    azynq         Production \
    virtexu       Production \
    kintexuplus   Production \
    zynquplus     Production \
    kintexu       Production \
    virtex7       Beta \
    qvirtex7      Beta \
    kintex7       Beta \
    kintex7l      Beta \
    qkintex7      Beta \
    qkintex7l     Beta \
    artix7        Beta \
    artix7l       Beta \
    aartix7       Beta \
    qartix7       Beta \
    zynq          Beta \
    qzynq         Beta \
    azynq         Beta \
    virtexu       Beta \
    virtexuplus   Beta \
    kintexuplus   Beta \
    zynquplus     Beta \
    kintexu       Beta}\
  [ipx::current_core]

  ipx::remove_all_bus_interface [ipx::current_core]
<<<<<<< HEAD

=======
  set memory_maps [ipx::get_memory_maps * -of_objects [ipx::current_core]]
  foreach map $memory_maps {
    ipx::remove_memory_map [lindex $map 2] [ipx::current_core ]
  }
>>>>>>> 9b6dd27c
}

proc adi_set_ports_dependency {port_prefix dependency} {
  foreach port [ipx::get_ports [format "%s%s" $port_prefix "*"]] {
    set_property ENABLEMENT_DEPENDENCY $dependency $port
  }
}

proc adi_set_bus_dependency {bus prefix dependency} {
  set_property ENABLEMENT_DEPENDENCY $dependency [ipx::get_bus_interfaces $bus -of_objects [ipx::current_core]]
  adi_set_ports_dependency $prefix $dependency
}

proc adi_add_port_map {bus phys logic} {
  set map [ipx::add_port_map $phys $bus]
  set_property "PHYSICAL_NAME" $phys $map
  set_property "LOGICAL_NAME" $logic $map
}

proc adi_add_bus {bus_name mode abs_type bus_type port_maps} {
  set bus [ipx::add_bus_interface $bus_name [ipx::current_core]]

  set_property "ABSTRACTION_TYPE_VLNV" $abs_type $bus
  set_property "BUS_TYPE_VLNV" $bus_type $bus
  set_property "INTERFACE_MODE" $mode $bus

  foreach port_map $port_maps {
    adi_add_port_map $bus {*}$port_map
  }
}

proc adi_add_bus_clock {clock_signal_name bus_inf_name {reset_signal_name ""} {reset_signal_mode "slave"}} {
  set bus_inf_name_clean [string map {":" "_"} $bus_inf_name]
  set clock_inf_name [format "%s%s" $bus_inf_name_clean "_signal_clock"]
  set clock_inf [ipx::add_bus_interface $clock_inf_name [ipx::current_core]]
  set_property abstraction_type_vlnv "xilinx.com:signal:clock_rtl:1.0" $clock_inf
  set_property bus_type_vlnv "xilinx.com:signal:clock:1.0" $clock_inf
  set_property display_name $clock_inf_name $clock_inf
  set clock_map [ipx::add_port_map "CLK" $clock_inf]
  set_property physical_name $clock_signal_name $clock_map

  set assoc_busif [ipx::add_bus_parameter "ASSOCIATED_BUSIF" $clock_inf]
  set_property value $bus_inf_name $assoc_busif

  if { $reset_signal_name != "" } {
    set assoc_reset [ipx::add_bus_parameter "ASSOCIATED_RESET" $clock_inf]
    set_property value $reset_signal_name $assoc_reset

    set reset_inf_name [format "%s%s" $bus_inf_name_clean "_signal_reset"]
    set reset_inf [ipx::add_bus_interface $reset_inf_name [ipx::current_core]]
    set_property abstraction_type_vlnv "xilinx.com:signal:reset_rtl:1.0" $reset_inf
    set_property bus_type_vlnv "xilinx.com:signal:reset:1.0" $reset_inf
    set_property display_name $reset_inf_name $reset_inf
    set_property interface_mode $reset_signal_mode $reset_inf
    set reset_map [ipx::add_port_map "RST" $reset_inf]
    set_property physical_name $reset_signal_name $reset_map

    set reset_polarity [ipx::add_bus_parameter "POLARITY" $reset_inf]
    set_property value "ACTIVE_LOW" $reset_polarity
  }
}

proc adi_ip_add_core_dependencies {vlnvs} {
  foreach file_group [ipx::get_file_groups * -of_objects [ipx::current_core]] {
    foreach vlnv $vlnvs {
      ipx::add_subcore $vlnv $file_group
    }
  }
}

proc adi_if_define {name} {

  ipx::create_abstraction_definition ADI user ${name}_rtl 1.0
  ipx::create_bus_definition ADI user $name 1.0

  set_property xml_file_name ${name}_rtl.xml [ipx::current_busabs]
  set_property xml_file_name ${name}.xml [ipx::current_busdef]
  set_property bus_type_vlnv ADI:user:${name}:1.0 [ipx::current_busabs]

  ipx::save_abstraction_definition [ipx::current_busabs]
  ipx::save_bus_definition [ipx::current_busdef]
}

proc adi_if_ports {dir width name {type none}} {

  ipx::add_bus_abstraction_port $name [ipx::current_busabs]
  set m_intf [ipx::get_bus_abstraction_ports $name -of_objects [ipx::current_busabs]]
  set_property master_presence required $m_intf
  set_property slave_presence  required $m_intf
  set_property master_width $width $m_intf
  set_property slave_width  $width $m_intf

  set m_dir "in"
  set s_dir "out"
  if {$dir eq "output"} {
    set m_dir "out"
    set s_dir "in"
  }

  set_property master_direction $m_dir $m_intf
  set_property slave_direction  $s_dir $m_intf

  if {$type ne "none"} {
    set_property is_${type} true $m_intf
  }

  ipx::save_bus_definition [ipx::current_busdef]
  ipx::save_abstraction_definition [ipx::current_busabs]
}

proc adi_if_infer_bus {if_name mode name maps} {

  ipx::add_bus_interface $name [ipx::current_core]
  set m_bus_if [ipx::get_bus_interfaces $name -of_objects [ipx::current_core]]
  set_property abstraction_type_vlnv ${if_name}_rtl:1.0 $m_bus_if
  set_property bus_type_vlnv ${if_name}:1.0 $m_bus_if
  set_property interface_mode $mode $m_bus_if

  foreach map $maps  {
    set m_maps [regexp -all -inline {\S+} $map]
    lassign $m_maps p_name p_map
    ipx::add_port_map $p_name $m_bus_if
    set_property physical_name $p_map [ipx::get_port_maps $p_name -of_objects $m_bus_if]
  }
}
<|MERGE_RESOLUTION|>--- conflicted
+++ resolved
@@ -27,9 +27,9 @@
   create_project $ip_name . -force
 
   set_msg_config -id {IP_Flow 19-3656} -new_severity INFO
-  set_msg_config -id {IP_Flow 19-2999} -new_severity INFO 
-  set_msg_config -id {IP_Flow 19-1654} -new_severity INFO 
-  set_msg_config -id {IP_Flow 19-459} -new_severity INFO 
+  set_msg_config -id {IP_Flow 19-2999} -new_severity INFO
+  set_msg_config -id {IP_Flow 19-1654} -new_severity INFO
+  set_msg_config -id {IP_Flow 19-459} -new_severity INFO
 
   set lib_dirs $ad_hdl_dir/library
   if {$ad_hdl_dir ne $ad_phdl_dir} {
@@ -181,14 +181,10 @@
   [ipx::current_core]
 
   ipx::remove_all_bus_interface [ipx::current_core]
-<<<<<<< HEAD
-
-=======
   set memory_maps [ipx::get_memory_maps * -of_objects [ipx::current_core]]
   foreach map $memory_maps {
     ipx::remove_memory_map [lindex $map 2] [ipx::current_core ]
   }
->>>>>>> 9b6dd27c
 }
 
 proc adi_set_ports_dependency {port_prefix dependency} {
