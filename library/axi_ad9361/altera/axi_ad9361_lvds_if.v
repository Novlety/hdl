// ***************************************************************************
// ***************************************************************************
// Copyright 2014 - 2017 (c) Analog Devices, Inc. All rights reserved.
//
// In this HDL repository, there are many different and unique modules, consisting
// of various HDL (Verilog or VHDL) components. The individual modules are
// developed independently, and may be accompanied by separate and unique license
// terms.
//
// The user should read each of these license terms, and understand the
// freedoms and responsabilities that he or she has by using this source/core.
//
// This core is distributed in the hope that it will be useful, but WITHOUT ANY
// WARRANTY; without even the implied warranty of MERCHANTABILITY or FITNESS FOR
// A PARTICULAR PURPOSE.
//
// Redistribution and use of source or resulting binaries, with or without modification
// of this file, are permitted under one of the following two license terms:
//
//   1. The GNU General Public License version 2 as published by the
//      Free Software Foundation, which can be found in the top level directory
//      of this repository (LICENSE_GPL2), and also online at:
//      <https://www.gnu.org/licenses/old-licenses/gpl-2.0.html>
//
// OR
//
//   2. An ADI specific BSD license, which can be found in the top level directory
//      of this repository (LICENSE_ADIBSD), and also on-line at:
//      https://github.com/analogdevicesinc/hdl/blob/master/LICENSE_ADIBSD
//      This will allow to generate bit files and not release the source code,
//      as long as it attaches to an ADI device.
//
// ***************************************************************************
// ***************************************************************************

`timescale 1ns/100ps

module axi_ad9361_lvds_if #(

  parameter   DEVICE_TYPE = 0,
  parameter   DAC_IODELAY_ENABLE = 0,
  parameter   IO_DELAY_GROUP = "dev_if_delay_group") (

  // physical interface (receive)

  input               rx_clk_in_p,
  input               rx_clk_in_n,
  input               rx_frame_in_p,
  input               rx_frame_in_n,
  input   [ 5:0]      rx_data_in_p,
  input   [ 5:0]      rx_data_in_n,

  // physical interface (transmit)

  output              tx_clk_out_p,
  output              tx_clk_out_n,
  output              tx_frame_out_p,
  output              tx_frame_out_n,
  output  [ 5:0]      tx_data_out_p,
  output  [ 5:0]      tx_data_out_n,

  // ensm control

  output              enable,
  output              txnrx,

  // clock (common to both receive and transmit)

  input               rst,
  input               clk,
  output              l_clk,

  // receive data path interface

  output              adc_valid,
  output      [47:0]  adc_data,
  output              adc_status,
  input               adc_r1_mode,
  input               adc_ddr_edgesel,

  // transmit data path interface

  input               dac_valid,
  input   [47:0]      dac_data,
  input               dac_clksel,
  input               dac_r1_mode,

  // tdd interface

  input               tdd_enable,
  input               tdd_txnrx,
  input               tdd_mode,

  // delay interface

  input               mmcm_rst,
  input               up_clk,
  input               up_rstn,
  input               up_enable,
  input               up_txnrx,
  input   [ 6:0]      up_adc_dld,
  input   [34:0]      up_adc_dwdata,
  output  [34:0]      up_adc_drdata,
  input   [ 9:0]      up_dac_dld,
  input   [49:0]      up_dac_dwdata,
  output  [49:0]      up_dac_drdata,
  input               delay_clk,
  input               delay_rst,
  output              delay_locked,

  // drp interface

  input               up_drp_sel,
  input               up_drp_wr,
  input   [11:0]      up_drp_addr,
  input   [31:0]      up_drp_wdata,
  output  [31:0]      up_drp_rdata,
  output              up_drp_ready,
  output              up_drp_locked);

  // internal registers

<<<<<<< HEAD
  reg     [ 3:0]  rx_frame = 'd0;
  reg     [ 5:0]  rx_data_3 = 'd0;
  reg     [ 5:0]  rx_data_2 = 'd0;
  reg     [ 5:0]  rx_data_1 = 'd0;
  reg     [ 5:0]  rx_data_0 = 'd0;
  reg             rx_error_r2 = 'd0;
  reg             rx_valid_r2 = 'd0;
  reg     [23:0]  rx_data_r2 = 'd0;
  reg             tx_data_sel = 'd0;
  reg     [47:0]  tx_data = 'd0;
  reg     [ 3:0]  tx_frame = 'd0;
  reg     [ 5:0]  tx_data_0 = 'd0;
  reg     [ 5:0]  tx_data_1 = 'd0;
  reg     [ 5:0]  tx_data_2 = 'd0;
  reg     [ 5:0]  tx_data_3 = 'd0;

  // internal signals

  wire    [ 3:0]  rx_frame_inv_s;
  wire            tx_locked_s;
  wire    [ 3:0]  rx_frame_s;
  wire    [ 5:0]  rx_data_0_s;
  wire    [ 5:0]  rx_data_1_s;
  wire    [ 5:0]  rx_data_2_s;
  wire    [ 5:0]  rx_data_3_s;
  wire            rx_locked_s;
=======
  reg                 up_drp_locked_m1 = 1'd0;
  reg                 up_drp_locked_int = 1'd0;
  reg                 adc_r1_mode_n = 'd0;
  reg                 rx_r1_mode = 'd0;
  reg     [ 3:0]      rx_frame_d = 'd0;
  reg     [ 5:0]      rx_data_3 = 'd0;
  reg     [ 5:0]      rx_data_2 = 'd0;
  reg     [ 5:0]      rx_data_1 = 'd0;
  reg                 adc_valid_p = 'd0;
  reg     [47:0]      adc_data_p = 'd0;
  reg                 adc_status_p = 'd0;
  reg                 adc_valid_n = 'd0;
  reg     [47:0]      adc_data_n = 'd0;
  reg                 adc_status_n = 'd0;
  reg                 adc_valid_int = 'd0;
  reg     [47:0]      adc_data_int = 'd0;
  reg                 adc_status_int = 'd0;
  reg                 tx_valid = 'd0;
  reg     [47:0]      tx_data = 'd0;
  reg     [ 3:0]      tx_frame_p = 'd0;
  reg     [ 5:0]      tx_data_0_p = 'd0;
  reg     [ 5:0]      tx_data_1_p = 'd0;
  reg     [ 5:0]      tx_data_2_p = 'd0;
  reg     [ 5:0]      tx_data_3_p = 'd0;
  reg     [ 3:0]      tx_frame_n = 'd0;
  reg     [ 5:0]      tx_data_0_n = 'd0;
  reg     [ 5:0]      tx_data_1_n = 'd0;
  reg     [ 5:0]      tx_data_2_n = 'd0;
  reg     [ 5:0]      tx_data_3_n = 'd0;
  reg     [ 3:0]      tx_frame = 'd0;
  reg     [ 5:0]      tx_data_0 = 'd0;
  reg     [ 5:0]      tx_data_1 = 'd0;
  reg     [ 5:0]      tx_data_2 = 'd0;
  reg     [ 5:0]      tx_data_3 = 'd0;
  reg                 up_enable_int = 'd0;
  reg                 up_txnrx_int = 'd0;
  reg                 enable_up_m1 = 'd0;
  reg                 txnrx_up_m1 = 'd0;
  reg                 enable_up = 'd0;
  reg                 txnrx_up = 'd0;
  reg                 enable_int = 'd0;
  reg                 txnrx_int = 'd0;
  reg                 enable_int_n = 'd0;
  reg                 txnrx_int_n = 'd0;
  reg                 enable_int_p = 'd0;
  reg                 txnrx_int_p = 'd0;

  // internal signals

  wire                locked_s;
  wire    [ 3:0]      rx_frame_s;
  wire    [ 5:0]      rx_data_3_s;
  wire    [ 5:0]      rx_data_2_s;
  wire    [ 5:0]      rx_data_1_s;
  wire    [ 5:0]      rx_data_0_s;

  // local parameters

  localparam ARRIA10 = 0;
  localparam CYCLONE5 = 1;
>>>>>>> a386a426

  // tdd support-

  assign enable = up_enable;
  assign txnrx = up_txnrx;

  // defaults

  assign delay_locked = 1'd1;

  // receive data path interface

  // drp locked must be on up-clock

  assign up_drp_locked = up_drp_locked_int;

  always @(negedge up_rstn or posedge up_clk) begin
    if (up_rstn == 1'b0) begin
      up_drp_locked_m1 <= 1'd0;
      up_drp_locked_int <= 1'd0;
    end else begin
      up_drp_locked_m1 <= locked_s;
      up_drp_locked_int <= up_drp_locked_m1;
    end
  end

  // r1mode
 
  always @(negedge clk) begin
    adc_r1_mode_n <= adc_r1_mode;
  end

  always @(posedge l_clk) begin
<<<<<<< HEAD
    rx_frame <= rx_frame_s;
    rx_data_3 <= rx_data_3_s;
    rx_data_2 <= rx_data_2_s;
    rx_data_1 <= rx_data_1_s;
    rx_data_0 <= rx_data_0_s;
    if (rx_frame_inv_s == rx_frame_s) begin
      rx_error_r2 <= 1'b0;
    end else begin
      rx_error_r2 <= 1'b1;
    end
    case (rx_frame)
      4'b1111: begin
        rx_valid_r2 <= 1'b1;
        rx_data_r2[23:12] <= {rx_data_1,   rx_data_3};
        rx_data_r2[11: 0] <= {rx_data_0,   rx_data_2};
      end
      4'b1110: begin
        rx_valid_r2 <= 1'b1;
        rx_data_r2[23:12] <= {rx_data_2,   rx_data_0_s};
        rx_data_r2[11: 0] <= {rx_data_1,   rx_data_3};
      end
      4'b1100: begin
        rx_valid_r2 <= 1'b1;
        rx_data_r2[23:12] <= {rx_data_3,   rx_data_1_s};
        rx_data_r2[11: 0] <= {rx_data_2,   rx_data_0_s};
      end
      4'b1000: begin
        rx_valid_r2 <= 1'b1;
        rx_data_r2[23:12] <= {rx_data_0_s, rx_data_2_s};
        rx_data_r2[11: 0] <= {rx_data_3,   rx_data_1_s};
      end
      4'b0000: begin
        rx_valid_r2 <= 1'b0;
        rx_data_r2[23:12] <= {rx_data_1,   rx_data_3};
        rx_data_r2[11: 0] <= {rx_data_0,   rx_data_2};
      end
      4'b0001: begin
        rx_valid_r2 <= 1'b0;
        rx_data_r2[23:12] <= {rx_data_2,   rx_data_0_s};
        rx_data_r2[11: 0] <= {rx_data_1,   rx_data_3};
      end
      4'b0011: begin
        rx_valid_r2 <= 1'b0;
        rx_data_r2[23:12] <= {rx_data_3,   rx_data_1_s};
        rx_data_r2[11: 0] <= {rx_data_2,   rx_data_0_s};
      end
      4'b0111: begin
        rx_valid_r2 <= 1'b0;
        rx_data_r2[23:12] <= {rx_data_0_s, rx_data_2_s};
        rx_data_r2[11: 0] <= {rx_data_3,   rx_data_1_s};
      end
      default: begin
        rx_valid_r2 <= 1'b0;
        rx_data_r2[23:12] <= 12'd0;
        rx_data_r2[11: 0] <= 12'd0;
      end
    endcase
    if (rx_valid_r2 == 1'b1) begin
      adc_valid <= 1'b0;
      adc_data <= {24'd0, rx_data_r2};
    end else begin
      adc_valid <= 1'b1;
      adc_data <= {rx_data_r2, adc_data[23:0]};
    end
    adc_status <= ~rx_error_r2 & rx_locked_s & tx_locked_s;
  end

  // transmit data path mux

  always @(posedge l_clk) begin
    tx_data_sel <= dac_valid;
    tx_data <= dac_data;
    if (tx_data_sel == 1'b1) begin
      tx_frame <= 4'b1111;
      tx_data_0 <= tx_data[11: 6];
      tx_data_1 <= tx_data[23:18];
      tx_data_2 <= tx_data[ 5: 0];
      tx_data_3 <= tx_data[17:12];
=======
    rx_r1_mode <= adc_r1_mode_n;
  end

  // frame check
 
  always @(posedge l_clk) begin
    if (rx_r1_mode == 1'd1) begin
      rx_frame_d <= rx_frame_s;
    end else begin
      rx_frame_d <= ~rx_frame_s;
    end
  end

  // data hold
 
  always @(posedge l_clk) begin
    rx_data_3 <= rx_data_3_s;
    rx_data_2 <= rx_data_2_s;
    rx_data_1 <= rx_data_1_s;
  end

  // delineation
 
  always @(posedge l_clk) begin
    case ({rx_r1_mode, rx_frame_s})
      5'b01111: begin
        adc_valid_p <= 1'b0;
        adc_data_p[47:24] <= 24'd0;
        adc_data_p[23:12] <= {rx_data_1_s, rx_data_3_s};
        adc_data_p[11: 0] <= {rx_data_0_s, rx_data_2_s};
      end
      5'b00000: begin
        adc_valid_p <= 1'b1;
        adc_data_p[47:36] <= {rx_data_1_s, rx_data_3_s};
        adc_data_p[35:24] <= {rx_data_0_s, rx_data_2_s};
        adc_data_p[23: 0] <= adc_data_p[23:0];
      end
      5'b00111: begin
        adc_valid_p <= 1'b0;
        adc_data_p[47:24] <= 24'd0;
        adc_data_p[23:12] <= {rx_data_0_s, rx_data_2_s};
        adc_data_p[11: 0] <= {rx_data_3, rx_data_1_s};
      end
      5'b01000: begin
        adc_valid_p <= 1'b1;
        adc_data_p[47:36] <= {rx_data_0_s, rx_data_2_s};
        adc_data_p[35:24] <= {rx_data_3, rx_data_1_s};
        adc_data_p[23: 0] <= adc_data_p[23:0];
      end
      5'b00011: begin
        adc_valid_p <= 1'b0;
        adc_data_p[47:24] <= 24'd0;
        adc_data_p[23:12] <= {rx_data_3, rx_data_1_s};
        adc_data_p[11: 0] <= {rx_data_2, rx_data_0_s};
      end
      5'b01100: begin
        adc_valid_p <= 1'b1;
        adc_data_p[47:36] <= {rx_data_3, rx_data_1_s};
        adc_data_p[35:24] <= {rx_data_2, rx_data_0_s};
        adc_data_p[23: 0] <= adc_data_p[23:0];
      end
      5'b00001: begin
        adc_valid_p <= 1'b0;
        adc_data_p[47:24] <= 24'd0;
        adc_data_p[23:12] <= {rx_data_2, rx_data_0_s};
        adc_data_p[11: 0] <= {rx_data_1, rx_data_3};
      end
      5'b01110: begin
        adc_valid_p <= 1'b1;
        adc_data_p[47:36] <= {rx_data_2, rx_data_0_s};
        adc_data_p[35:24] <= {rx_data_1, rx_data_3};
        adc_data_p[23: 0] <= adc_data_p[23:0];
      end
      5'b10011: begin
        adc_valid_p <= 1'b1;
        adc_data_p[47:24] <= 24'd0;
        adc_data_p[23:12] <= {rx_data_1_s, rx_data_3_s};
        adc_data_p[11: 0] <= {rx_data_0_s, rx_data_2_s};
      end
      5'b11001: begin
        adc_valid_p <= 1'b1;
        adc_data_p[47:24] <= 24'd0;
        adc_data_p[23:12] <= {rx_data_0_s, rx_data_2_s};
        adc_data_p[11: 0] <= {rx_data_3, rx_data_1_s};
      end
      5'b11100: begin
        adc_valid_p <= 1'b1;
        adc_data_p[47:24] <= 24'd0;
        adc_data_p[23:12] <= {rx_data_3, rx_data_1_s};
        adc_data_p[11: 0] <= {rx_data_2, rx_data_0_s};
      end
      5'b10110: begin
        adc_valid_p <= 1'b1;
        adc_data_p[47:24] <= 24'd0;
        adc_data_p[23:12] <= {rx_data_2, rx_data_0_s};
        adc_data_p[11: 0] <= {rx_data_1, rx_data_3};
      end
      default: begin
        adc_valid_p <= 1'b0;
        adc_data_p <= 48'd0;
      end
    endcase
  end

  // adc-status
 
  always @(posedge l_clk) begin
    if (rx_frame_d == rx_frame_s) begin
      adc_status_p <= locked_s;
    end else begin
      adc_status_p <= 1'b0;
    end
  end

  // transfer to common clock

  always @(negedge l_clk) begin
    adc_valid_n <= adc_valid_p;
    adc_data_n <= adc_data_p;
    adc_status_n <= adc_status_p;
  end

  assign adc_valid = adc_valid_int;
  assign adc_data = adc_data_int;
  assign adc_status = adc_status_int;

  always @(posedge clk) begin
    adc_valid_int <= adc_valid_n;
    adc_data_int <= adc_data_n;
    adc_status_int <= adc_status_n;
  end

  // dac-tx interface

  always @(posedge clk) begin
    tx_valid <= dac_valid;
    if (dac_valid == 1'b1) begin
      tx_data <= dac_data;
    end
  end

  always @(posedge clk) begin
    if (dac_r1_mode == 1'b1) begin
      tx_frame_p <= 4'b0011;
      tx_data_0_p <= tx_data[11: 6];
      tx_data_1_p <= tx_data[23:18];
      tx_data_2_p <= tx_data[ 5: 0];
      tx_data_3_p <= tx_data[17:12];
    end else if (tx_valid == 1'b1) begin
      tx_frame_p <= 4'b1111;
      tx_data_0_p <= tx_data[11: 6];
      tx_data_1_p <= tx_data[23:18];
      tx_data_2_p <= tx_data[ 5: 0];
      tx_data_3_p <= tx_data[17:12];
    end else begin
      tx_frame_p <= 4'b0000;
      tx_data_0_p <= tx_data[35:30];
      tx_data_1_p <= tx_data[47:42];
      tx_data_2_p <= tx_data[29:24];
      tx_data_3_p <= tx_data[41:36];
    end
  end

  // transfer to local clock

  always @(negedge clk) begin
    tx_frame_n <= tx_frame_p;
    tx_data_0_n <= tx_data_0_p;
    tx_data_1_n <= tx_data_1_p;
    tx_data_2_n <= tx_data_2_p;
    tx_data_3_n <= tx_data_3_p;
  end

  always @(posedge l_clk) begin
    tx_frame <= tx_frame_n;
    tx_data_0 <= tx_data_0_n;
    tx_data_1 <= tx_data_1_n;
    tx_data_2 <= tx_data_2_n;
    tx_data_3 <= tx_data_3_n;
  end

  // tdd/ensm control

  always @(posedge up_clk) begin
    up_enable_int <= up_enable;
    up_txnrx_int <= up_txnrx;
  end

  always @(posedge clk or posedge rst) begin
    if (rst == 1'b1) begin
      enable_up_m1 <= 1'b0;
      txnrx_up_m1 <= 1'b0;
      enable_up <= 1'b0;
      txnrx_up <= 1'b0;
    end else begin
      enable_up_m1 <= up_enable_int;
      txnrx_up_m1 <= up_txnrx_int;
      enable_up <= enable_up_m1;
      txnrx_up <= txnrx_up_m1;
    end
  end

  always @(posedge clk) begin
    if (tdd_mode == 1'b1) begin
      enable_int <= tdd_enable;
      txnrx_int <= tdd_txnrx;
>>>>>>> a386a426
    end else begin
      tx_frame <= 4'b0000;
      tx_data_0 <= tx_data[35:30];
      tx_data_1 <= tx_data[47:42];
      tx_data_2 <= tx_data[29:24];
      tx_data_3 <= tx_data[41:36];
    end
  end

<<<<<<< HEAD
  // interface (transmit)

  axi_ad9361_alt_lvds_tx i_tx (
=======
  always @(negedge clk) begin
    enable_int_n <= enable_int;
    txnrx_int_n <= txnrx_int;
  end

  always @(posedge l_clk) begin
    enable_int_p <= enable_int_n;
    txnrx_int_p <= txnrx_int_n;
  end

  generate
  if (DEVICE_TYPE == CYCLONE5) begin
  axi_ad9361_lvds_if_c5 i_axi_ad9361_lvds_if_c5 (
    .rx_clk_in_p (rx_clk_in_p),
    .rx_clk_in_n (rx_clk_in_n),
    .rx_frame_in_p (rx_frame_in_p),
    .rx_frame_in_n (rx_frame_in_n),
    .rx_data_in_p (rx_data_in_p),
    .rx_data_in_n (rx_data_in_n),
>>>>>>> a386a426
    .tx_clk_out_p (tx_clk_out_p),
    .tx_clk_out_n (tx_clk_out_n),
    .tx_frame_out_p (tx_frame_out_p),
    .tx_frame_out_n (tx_frame_out_n),
    .tx_data_out_p (tx_data_out_p),
    .tx_data_out_n (tx_data_out_n),
<<<<<<< HEAD
    .tx_clk (rx_clk_in_p),
    .clk (l_clk),
=======
    .enable (enable),
    .txnrx (txnrx),
    .clk (l_clk),
    .rx_frame (rx_frame_s),
    .rx_data_0 (rx_data_0_s),
    .rx_data_1 (rx_data_1_s),
    .rx_data_2 (rx_data_2_s),
    .rx_data_3 (rx_data_3_s),
>>>>>>> a386a426
    .tx_frame (tx_frame),
    .tx_data_0 (tx_data_0),
    .tx_data_1 (tx_data_1),
    .tx_data_2 (tx_data_2),
    .tx_data_3 (tx_data_3),
<<<<<<< HEAD
    .tx_locked (tx_locked_s));

  // interface (receive)

  axi_ad9361_alt_lvds_rx i_rx (
=======
    .tx_enable (enable_int_p),
    .tx_txnrx (txnrx_int_p),
    .locked (locked_s),
    .up_clk (up_clk),
    .up_rstn (up_rstn));
  end
  endgenerate

  generate
  if (DEVICE_TYPE == ARRIA10) begin
  axi_ad9361_lvds_if_10 i_axi_ad9361_lvds_if_10 (
>>>>>>> a386a426
    .rx_clk_in_p (rx_clk_in_p),
    .rx_clk_in_n (rx_clk_in_n),
    .rx_frame_in_p (rx_frame_in_p),
    .rx_frame_in_n (rx_frame_in_n),
    .rx_data_in_p (rx_data_in_p),
    .rx_data_in_n (rx_data_in_n),
<<<<<<< HEAD
=======
    .tx_clk_out_p (tx_clk_out_p),
    .tx_clk_out_n (tx_clk_out_n),
    .tx_frame_out_p (tx_frame_out_p),
    .tx_frame_out_n (tx_frame_out_n),
    .tx_data_out_p (tx_data_out_p),
    .tx_data_out_n (tx_data_out_n),
    .enable (enable),
    .txnrx (txnrx),
>>>>>>> a386a426
    .clk (l_clk),
    .rx_frame (rx_frame_s),
    .rx_data_0 (rx_data_0_s),
    .rx_data_1 (rx_data_1_s),
    .rx_data_2 (rx_data_2_s),
    .rx_data_3 (rx_data_3_s),
<<<<<<< HEAD
    .rx_locked (rx_locked_s));
=======
    .tx_frame (tx_frame),
    .tx_data_0 (tx_data_0),
    .tx_data_1 (tx_data_1),
    .tx_data_2 (tx_data_2),
    .tx_data_3 (tx_data_3),
    .tx_enable (enable_int_p),
    .tx_txnrx (txnrx_int_p),
    .locked (locked_s),
    .up_clk (up_clk),
    .up_rstn (up_rstn));
  end
  endgenerate
>>>>>>> a386a426

endmodule

// ***************************************************************************
// ***************************************************************************<|MERGE_RESOLUTION|>--- conflicted
+++ resolved
@@ -120,34 +120,6 @@
 
   // internal registers
 
-<<<<<<< HEAD
-  reg     [ 3:0]  rx_frame = 'd0;
-  reg     [ 5:0]  rx_data_3 = 'd0;
-  reg     [ 5:0]  rx_data_2 = 'd0;
-  reg     [ 5:0]  rx_data_1 = 'd0;
-  reg     [ 5:0]  rx_data_0 = 'd0;
-  reg             rx_error_r2 = 'd0;
-  reg             rx_valid_r2 = 'd0;
-  reg     [23:0]  rx_data_r2 = 'd0;
-  reg             tx_data_sel = 'd0;
-  reg     [47:0]  tx_data = 'd0;
-  reg     [ 3:0]  tx_frame = 'd0;
-  reg     [ 5:0]  tx_data_0 = 'd0;
-  reg     [ 5:0]  tx_data_1 = 'd0;
-  reg     [ 5:0]  tx_data_2 = 'd0;
-  reg     [ 5:0]  tx_data_3 = 'd0;
-
-  // internal signals
-
-  wire    [ 3:0]  rx_frame_inv_s;
-  wire            tx_locked_s;
-  wire    [ 3:0]  rx_frame_s;
-  wire    [ 5:0]  rx_data_0_s;
-  wire    [ 5:0]  rx_data_1_s;
-  wire    [ 5:0]  rx_data_2_s;
-  wire    [ 5:0]  rx_data_3_s;
-  wire            rx_locked_s;
-=======
   reg                 up_drp_locked_m1 = 1'd0;
   reg                 up_drp_locked_int = 1'd0;
   reg                 adc_r1_mode_n = 'd0;
@@ -208,7 +180,6 @@
 
   localparam ARRIA10 = 0;
   localparam CYCLONE5 = 1;
->>>>>>> a386a426
 
   // tdd support-
 
@@ -242,86 +213,6 @@
   end
 
   always @(posedge l_clk) begin
-<<<<<<< HEAD
-    rx_frame <= rx_frame_s;
-    rx_data_3 <= rx_data_3_s;
-    rx_data_2 <= rx_data_2_s;
-    rx_data_1 <= rx_data_1_s;
-    rx_data_0 <= rx_data_0_s;
-    if (rx_frame_inv_s == rx_frame_s) begin
-      rx_error_r2 <= 1'b0;
-    end else begin
-      rx_error_r2 <= 1'b1;
-    end
-    case (rx_frame)
-      4'b1111: begin
-        rx_valid_r2 <= 1'b1;
-        rx_data_r2[23:12] <= {rx_data_1,   rx_data_3};
-        rx_data_r2[11: 0] <= {rx_data_0,   rx_data_2};
-      end
-      4'b1110: begin
-        rx_valid_r2 <= 1'b1;
-        rx_data_r2[23:12] <= {rx_data_2,   rx_data_0_s};
-        rx_data_r2[11: 0] <= {rx_data_1,   rx_data_3};
-      end
-      4'b1100: begin
-        rx_valid_r2 <= 1'b1;
-        rx_data_r2[23:12] <= {rx_data_3,   rx_data_1_s};
-        rx_data_r2[11: 0] <= {rx_data_2,   rx_data_0_s};
-      end
-      4'b1000: begin
-        rx_valid_r2 <= 1'b1;
-        rx_data_r2[23:12] <= {rx_data_0_s, rx_data_2_s};
-        rx_data_r2[11: 0] <= {rx_data_3,   rx_data_1_s};
-      end
-      4'b0000: begin
-        rx_valid_r2 <= 1'b0;
-        rx_data_r2[23:12] <= {rx_data_1,   rx_data_3};
-        rx_data_r2[11: 0] <= {rx_data_0,   rx_data_2};
-      end
-      4'b0001: begin
-        rx_valid_r2 <= 1'b0;
-        rx_data_r2[23:12] <= {rx_data_2,   rx_data_0_s};
-        rx_data_r2[11: 0] <= {rx_data_1,   rx_data_3};
-      end
-      4'b0011: begin
-        rx_valid_r2 <= 1'b0;
-        rx_data_r2[23:12] <= {rx_data_3,   rx_data_1_s};
-        rx_data_r2[11: 0] <= {rx_data_2,   rx_data_0_s};
-      end
-      4'b0111: begin
-        rx_valid_r2 <= 1'b0;
-        rx_data_r2[23:12] <= {rx_data_0_s, rx_data_2_s};
-        rx_data_r2[11: 0] <= {rx_data_3,   rx_data_1_s};
-      end
-      default: begin
-        rx_valid_r2 <= 1'b0;
-        rx_data_r2[23:12] <= 12'd0;
-        rx_data_r2[11: 0] <= 12'd0;
-      end
-    endcase
-    if (rx_valid_r2 == 1'b1) begin
-      adc_valid <= 1'b0;
-      adc_data <= {24'd0, rx_data_r2};
-    end else begin
-      adc_valid <= 1'b1;
-      adc_data <= {rx_data_r2, adc_data[23:0]};
-    end
-    adc_status <= ~rx_error_r2 & rx_locked_s & tx_locked_s;
-  end
-
-  // transmit data path mux
-
-  always @(posedge l_clk) begin
-    tx_data_sel <= dac_valid;
-    tx_data <= dac_data;
-    if (tx_data_sel == 1'b1) begin
-      tx_frame <= 4'b1111;
-      tx_data_0 <= tx_data[11: 6];
-      tx_data_1 <= tx_data[23:18];
-      tx_data_2 <= tx_data[ 5: 0];
-      tx_data_3 <= tx_data[17:12];
-=======
     rx_r1_mode <= adc_r1_mode_n;
   end
 
@@ -528,7 +419,6 @@
     if (tdd_mode == 1'b1) begin
       enable_int <= tdd_enable;
       txnrx_int <= tdd_txnrx;
->>>>>>> a386a426
     end else begin
       tx_frame <= 4'b0000;
       tx_data_0 <= tx_data[35:30];
@@ -538,11 +428,6 @@
     end
   end
 
-<<<<<<< HEAD
-  // interface (transmit)
-
-  axi_ad9361_alt_lvds_tx i_tx (
-=======
   always @(negedge clk) begin
     enable_int_n <= enable_int;
     txnrx_int_n <= txnrx_int;
@@ -562,17 +447,12 @@
     .rx_frame_in_n (rx_frame_in_n),
     .rx_data_in_p (rx_data_in_p),
     .rx_data_in_n (rx_data_in_n),
->>>>>>> a386a426
     .tx_clk_out_p (tx_clk_out_p),
     .tx_clk_out_n (tx_clk_out_n),
     .tx_frame_out_p (tx_frame_out_p),
     .tx_frame_out_n (tx_frame_out_n),
     .tx_data_out_p (tx_data_out_p),
     .tx_data_out_n (tx_data_out_n),
-<<<<<<< HEAD
-    .tx_clk (rx_clk_in_p),
-    .clk (l_clk),
-=======
     .enable (enable),
     .txnrx (txnrx),
     .clk (l_clk),
@@ -581,57 +461,6 @@
     .rx_data_1 (rx_data_1_s),
     .rx_data_2 (rx_data_2_s),
     .rx_data_3 (rx_data_3_s),
->>>>>>> a386a426
-    .tx_frame (tx_frame),
-    .tx_data_0 (tx_data_0),
-    .tx_data_1 (tx_data_1),
-    .tx_data_2 (tx_data_2),
-    .tx_data_3 (tx_data_3),
-<<<<<<< HEAD
-    .tx_locked (tx_locked_s));
-
-  // interface (receive)
-
-  axi_ad9361_alt_lvds_rx i_rx (
-=======
-    .tx_enable (enable_int_p),
-    .tx_txnrx (txnrx_int_p),
-    .locked (locked_s),
-    .up_clk (up_clk),
-    .up_rstn (up_rstn));
-  end
-  endgenerate
-
-  generate
-  if (DEVICE_TYPE == ARRIA10) begin
-  axi_ad9361_lvds_if_10 i_axi_ad9361_lvds_if_10 (
->>>>>>> a386a426
-    .rx_clk_in_p (rx_clk_in_p),
-    .rx_clk_in_n (rx_clk_in_n),
-    .rx_frame_in_p (rx_frame_in_p),
-    .rx_frame_in_n (rx_frame_in_n),
-    .rx_data_in_p (rx_data_in_p),
-    .rx_data_in_n (rx_data_in_n),
-<<<<<<< HEAD
-=======
-    .tx_clk_out_p (tx_clk_out_p),
-    .tx_clk_out_n (tx_clk_out_n),
-    .tx_frame_out_p (tx_frame_out_p),
-    .tx_frame_out_n (tx_frame_out_n),
-    .tx_data_out_p (tx_data_out_p),
-    .tx_data_out_n (tx_data_out_n),
-    .enable (enable),
-    .txnrx (txnrx),
->>>>>>> a386a426
-    .clk (l_clk),
-    .rx_frame (rx_frame_s),
-    .rx_data_0 (rx_data_0_s),
-    .rx_data_1 (rx_data_1_s),
-    .rx_data_2 (rx_data_2_s),
-    .rx_data_3 (rx_data_3_s),
-<<<<<<< HEAD
-    .rx_locked (rx_locked_s));
-=======
     .tx_frame (tx_frame),
     .tx_data_0 (tx_data_0),
     .tx_data_1 (tx_data_1),
@@ -644,7 +473,42 @@
     .up_rstn (up_rstn));
   end
   endgenerate
->>>>>>> a386a426
+
+  generate
+  if (DEVICE_TYPE == ARRIA10) begin
+  axi_ad9361_lvds_if_10 i_axi_ad9361_lvds_if_10 (
+    .rx_clk_in_p (rx_clk_in_p),
+    .rx_clk_in_n (rx_clk_in_n),
+    .rx_frame_in_p (rx_frame_in_p),
+    .rx_frame_in_n (rx_frame_in_n),
+    .rx_data_in_p (rx_data_in_p),
+    .rx_data_in_n (rx_data_in_n),
+    .tx_clk_out_p (tx_clk_out_p),
+    .tx_clk_out_n (tx_clk_out_n),
+    .tx_frame_out_p (tx_frame_out_p),
+    .tx_frame_out_n (tx_frame_out_n),
+    .tx_data_out_p (tx_data_out_p),
+    .tx_data_out_n (tx_data_out_n),
+    .enable (enable),
+    .txnrx (txnrx),
+    .clk (l_clk),
+    .rx_frame (rx_frame_s),
+    .rx_data_0 (rx_data_0_s),
+    .rx_data_1 (rx_data_1_s),
+    .rx_data_2 (rx_data_2_s),
+    .rx_data_3 (rx_data_3_s),
+    .tx_frame (tx_frame),
+    .tx_data_0 (tx_data_0),
+    .tx_data_1 (tx_data_1),
+    .tx_data_2 (tx_data_2),
+    .tx_data_3 (tx_data_3),
+    .tx_enable (enable_int_p),
+    .tx_txnrx (txnrx_int_p),
+    .locked (locked_s),
+    .up_clk (up_clk),
+    .up_rstn (up_rstn));
+  end
+  endgenerate
 
 endmodule
 
