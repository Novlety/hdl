--- conflicted
+++ resolved
@@ -1,559 +1,549 @@
-// ***************************************************************************
-// ***************************************************************************
-// Copyright 2011(c) Analog Devices, Inc.
-//
-// All rights reserved.
-//
-// Redistribution and use in source and binary forms, with or without modification,
-// are permitted provided that the following conditions are met:
-//     - Redistributions of source code must retain the above copyright
-//       notice, this list of conditions and the following disclaimer.
-//     - Redistributions in binary form must reproduce the above copyright
-//       notice, this list of conditions and the following disclaimer in
-//       the documentation and/or other materials provided with the
-//       distribution.
-//     - Neither the name of Analog Devices, Inc. nor the names of its
-//       contributors may be used to endorse or promote products derived
-//       from this software without specific prior written permission.
-//     - The use of this software may or may not infringe the patent rights
-//       of one or more patent holders.  This license does not release you
-//       from the requirement that you obtain separate licenses from these
-//       patent holders to use this software.
-//     - Use of the software either in source or binary form, must be run
-//       on or directly connected to an Analog Devices Inc. component.
-//
-// THIS SOFTWARE IS PROVIDED BY ANALOG DEVICES "AS IS" AND ANY EXPRESS OR IMPLIED WARRANTIES,
-// INCLUDING, BUT NOT LIMITED TO, NON-INFRINGEMENT, MERCHANTABILITY AND FITNESS FOR A
-// PARTICULAR PURPOSE ARE DISCLAIMED.
-//
-// IN NO EVENT SHALL ANALOG DEVICES BE LIABLE FOR ANY DIRECT, INDIRECT, INCIDENTAL, SPECIAL,
-// EXEMPLARY, OR CONSEQUENTIAL DAMAGES (INCLUDING, BUT NOT LIMITED TO, INTELLECTUAL PROPERTY
-// RIGHTS, PROCUREMENT OF SUBSTITUTE GOODS OR SERVICES; LOSS OF USE, DATA, OR PROFITS; OR
-// BUSINESS INTERRUPTION) HOWEVER CAUSED AND ON ANY THEORY OF LIABILITY, WHETHER IN CONTRACT,
-// STRICT LIABILITY, OR TORT (INCLUDING NEGLIGENCE OR OTHERWISE) ARISING IN ANY WAY OUT OF
-// THE USE OF THIS SOFTWARE, EVEN IF ADVISED OF THE POSSIBILITY OF SUCH DAMAGE.
-// ***************************************************************************
-// ***************************************************************************
-// ***************************************************************************
-// ***************************************************************************
-
-`timescale 1ns/100ps
-
-module axi_ad9361 (
-
-  // physical interface (receive)
-
-  rx_clk_in_p,
-  rx_clk_in_n,
-  rx_frame_in_p,
-  rx_frame_in_n,
-  rx_data_in_p,
-  rx_data_in_n,
-
-  // physical interface (transmit)
-
-  tx_clk_out_p,
-  tx_clk_out_n,
-  tx_frame_out_p,
-  tx_frame_out_n,
-  tx_data_out_p,
-  tx_data_out_n,
-
-  // transmit master/slave
-
-  dac_sync_in,
-  dac_sync_out,
-
-  // delay clock
-
-  delay_clk,
-
-  // master interface
-
-  l_clk,
-  clk,
-
-  // dma interface
-
-  adc_enable_i0,
-  adc_valid_i0,
-  adc_data_i0,
-  adc_enable_q0,
-  adc_valid_q0,
-  adc_data_q0,
-  adc_enable_i1,
-  adc_valid_i1,
-  adc_data_i1,
-  adc_enable_q1,
-  adc_valid_q1,
-  adc_data_q1,
-  adc_dovf,
-  adc_dunf,
-  adc_r1_mode,
-
-  dac_enable_i0,
-  dac_valid_i0,
-  dac_data_i0,
-  dac_enable_q0,
-  dac_valid_q0,
-  dac_data_q0,
-  dac_enable_i1,
-  dac_valid_i1,
-  dac_data_i1,
-  dac_enable_q1,
-  dac_valid_q1,
-  dac_data_q1,
-  dac_dovf,
-  dac_dunf,
-  dac_r1_mode,
-
-  enable,
-  txnrx,
-
-  // axi interface
-
-  s_axi_aclk,
-  s_axi_aresetn,
-  s_axi_awvalid,
-  s_axi_awaddr,
-  s_axi_awprot,
-  s_axi_awready,
-  s_axi_wvalid,
-  s_axi_wdata,
-  s_axi_wstrb,
-  s_axi_wready,
-  s_axi_bvalid,
-  s_axi_bresp,
-  s_axi_bready,
-  s_axi_arvalid,
-  s_axi_araddr,
-  s_axi_arprot,
-  s_axi_arready,
-  s_axi_rvalid,
-  s_axi_rdata,
-  s_axi_rresp,
-  s_axi_rready,
-
-  // gpio
-
-  up_dac_gpio_in,
-  up_dac_gpio_out,
-  up_adc_gpio_in,
-  up_adc_gpio_out,
-
-  // chipscope signals
-
-  tdd_dbg);
-
-  // parameters
-
-  parameter   PCORE_ID = 0;
-  parameter   PCORE_DEVICE_TYPE = 0;
-  parameter   PCORE_DAC_IODELAY_ENABLE = 0;
-  parameter   PCORE_IODELAY_GROUP = "dev_if_delay_group";
-  parameter   PCORE_DAC_DP_DISABLE = 0;
-  parameter   PCORE_ADC_DP_DISABLE = 0;
-
-  // physical interface (receive)
-
-  input           rx_clk_in_p;
-  input           rx_clk_in_n;
-  input           rx_frame_in_p;
-  input           rx_frame_in_n;
-  input   [ 5:0]  rx_data_in_p;
-  input   [ 5:0]  rx_data_in_n;
-
-  // physical interface (transmit)
-
-  output          tx_clk_out_p;
-  output          tx_clk_out_n;
-  output          tx_frame_out_p;
-  output          tx_frame_out_n;
-  output  [ 5:0]  tx_data_out_p;
-  output  [ 5:0]  tx_data_out_n;
-
-  // master/slave
-
-  input           dac_sync_in;
-  output          dac_sync_out;
-
-  // delay clock
-
-  input           delay_clk;
-
-  // master interface
-
-  output          l_clk;
-  input           clk;
-
-  // dma interface
-
-  output          adc_enable_i0;
-  output          adc_valid_i0;
-  output  [15:0]  adc_data_i0;
-  output          adc_enable_q0;
-  output          adc_valid_q0;
-  output  [15:0]  adc_data_q0;
-  output          adc_enable_i1;
-  output          adc_valid_i1;
-  output  [15:0]  adc_data_i1;
-  output          adc_enable_q1;
-  output          adc_valid_q1;
-  output  [15:0]  adc_data_q1;
-  input           adc_dovf;
-  input           adc_dunf;
-  output          adc_r1_mode;
-
-  output          dac_enable_i0;
-  output          dac_valid_i0;
-  input   [15:0]  dac_data_i0;
-  output          dac_enable_q0;
-  output          dac_valid_q0;
-  input   [15:0]  dac_data_q0;
-  output          dac_enable_i1;
-  output          dac_valid_i1;
-  input   [15:0]  dac_data_i1;
-  output          dac_enable_q1;
-  output          dac_valid_q1;
-  input   [15:0]  dac_data_q1;
-  input           dac_dovf;
-  input           dac_dunf;
-  output          dac_r1_mode;
-
-  output          enable;
-  output          txnrx;
-
-  // axi interface
-
-  input           s_axi_aclk;
-  input           s_axi_aresetn;
-  input           s_axi_awvalid;
-  input   [31:0]  s_axi_awaddr;
-  input   [ 2:0]  s_axi_awprot;
-  output          s_axi_awready;
-  input           s_axi_wvalid;
-  input   [31:0]  s_axi_wdata;
-  input   [ 3:0]  s_axi_wstrb;
-  output          s_axi_wready;
-  output          s_axi_bvalid;
-  output  [ 1:0]  s_axi_bresp;
-  input           s_axi_bready;
-  input           s_axi_arvalid;
-  input   [31:0]  s_axi_araddr;
-  input   [ 2:0]  s_axi_arprot;
-  output          s_axi_arready;
-  output          s_axi_rvalid;
-  output  [31:0]  s_axi_rdata;
-  output  [ 1:0]  s_axi_rresp;
-  input           s_axi_rready;
-
-  // gpio
-
-  input   [31:0]  up_dac_gpio_in;
-  output  [31:0]  up_dac_gpio_out;
-  input   [31:0]  up_adc_gpio_in;
-  output  [31:0]  up_adc_gpio_out;
-
-  // chipscope signals
-
-  output [34:0]   tdd_dbg;
-
-  // internal registers
-
-  reg             up_wack = 'd0;
-  reg             up_rack = 'd0;
-  reg     [31:0]  up_rdata = 'd0;
-
-  // internal clocks and resets
-
-  wire            rst;
-  wire            up_clk;
-  wire            up_rstn;
-  wire            delay_rst;
-
-  // internal signals
-
-  wire            adc_ddr_edgesel;
-  wire            adc_valid_s;
-  wire    [47:0]  adc_data_s;
-  wire            adc_status_s;
-  wire            dac_valid_s;
-  wire    [47:0]  dac_data_s;
-  wire    [ 6:0]  up_adc_dld_s;
-  wire    [34:0]  up_adc_dwdata_s;
-  wire    [34:0]  up_adc_drdata_s;
-  wire    [ 7:0]  up_dac_dld_s;
-  wire    [39:0]  up_dac_dwdata_s;
-  wire    [39:0]  up_dac_drdata_s;
-  wire            delay_locked_s;
-  wire            up_wreq_s;
-  wire    [13:0]  up_waddr_s;
-  wire    [31:0]  up_wdata_s;
-  wire            up_wack_rx_s;
-  wire            up_wack_tx_s;
-  wire            up_rreq_s;
-  wire    [13:0]  up_raddr_s;
-  wire    [31:0]  up_rdata_rx_s;
-  wire            up_rack_rx_s;
-  wire    [31:0]  up_rdata_tx_s;
-  wire            up_rack_tx_s;
-  wire            up_wack_tdd_s;
-  wire            up_rack_tdd_s;
-  wire    [31:0]  up_rdata_tdd_s;
-
-  wire            tdd_tx_dp_en_s;
-  wire            tdd_rx_vco_en_s;
-  wire            tdd_tx_vco_en_s;
-  wire            tdd_rx_rf_en_s;
-  wire            tdd_tx_rf_en_s;
-<<<<<<< HEAD
-  wire    [ 7:0]  ad9361_tdd_status_s;
-  wire            enable;
-  wire            txnrx;
-=======
-  wire    [ 7:0]  tdd_status_s;
->>>>>>> 77eff35d
-
-  wire            dac_valid_i0_s;
-  wire            dac_valid_q0_s;
-  wire            dac_valid_i1_s;
-  wire            dac_valid_q1_s;
-
-  wire            tdd_mode_enable_s;
-
-  // signal name changes
-
-  assign up_clk = s_axi_aclk;
-  assign up_rstn = s_axi_aresetn;
-
-  // processor read interface
-
-  always @(negedge up_rstn or posedge up_clk) begin
-    if (up_rstn == 0) begin
-      up_wack <= 'd0;
-      up_rack <= 'd0;
-      up_rdata <= 'd0;
-    end else begin
-      up_wack <= up_wack_rx_s | up_wack_tx_s | up_wack_tdd_s;
-      up_rack <= up_rack_rx_s | up_rack_tx_s | up_rack_tdd_s;
-      up_rdata <= up_rdata_rx_s | up_rdata_tx_s | up_rdata_tdd_s;
-    end
-  end
-
-  // device interface
-
-  axi_ad9361_dev_if #(
-    .PCORE_DEVICE_TYPE (PCORE_DEVICE_TYPE),
-    .PCORE_DAC_IODELAY_ENABLE (PCORE_DAC_IODELAY_ENABLE),
-    .PCORE_IODELAY_GROUP (PCORE_IODELAY_GROUP))
-  i_dev_if (
-    .rx_clk_in_p (rx_clk_in_p),
-    .rx_clk_in_n (rx_clk_in_n),
-    .rx_frame_in_p (rx_frame_in_p),
-    .rx_frame_in_n (rx_frame_in_n),
-    .rx_data_in_p (rx_data_in_p),
-    .rx_data_in_n (rx_data_in_n),
-    .tx_clk_out_p (tx_clk_out_p),
-    .tx_clk_out_n (tx_clk_out_n),
-    .tx_frame_out_p (tx_frame_out_p),
-    .tx_frame_out_n (tx_frame_out_n),
-    .tx_data_out_p (tx_data_out_p),
-    .tx_data_out_n (tx_data_out_n),
-    .rst (rst),
-    .l_clk (l_clk),
-    .clk (clk),
-    .adc_valid (adc_valid_s),
-    .adc_data (adc_data_s),
-    .adc_status (adc_status_s),
-    .adc_r1_mode (adc_r1_mode),
-    .adc_ddr_edgesel (adc_ddr_edgesel),
-    .dac_valid (dac_valid_s),
-    .dac_data (dac_data_s),
-    .dac_r1_mode (dac_r1_mode),
-    .up_clk (up_clk),
-    .up_adc_dld (up_adc_dld_s),
-    .up_adc_dwdata (up_adc_dwdata_s),
-    .up_adc_drdata (up_adc_drdata_s),
-    .up_dac_dld (up_dac_dld_s),
-    .up_dac_dwdata (up_dac_dwdata_s),
-    .up_dac_drdata (up_dac_drdata_s),
-    .delay_clk (delay_clk),
-    .delay_rst (delay_rst),
-    .delay_locked (delay_locked_s));
-
-  // TDD interface
-
-  axi_ad9361_tdd_if #(.MODE_OF_ENABLE(1)) i_tdd_if(
-    .clk(clk),
-    .rst(rst),
-    .tdd_rx_vco_en(tdd_rx_vco_en_s),
-    .tdd_tx_vco_en(tdd_tx_vco_en_s),
-    .tdd_rx_rf_en(tdd_rx_rf_en_s),
-    .tdd_tx_rf_en(tdd_tx_rf_en_s),
-    .ad9361_txnrx(txnrx),
-    .ad9361_enable(enable),
-<<<<<<< HEAD
-    .ad9361_tdd_status(ad9361_tdd_status_s)
-=======
-    .ad9361_tdd_status(tdd_status_s)
->>>>>>> 77eff35d
-  );
-
-  // TDD control
-
-  axi_ad9361_tdd i_tdd(
-    .clk(clk),
-    .rst(rst),
-    .tdd_enable(tdd_mode_enable_s),
-    .tdd_tx_dp_en(tdd_tx_dp_en_s),
-    .tdd_rx_vco_en(tdd_rx_vco_en_s),
-    .tdd_tx_vco_en(tdd_tx_vco_en_s),
-    .tdd_rx_rf_en(tdd_rx_rf_en_s),
-    .tdd_tx_rf_en(tdd_tx_rf_en_s),
-    .tdd_status(tdd_status_s),
-    .up_rstn(up_rstn),
-    .up_clk(up_clk),
-    .up_wreq(up_wreq_s),
-    .up_waddr(up_waddr_s),
-    .up_wdata(up_wdata_s),
-    .up_wack(up_wack_tdd_s),
-    .up_rreq(up_rreq_s),
-    .up_raddr(up_raddr_s),
-    .up_rdata(up_rdata_tdd_s),
-    .up_rack(up_rack_tdd_s),
-    .tdd_dbg(tdd_dbg)
-  );
-
-  // receive
-
-  axi_ad9361_rx #(
-    .PCORE_ID (PCORE_ID),
-    .DP_DISABLE (PCORE_ADC_DP_DISABLE))
-  i_rx (
-    .adc_rst (rst),
-    .adc_clk (clk),
-    .adc_valid (adc_valid_s),
-    .adc_data (adc_data_s),
-    .adc_status (adc_status_s),
-    .adc_r1_mode (adc_r1_mode),
-    .adc_ddr_edgesel (adc_ddr_edgesel),
-    .dac_data (dac_data_s),
-    .up_dld (up_adc_dld_s),
-    .up_dwdata (up_adc_dwdata_s),
-    .up_drdata (up_adc_drdata_s),
-    .delay_clk (delay_clk),
-    .delay_rst (delay_rst),
-    .delay_locked (delay_locked_s),
-    .adc_enable_i0 (adc_enable_i0),
-    .adc_valid_i0 (adc_valid_i0),
-    .adc_data_i0 (adc_data_i0),
-    .adc_enable_q0 (adc_enable_q0),
-    .adc_valid_q0 (adc_valid_q0),
-    .adc_data_q0 (adc_data_q0),
-    .adc_enable_i1 (adc_enable_i1),
-    .adc_valid_i1 (adc_valid_i1),
-    .adc_data_i1 (adc_data_i1),
-    .adc_enable_q1 (adc_enable_q1),
-    .adc_valid_q1 (adc_valid_q1),
-    .adc_data_q1 (adc_data_q1),
-    .adc_dovf (adc_dovf),
-    .adc_dunf (adc_dunf),
-    .up_adc_gpio_in (up_adc_gpio_in),
-    .up_adc_gpio_out (up_adc_gpio_out),
-    .up_rstn (up_rstn),
-    .up_clk (up_clk),
-    .up_wreq (up_wreq_s),
-    .up_waddr (up_waddr_s),
-    .up_wdata (up_wdata_s),
-    .up_wack (up_wack_rx_s),
-    .up_rreq (up_rreq_s),
-    .up_raddr (up_raddr_s),
-    .up_rdata (up_rdata_rx_s),
-    .up_rack (up_rack_rx_s));
-
-  // transmit
-
-  axi_ad9361_tx #(
-    .PCORE_ID (PCORE_ID),
-    .DP_DISABLE (PCORE_DAC_DP_DISABLE))
-  i_tx (
-    .dac_clk (clk),
-    .dac_valid (dac_valid_s),
-    .dac_data (dac_data_s),
-    .dac_r1_mode (dac_r1_mode),
-    .adc_data (adc_data_s),
-    .up_dld (up_dac_dld_s),
-    .up_dwdata (up_dac_dwdata_s),
-    .up_drdata (up_dac_drdata_s),
-    .delay_clk (delay_clk),
-    .delay_rst (),
-    .delay_locked (delay_locked_s),
-    .dac_sync_in (dac_sync_in),
-    .dac_sync_out (dac_sync_out),
-    .dac_enable_i0 (dac_enable_i0),
-    .dac_valid_i0 (dac_valid_i0_s),
-    .dac_data_i0 (dac_data_i0),
-    .dac_enable_q0 (dac_enable_q0),
-    .dac_valid_q0 (dac_valid_q0_s),
-    .dac_data_q0 (dac_data_q0),
-    .dac_enable_i1 (dac_enable_i1),
-    .dac_valid_i1 (dac_valid_i1_s),
-    .dac_data_i1 (dac_data_i1),
-    .dac_enable_q1 (dac_enable_q1),
-    .dac_valid_q1 (dac_valid_q1_s),
-    .dac_data_q1 (dac_data_q1),
-    .dac_dovf(dac_dovf),
-    .dac_dunf(dac_dunf),
-    .up_dac_gpio_in (up_dac_gpio_in),
-    .up_dac_gpio_out (up_dac_gpio_out),
-    .up_rstn (up_rstn),
-    .up_clk (up_clk),
-    .up_wreq (up_wreq_s),
-    .up_waddr (up_waddr_s),
-    .up_wdata (up_wdata_s),
-    .up_wack (up_wack_tx_s),
-    .up_rreq (up_rreq_s),
-    .up_raddr (up_raddr_s),
-    .up_rdata (up_rdata_tx_s),
-    .up_rack (up_rack_tx_s));
-
-  assign  dac_valid_i0 = (tdd_mode_enable_s == 1) ? (dac_valid_i0_s & tdd_tx_dp_en_s) : dac_valid_i0_s;
-  assign  dac_valid_q0 = (tdd_mode_enable_s == 1) ? (dac_valid_q0_s & tdd_tx_dp_en_s) : dac_valid_q0_s;
-  assign  dac_valid_i1 = (tdd_mode_enable_s == 1) ? (dac_valid_i1_s & tdd_tx_dp_en_s) : dac_valid_i1_s;
-  assign  dac_valid_q1 = (tdd_mode_enable_s == 1) ? (dac_valid_q1_s & tdd_tx_dp_en_s) : dac_valid_q1_s;
-
-  // axi interface
-
-  up_axi i_up_axi (
-    .up_rstn (up_rstn),
-    .up_clk (up_clk),
-    .up_axi_awvalid (s_axi_awvalid),
-    .up_axi_awaddr (s_axi_awaddr),
-    .up_axi_awready (s_axi_awready),
-    .up_axi_wvalid (s_axi_wvalid),
-    .up_axi_wdata (s_axi_wdata),
-    .up_axi_wstrb (s_axi_wstrb),
-    .up_axi_wready (s_axi_wready),
-    .up_axi_bvalid (s_axi_bvalid),
-    .up_axi_bresp (s_axi_bresp),
-    .up_axi_bready (s_axi_bready),
-    .up_axi_arvalid (s_axi_arvalid),
-    .up_axi_araddr (s_axi_araddr),
-    .up_axi_arready (s_axi_arready),
-    .up_axi_rvalid (s_axi_rvalid),
-    .up_axi_rresp (s_axi_rresp),
-    .up_axi_rdata (s_axi_rdata),
-    .up_axi_rready (s_axi_rready),
-    .up_wreq (up_wreq_s),
-    .up_waddr (up_waddr_s),
-    .up_wdata (up_wdata_s),
-    .up_wack (up_wack),
-    .up_rreq (up_rreq_s),
-    .up_raddr (up_raddr_s),
-    .up_rdata (up_rdata),
-    .up_rack (up_rack));
-
-endmodule
-
-// ***************************************************************************
-// ***************************************************************************
+// ***************************************************************************
+// ***************************************************************************
+// Copyright 2011(c) Analog Devices, Inc.
+//
+// All rights reserved.
+//
+// Redistribution and use in source and binary forms, with or without modification,
+// are permitted provided that the following conditions are met:
+//     - Redistributions of source code must retain the above copyright
+//       notice, this list of conditions and the following disclaimer.
+//     - Redistributions in binary form must reproduce the above copyright
+//       notice, this list of conditions and the following disclaimer in
+//       the documentation and/or other materials provided with the
+//       distribution.
+//     - Neither the name of Analog Devices, Inc. nor the names of its
+//       contributors may be used to endorse or promote products derived
+//       from this software without specific prior written permission.
+//     - The use of this software may or may not infringe the patent rights
+//       of one or more patent holders.  This license does not release you
+//       from the requirement that you obtain separate licenses from these
+//       patent holders to use this software.
+//     - Use of the software either in source or binary form, must be run
+//       on or directly connected to an Analog Devices Inc. component.
+//
+// THIS SOFTWARE IS PROVIDED BY ANALOG DEVICES "AS IS" AND ANY EXPRESS OR IMPLIED WARRANTIES,
+// INCLUDING, BUT NOT LIMITED TO, NON-INFRINGEMENT, MERCHANTABILITY AND FITNESS FOR A
+// PARTICULAR PURPOSE ARE DISCLAIMED.
+//
+// IN NO EVENT SHALL ANALOG DEVICES BE LIABLE FOR ANY DIRECT, INDIRECT, INCIDENTAL, SPECIAL,
+// EXEMPLARY, OR CONSEQUENTIAL DAMAGES (INCLUDING, BUT NOT LIMITED TO, INTELLECTUAL PROPERTY
+// RIGHTS, PROCUREMENT OF SUBSTITUTE GOODS OR SERVICES; LOSS OF USE, DATA, OR PROFITS; OR
+// BUSINESS INTERRUPTION) HOWEVER CAUSED AND ON ANY THEORY OF LIABILITY, WHETHER IN CONTRACT,
+// STRICT LIABILITY, OR TORT (INCLUDING NEGLIGENCE OR OTHERWISE) ARISING IN ANY WAY OUT OF
+// THE USE OF THIS SOFTWARE, EVEN IF ADVISED OF THE POSSIBILITY OF SUCH DAMAGE.
+// ***************************************************************************
+// ***************************************************************************
+// ***************************************************************************
+// ***************************************************************************
+
+`timescale 1ns/100ps
+
+module axi_ad9361 (
+
+  // physical interface (receive)
+
+  rx_clk_in_p,
+  rx_clk_in_n,
+  rx_frame_in_p,
+  rx_frame_in_n,
+  rx_data_in_p,
+  rx_data_in_n,
+
+  // physical interface (transmit)
+
+  tx_clk_out_p,
+  tx_clk_out_n,
+  tx_frame_out_p,
+  tx_frame_out_n,
+  tx_data_out_p,
+  tx_data_out_n,
+
+  // transmit master/slave
+
+  dac_sync_in,
+  dac_sync_out,
+
+  // delay clock
+
+  delay_clk,
+
+  // master interface
+
+  l_clk,
+  clk,
+
+  // dma interface
+
+  adc_enable_i0,
+  adc_valid_i0,
+  adc_data_i0,
+  adc_enable_q0,
+  adc_valid_q0,
+  adc_data_q0,
+  adc_enable_i1,
+  adc_valid_i1,
+  adc_data_i1,
+  adc_enable_q1,
+  adc_valid_q1,
+  adc_data_q1,
+  adc_dovf,
+  adc_dunf,
+  adc_r1_mode,
+
+  dac_enable_i0,
+  dac_valid_i0,
+  dac_data_i0,
+  dac_enable_q0,
+  dac_valid_q0,
+  dac_data_q0,
+  dac_enable_i1,
+  dac_valid_i1,
+  dac_data_i1,
+  dac_enable_q1,
+  dac_valid_q1,
+  dac_data_q1,
+  dac_dovf,
+  dac_dunf,
+  dac_r1_mode,
+
+  enable,
+  txnrx,
+
+  // axi interface
+
+  s_axi_aclk,
+  s_axi_aresetn,
+  s_axi_awvalid,
+  s_axi_awaddr,
+  s_axi_awprot,
+  s_axi_awready,
+  s_axi_wvalid,
+  s_axi_wdata,
+  s_axi_wstrb,
+  s_axi_wready,
+  s_axi_bvalid,
+  s_axi_bresp,
+  s_axi_bready,
+  s_axi_arvalid,
+  s_axi_araddr,
+  s_axi_arprot,
+  s_axi_arready,
+  s_axi_rvalid,
+  s_axi_rdata,
+  s_axi_rresp,
+  s_axi_rready,
+
+  // gpio
+
+  up_dac_gpio_in,
+  up_dac_gpio_out,
+  up_adc_gpio_in,
+  up_adc_gpio_out,
+
+  // chipscope signals
+
+  tdd_dbg);
+
+  // parameters
+
+  parameter   PCORE_ID = 0;
+  parameter   PCORE_DEVICE_TYPE = 0;
+  parameter   PCORE_DAC_IODELAY_ENABLE = 0;
+  parameter   PCORE_IODELAY_GROUP = "dev_if_delay_group";
+  parameter   PCORE_DAC_DP_DISABLE = 0;
+  parameter   PCORE_ADC_DP_DISABLE = 0;
+
+  // physical interface (receive)
+
+  input           rx_clk_in_p;
+  input           rx_clk_in_n;
+  input           rx_frame_in_p;
+  input           rx_frame_in_n;
+  input   [ 5:0]  rx_data_in_p;
+  input   [ 5:0]  rx_data_in_n;
+
+  // physical interface (transmit)
+
+  output          tx_clk_out_p;
+  output          tx_clk_out_n;
+  output          tx_frame_out_p;
+  output          tx_frame_out_n;
+  output  [ 5:0]  tx_data_out_p;
+  output  [ 5:0]  tx_data_out_n;
+
+  // master/slave
+
+  input           dac_sync_in;
+  output          dac_sync_out;
+
+  // delay clock
+
+  input           delay_clk;
+
+  // master interface
+
+  output          l_clk;
+  input           clk;
+
+  // dma interface
+
+  output          adc_enable_i0;
+  output          adc_valid_i0;
+  output  [15:0]  adc_data_i0;
+  output          adc_enable_q0;
+  output          adc_valid_q0;
+  output  [15:0]  adc_data_q0;
+  output          adc_enable_i1;
+  output          adc_valid_i1;
+  output  [15:0]  adc_data_i1;
+  output          adc_enable_q1;
+  output          adc_valid_q1;
+  output  [15:0]  adc_data_q1;
+  input           adc_dovf;
+  input           adc_dunf;
+  output          adc_r1_mode;
+
+  output          dac_enable_i0;
+  output          dac_valid_i0;
+  input   [15:0]  dac_data_i0;
+  output          dac_enable_q0;
+  output          dac_valid_q0;
+  input   [15:0]  dac_data_q0;
+  output          dac_enable_i1;
+  output          dac_valid_i1;
+  input   [15:0]  dac_data_i1;
+  output          dac_enable_q1;
+  output          dac_valid_q1;
+  input   [15:0]  dac_data_q1;
+  input           dac_dovf;
+  input           dac_dunf;
+  output          dac_r1_mode;
+
+  output          enable;
+  output          txnrx;
+
+  // axi interface
+
+  input           s_axi_aclk;
+  input           s_axi_aresetn;
+  input           s_axi_awvalid;
+  input   [31:0]  s_axi_awaddr;
+  input   [ 2:0]  s_axi_awprot;
+  output          s_axi_awready;
+  input           s_axi_wvalid;
+  input   [31:0]  s_axi_wdata;
+  input   [ 3:0]  s_axi_wstrb;
+  output          s_axi_wready;
+  output          s_axi_bvalid;
+  output  [ 1:0]  s_axi_bresp;
+  input           s_axi_bready;
+  input           s_axi_arvalid;
+  input   [31:0]  s_axi_araddr;
+  input   [ 2:0]  s_axi_arprot;
+  output          s_axi_arready;
+  output          s_axi_rvalid;
+  output  [31:0]  s_axi_rdata;
+  output  [ 1:0]  s_axi_rresp;
+  input           s_axi_rready;
+
+  // gpio
+
+  input   [31:0]  up_dac_gpio_in;
+  output  [31:0]  up_dac_gpio_out;
+  input   [31:0]  up_adc_gpio_in;
+  output  [31:0]  up_adc_gpio_out;
+
+  // chipscope signals
+
+  output [34:0]   tdd_dbg;
+
+  // internal registers
+
+  reg             up_wack = 'd0;
+  reg             up_rack = 'd0;
+  reg     [31:0]  up_rdata = 'd0;
+
+  // internal clocks and resets
+
+  wire            rst;
+  wire            up_clk;
+  wire            up_rstn;
+  wire            delay_rst;
+
+  // internal signals
+
+  wire            adc_ddr_edgesel;
+  wire            adc_valid_s;
+  wire    [47:0]  adc_data_s;
+  wire            adc_status_s;
+  wire            dac_valid_s;
+  wire    [47:0]  dac_data_s;
+  wire    [ 6:0]  up_adc_dld_s;
+  wire    [34:0]  up_adc_dwdata_s;
+  wire    [34:0]  up_adc_drdata_s;
+  wire    [ 7:0]  up_dac_dld_s;
+  wire    [39:0]  up_dac_dwdata_s;
+  wire    [39:0]  up_dac_drdata_s;
+  wire            delay_locked_s;
+  wire            up_wreq_s;
+  wire    [13:0]  up_waddr_s;
+  wire    [31:0]  up_wdata_s;
+  wire            up_wack_rx_s;
+  wire            up_wack_tx_s;
+  wire            up_rreq_s;
+  wire    [13:0]  up_raddr_s;
+  wire    [31:0]  up_rdata_rx_s;
+  wire            up_rack_rx_s;
+  wire    [31:0]  up_rdata_tx_s;
+  wire            up_rack_tx_s;
+  wire            up_wack_tdd_s;
+  wire            up_rack_tdd_s;
+  wire    [31:0]  up_rdata_tdd_s;
+
+  wire            tdd_tx_dp_en_s;
+  wire            tdd_rx_vco_en_s;
+  wire            tdd_tx_vco_en_s;
+  wire            tdd_rx_rf_en_s;
+  wire            tdd_tx_rf_en_s;
+  wire    [ 7:0]  tdd_status_s;
+
+  wire            dac_valid_i0_s;
+  wire            dac_valid_q0_s;
+  wire            dac_valid_i1_s;
+  wire            dac_valid_q1_s;
+
+  wire            tdd_mode_enable_s;
+
+  // signal name changes
+
+  assign up_clk = s_axi_aclk;
+  assign up_rstn = s_axi_aresetn;
+
+  // processor read interface
+
+  always @(negedge up_rstn or posedge up_clk) begin
+    if (up_rstn == 0) begin
+      up_wack <= 'd0;
+      up_rack <= 'd0;
+      up_rdata <= 'd0;
+    end else begin
+      up_wack <= up_wack_rx_s | up_wack_tx_s | up_wack_tdd_s;
+      up_rack <= up_rack_rx_s | up_rack_tx_s | up_rack_tdd_s;
+      up_rdata <= up_rdata_rx_s | up_rdata_tx_s | up_rdata_tdd_s;
+    end
+  end
+
+  // device interface
+
+  axi_ad9361_dev_if #(
+    .PCORE_DEVICE_TYPE (PCORE_DEVICE_TYPE),
+    .PCORE_DAC_IODELAY_ENABLE (PCORE_DAC_IODELAY_ENABLE),
+    .PCORE_IODELAY_GROUP (PCORE_IODELAY_GROUP))
+  i_dev_if (
+    .rx_clk_in_p (rx_clk_in_p),
+    .rx_clk_in_n (rx_clk_in_n),
+    .rx_frame_in_p (rx_frame_in_p),
+    .rx_frame_in_n (rx_frame_in_n),
+    .rx_data_in_p (rx_data_in_p),
+    .rx_data_in_n (rx_data_in_n),
+    .tx_clk_out_p (tx_clk_out_p),
+    .tx_clk_out_n (tx_clk_out_n),
+    .tx_frame_out_p (tx_frame_out_p),
+    .tx_frame_out_n (tx_frame_out_n),
+    .tx_data_out_p (tx_data_out_p),
+    .tx_data_out_n (tx_data_out_n),
+    .rst (rst),
+    .l_clk (l_clk),
+    .clk (clk),
+    .adc_valid (adc_valid_s),
+    .adc_data (adc_data_s),
+    .adc_status (adc_status_s),
+    .adc_r1_mode (adc_r1_mode),
+    .adc_ddr_edgesel (adc_ddr_edgesel),
+    .dac_valid (dac_valid_s),
+    .dac_data (dac_data_s),
+    .dac_r1_mode (dac_r1_mode),
+    .up_clk (up_clk),
+    .up_adc_dld (up_adc_dld_s),
+    .up_adc_dwdata (up_adc_dwdata_s),
+    .up_adc_drdata (up_adc_drdata_s),
+    .up_dac_dld (up_dac_dld_s),
+    .up_dac_dwdata (up_dac_dwdata_s),
+    .up_dac_drdata (up_dac_drdata_s),
+    .delay_clk (delay_clk),
+    .delay_rst (delay_rst),
+    .delay_locked (delay_locked_s));
+
+  // TDD interface
+
+  axi_ad9361_tdd_if #(.MODE_OF_ENABLE(1)) i_tdd_if(
+    .clk(clk),
+    .rst(rst),
+    .tdd_rx_vco_en(tdd_rx_vco_en_s),
+    .tdd_tx_vco_en(tdd_tx_vco_en_s),
+    .tdd_rx_rf_en(tdd_rx_rf_en_s),
+    .tdd_tx_rf_en(tdd_tx_rf_en_s),
+    .ad9361_txnrx(txnrx),
+    .ad9361_enable(enable),
+    .ad9361_tdd_status(tdd_status_s)
+  );
+
+  // TDD control
+
+  axi_ad9361_tdd i_tdd(
+    .clk(clk),
+    .rst(rst),
+    .tdd_enable(tdd_mode_enable_s),
+    .tdd_tx_dp_en(tdd_tx_dp_en_s),
+    .tdd_rx_vco_en(tdd_rx_vco_en_s),
+    .tdd_tx_vco_en(tdd_tx_vco_en_s),
+    .tdd_rx_rf_en(tdd_rx_rf_en_s),
+    .tdd_tx_rf_en(tdd_tx_rf_en_s),
+    .tdd_status(tdd_status_s),
+    .up_rstn(up_rstn),
+    .up_clk(up_clk),
+    .up_wreq(up_wreq_s),
+    .up_waddr(up_waddr_s),
+    .up_wdata(up_wdata_s),
+    .up_wack(up_wack_tdd_s),
+    .up_rreq(up_rreq_s),
+    .up_raddr(up_raddr_s),
+    .up_rdata(up_rdata_tdd_s),
+    .up_rack(up_rack_tdd_s),
+    .tdd_dbg(tdd_dbg)
+  );
+
+  // receive
+
+  axi_ad9361_rx #(
+    .PCORE_ID (PCORE_ID),
+    .DP_DISABLE (PCORE_ADC_DP_DISABLE))
+  i_rx (
+    .adc_rst (rst),
+    .adc_clk (clk),
+    .adc_valid (adc_valid_s),
+    .adc_data (adc_data_s),
+    .adc_status (adc_status_s),
+    .adc_r1_mode (adc_r1_mode),
+    .adc_ddr_edgesel (adc_ddr_edgesel),
+    .dac_data (dac_data_s),
+    .up_dld (up_adc_dld_s),
+    .up_dwdata (up_adc_dwdata_s),
+    .up_drdata (up_adc_drdata_s),
+    .delay_clk (delay_clk),
+    .delay_rst (delay_rst),
+    .delay_locked (delay_locked_s),
+    .adc_enable_i0 (adc_enable_i0),
+    .adc_valid_i0 (adc_valid_i0),
+    .adc_data_i0 (adc_data_i0),
+    .adc_enable_q0 (adc_enable_q0),
+    .adc_valid_q0 (adc_valid_q0),
+    .adc_data_q0 (adc_data_q0),
+    .adc_enable_i1 (adc_enable_i1),
+    .adc_valid_i1 (adc_valid_i1),
+    .adc_data_i1 (adc_data_i1),
+    .adc_enable_q1 (adc_enable_q1),
+    .adc_valid_q1 (adc_valid_q1),
+    .adc_data_q1 (adc_data_q1),
+    .adc_dovf (adc_dovf),
+    .adc_dunf (adc_dunf),
+    .up_adc_gpio_in (up_adc_gpio_in),
+    .up_adc_gpio_out (up_adc_gpio_out),
+    .up_rstn (up_rstn),
+    .up_clk (up_clk),
+    .up_wreq (up_wreq_s),
+    .up_waddr (up_waddr_s),
+    .up_wdata (up_wdata_s),
+    .up_wack (up_wack_rx_s),
+    .up_rreq (up_rreq_s),
+    .up_raddr (up_raddr_s),
+    .up_rdata (up_rdata_rx_s),
+    .up_rack (up_rack_rx_s));
+
+  // transmit
+
+  axi_ad9361_tx #(
+    .PCORE_ID (PCORE_ID),
+    .DP_DISABLE (PCORE_DAC_DP_DISABLE))
+  i_tx (
+    .dac_clk (clk),
+    .dac_valid (dac_valid_s),
+    .dac_data (dac_data_s),
+    .dac_r1_mode (dac_r1_mode),
+    .adc_data (adc_data_s),
+    .up_dld (up_dac_dld_s),
+    .up_dwdata (up_dac_dwdata_s),
+    .up_drdata (up_dac_drdata_s),
+    .delay_clk (delay_clk),
+    .delay_rst (),
+    .delay_locked (delay_locked_s),
+    .dac_sync_in (dac_sync_in),
+    .dac_sync_out (dac_sync_out),
+    .dac_enable_i0 (dac_enable_i0),
+    .dac_valid_i0 (dac_valid_i0_s),
+    .dac_data_i0 (dac_data_i0),
+    .dac_enable_q0 (dac_enable_q0),
+    .dac_valid_q0 (dac_valid_q0_s),
+    .dac_data_q0 (dac_data_q0),
+    .dac_enable_i1 (dac_enable_i1),
+    .dac_valid_i1 (dac_valid_i1_s),
+    .dac_data_i1 (dac_data_i1),
+    .dac_enable_q1 (dac_enable_q1),
+    .dac_valid_q1 (dac_valid_q1_s),
+    .dac_data_q1 (dac_data_q1),
+    .dac_dovf(dac_dovf),
+    .dac_dunf(dac_dunf),
+    .up_dac_gpio_in (up_dac_gpio_in),
+    .up_dac_gpio_out (up_dac_gpio_out),
+    .up_rstn (up_rstn),
+    .up_clk (up_clk),
+    .up_wreq (up_wreq_s),
+    .up_waddr (up_waddr_s),
+    .up_wdata (up_wdata_s),
+    .up_wack (up_wack_tx_s),
+    .up_rreq (up_rreq_s),
+    .up_raddr (up_raddr_s),
+    .up_rdata (up_rdata_tx_s),
+    .up_rack (up_rack_tx_s));
+
+  assign  dac_valid_i0 = (tdd_mode_enable_s == 1) ? (dac_valid_i0_s & tdd_tx_dp_en_s) : dac_valid_i0_s;
+  assign  dac_valid_q0 = (tdd_mode_enable_s == 1) ? (dac_valid_q0_s & tdd_tx_dp_en_s) : dac_valid_q0_s;
+  assign  dac_valid_i1 = (tdd_mode_enable_s == 1) ? (dac_valid_i1_s & tdd_tx_dp_en_s) : dac_valid_i1_s;
+  assign  dac_valid_q1 = (tdd_mode_enable_s == 1) ? (dac_valid_q1_s & tdd_tx_dp_en_s) : dac_valid_q1_s;
+
+  // axi interface
+
+  up_axi i_up_axi (
+    .up_rstn (up_rstn),
+    .up_clk (up_clk),
+    .up_axi_awvalid (s_axi_awvalid),
+    .up_axi_awaddr (s_axi_awaddr),
+    .up_axi_awready (s_axi_awready),
+    .up_axi_wvalid (s_axi_wvalid),
+    .up_axi_wdata (s_axi_wdata),
+    .up_axi_wstrb (s_axi_wstrb),
+    .up_axi_wready (s_axi_wready),
+    .up_axi_bvalid (s_axi_bvalid),
+    .up_axi_bresp (s_axi_bresp),
+    .up_axi_bready (s_axi_bready),
+    .up_axi_arvalid (s_axi_arvalid),
+    .up_axi_araddr (s_axi_araddr),
+    .up_axi_arready (s_axi_arready),
+    .up_axi_rvalid (s_axi_rvalid),
+    .up_axi_rresp (s_axi_rresp),
+    .up_axi_rdata (s_axi_rdata),
+    .up_axi_rready (s_axi_rready),
+    .up_wreq (up_wreq_s),
+    .up_waddr (up_waddr_s),
+    .up_wdata (up_wdata_s),
+    .up_wack (up_wack),
+    .up_rreq (up_rreq_s),
+    .up_raddr (up_raddr_s),
+    .up_rdata (up_rdata),
+    .up_rack (up_rack));
+
+endmodule
+
+// ***************************************************************************
+// ***************************************************************************