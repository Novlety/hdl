--- conflicted
+++ resolved
@@ -132,13 +132,8 @@
   wire              tdd_enable_s;
   wire              tdd_secondary_s;
   wire   [ 7:0]     tdd_burst_count_s;
-<<<<<<< HEAD
-  wire              tdd_txnrx_only_en_s;
-  wire              tdd_txnrx_only_s;
-=======
   wire              tdd_rx_only_s;
   wire              tdd_tx_only_s;
->>>>>>> 2e877389
   wire   [23:0]     tdd_counter_init_s;
   wire   [23:0]     tdd_frame_length_s;
   wire   [23:0]     tdd_vco_rx_on_1_s;
@@ -167,16 +162,12 @@
   assign tdd_dbg = {tdd_counter_status, tdd_enable_s, tdd_tx_dp_en,
                     tdd_rx_vco_en, tdd_tx_vco_en, tdd_rx_rf_en, tdd_tx_rf_en};
 
-<<<<<<< HEAD
-  assign tdd_enable = tdd_enable_s;
-=======
   // tx data flow control
 
   assign  tdd_tx_valid_i0 = tx_valid_i0 & tdd_enable_s;
   assign  tdd_tx_valid_q0 = tx_valid_q0 & tdd_enable_s;
   assign  tdd_tx_valid_i1 = tx_valid_i1 & tdd_enable_s;
   assign  tdd_tx_valid_q1 = tx_valid_q1 & tdd_enable_s;
->>>>>>> 2e877389
 
   // instantiations
 
@@ -186,13 +177,8 @@
     .tdd_enable(tdd_enable_s),
     .tdd_secondary(tdd_secondary_s),
     .tdd_burst_count(tdd_burst_count_s),
-<<<<<<< HEAD
-    .tdd_txnrx_only_en(tdd_txnrx_only_en_s),
-    .tdd_txnrx_only(tdd_txnrx_only_s),
-=======
     .tdd_tx_only(tdd_tx_only_s),
     .tdd_rx_only(tdd_rx_only_s),
->>>>>>> 2e877389
     .tdd_counter_init(tdd_counter_init_s),
     .tdd_frame_length(tdd_frame_length_s),
     .tdd_vco_rx_on_1(tdd_vco_rx_on_1_s),
@@ -235,13 +221,8 @@
     .tdd_counter_init(tdd_counter_init_s),
     .tdd_frame_length(tdd_frame_length_s),
     .tdd_burst_count(tdd_burst_count_s),
-<<<<<<< HEAD
-    .tdd_txnrx_only_en(tdd_txnrx_only_en_s),
-    .tdd_txnrx_only(tdd_txnrx_only_s),
-=======
     .tdd_rx_only(tdd_rx_only_s),
     .tdd_tx_only(tdd_tx_only_s),
->>>>>>> 2e877389
     .tdd_vco_rx_on_1(tdd_vco_rx_on_1_s),
     .tdd_vco_rx_off_1(tdd_vco_rx_off_1_s),
     .tdd_vco_tx_on_1(tdd_vco_tx_on_1_s),
