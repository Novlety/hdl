// ***************************************************************************
// ***************************************************************************
// Copyright 2014 - 2017 (c) Analog Devices, Inc. All rights reserved.
//
// In this HDL repository, there are many different and unique modules, consisting
// of various HDL (Verilog or VHDL) components. The individual modules are
// developed independently, and may be accompanied by separate and unique license
// terms.
//
// The user should read each of these license terms, and understand the
// freedoms and responsabilities that he or she has by using this source/core.
//
// This core is distributed in the hope that it will be useful, but WITHOUT ANY
// WARRANTY; without even the implied warranty of MERCHANTABILITY or FITNESS FOR
// A PARTICULAR PURPOSE.
//
// Redistribution and use of source or resulting binaries, with or without modification
// of this file, are permitted under one of the following two license terms:
//
//   1. The GNU General Public License version 2 as published by the
//      Free Software Foundation, which can be found in the top level directory
//      of this repository (LICENSE_GPL2), and also online at:
//      <https://www.gnu.org/licenses/old-licenses/gpl-2.0.html>
//
// OR
//
//   2. An ADI specific BSD license, which can be found in the top level directory
//      of this repository (LICENSE_ADIBSD), and also on-line at:
//      https://github.com/analogdevicesinc/hdl/blob/master/LICENSE_ADIBSD
//      This will allow to generate bit files and not release the source code,
//      as long as it attaches to an ADI device.
//
// ***************************************************************************
// ***************************************************************************

`timescale 1ns/100ps

module axi_ad9361_lvds_if #(

  parameter   DEVICE_TYPE = 0,
  parameter   DAC_IODELAY_ENABLE = 0,
  parameter   IO_DELAY_GROUP = "dev_if_delay_group") (

  // physical interface (receive)

  input               rx_clk_in_p,
  input               rx_clk_in_n,
  input               rx_frame_in_p,
  input               rx_frame_in_n,
  input   [ 5:0]      rx_data_in_p,
  input   [ 5:0]      rx_data_in_n,

  // physical interface (transmit)

  output              tx_clk_out_p,
  output              tx_clk_out_n,
  output              tx_frame_out_p,
  output              tx_frame_out_n,
  output  [ 5:0]      tx_data_out_p,
  output  [ 5:0]      tx_data_out_n,

  // ensm control

  output              enable,
  output              txnrx,

  // clock (common to both receive and transmit)

  input               rst,
  input               clk,
  output              l_clk,

  // receive data path interface

  output              adc_valid,
  output  [47:0]      adc_data,
  output              adc_status,
  input               adc_r1_mode,
  input               adc_ddr_edgesel,

  // transmit data path interface

  input               dac_valid,
  input   [47:0]      dac_data,
  input               dac_clksel,
  input               dac_r1_mode,

  // tdd interface

  input               tdd_enable,
  input               tdd_txnrx,
  input               tdd_mode,

  // delay interface

<<<<<<< HEAD
  input                   mmcm_rst,
  input                   up_clk,
  input                   up_rstn,
  input                   up_enable,
  input                   up_txnrx,
  input       [ 6:0]      up_adc_dld,
  input       [34:0]      up_adc_dwdata,
  output      [34:0]      up_adc_drdata,
  input       [ 9:0]      up_dac_dld,
  input       [49:0]      up_dac_dwdata,
  output      [49:0]      up_dac_drdata,
  input                   delay_clk,
  input                   delay_rst,
  output                  delay_locked,

  //drp interface

  input                   up_drp_sel,
  input                   up_drp_wr,
  input       [11:0]      up_drp_addr,
  input       [31:0]      up_drp_wdata,
  output      [31:0]      up_drp_rdata,
  output                  up_drp_ready,
  output                  up_drp_locked);

=======
  input               mmcm_rst,
  input               up_clk,
  input               up_rstn,
  input               up_enable,
  input               up_txnrx,
  input   [ 6:0]      up_adc_dld,
  input   [34:0]      up_adc_dwdata,
  output  [34:0]      up_adc_drdata,
  input   [ 9:0]      up_dac_dld,
  input   [49:0]      up_dac_dwdata,
  output  [49:0]      up_dac_drdata,
  input               delay_clk,
  input               delay_rst,
  output              delay_locked,

  // drp interface

  input               up_drp_sel,
  input               up_drp_wr,
  input   [11:0]      up_drp_addr,
  input   [31:0]      up_drp_wdata,
  output  [31:0]      up_drp_rdata,
  output              up_drp_ready,
  output              up_drp_locked);
>>>>>>> a386a426

  // internal registers

  reg                 adc_r1_mode_n = 'd0;
  reg                 rx_r1_mode = 'd0;
  reg                 rx_locked_m1 = 'd0;
  reg                 rx_locked = 'd0;
  reg                 rx_valid = 'd0;
  reg     [ 1:0]      rx_frame = 'd0;
  reg     [ 5:0]      rx_data_1 = 'd0;
  reg     [ 5:0]      rx_data_0 = 'd0;
  reg     [ 3:0]      rx_frame_d = 'd0;
  reg     [ 5:0]      rx_data_1_2d = 'd0;
  reg     [ 5:0]      rx_data_0_2d = 'd0;
  reg     [ 5:0]      rx_data_1_d = 'd0;
  reg                 adc_valid_p = 'd0;
  reg     [47:0]      adc_data_p = 'd0;
  reg                 adc_status_p = 'd0;
  reg                 adc_valid_n = 'd0;
  reg     [47:0]      adc_data_n = 'd0;
  reg                 adc_status_n = 'd0;
  reg                 adc_valid_int = 'd0;
  reg     [47:0]      adc_data_int = 'd0;
  reg                 adc_status_int = 'd0;
  reg     [ 1:0]      tx_data_sel = 'd0;
  reg     [47:0]      tx_data = 'd0;
  reg     [ 1:0]      tx_clk_p = 'd0;
  reg                 tx_frame_p = 'd0;
  reg     [ 5:0]      tx_data_0_p = 'd0;
  reg     [ 5:0]      tx_data_1_p = 'd0;
  reg     [ 1:0]      tx_clk_n = 'd0;
  reg                 tx_frame_n = 'd0;
  reg     [ 5:0]      tx_data_0_n = 'd0;
  reg     [ 5:0]      tx_data_1_n = 'd0;
  reg     [ 1:0]      tx_clk = 'd0;
  reg                 tx_frame = 'd0;
  reg     [ 5:0]      tx_data_0 = 'd0;
  reg     [ 5:0]      tx_data_1 = 'd0;
  reg                 up_enable_int = 'd0;
  reg                 up_txnrx_int = 'd0;
  reg                 enable_up_m1 = 'd0;
  reg                 txnrx_up_m1 = 'd0;
  reg                 enable_up = 'd0;
  reg                 txnrx_up = 'd0;
  reg                 enable_int = 'd0;
  reg                 txnrx_int = 'd0;
  reg                 enable_int_n = 'd0;
  reg                 txnrx_int_n = 'd0;
  reg                 enable_int_p = 'd0;
  reg                 txnrx_int_p = 'd0;

  // internal signals

  wire    [ 3:0]      rx_frame_d_s;
  wire    [ 5:0]      rx_data_1_s;
  wire    [ 5:0]      rx_data_0_s;
  wire    [ 1:0]      rx_frame_s;
  wire                locked_s;

  // drp interface signals

  assign up_drp_rdata = 32'd0;
  assign up_drp_ready = 1'd0;
  assign up_drp_locked = 1'd1;

  // r1mode
 
  always @(negedge clk) begin
    adc_r1_mode_n <= adc_r1_mode;
  end

  always @(posedge l_clk) begin
    rx_r1_mode <= adc_r1_mode_n;
  end

  // adc-status
 
  assign delay_locked = locked_s;

  always @(posedge l_clk) begin
    rx_locked_m1 <= locked_s;
    rx_locked <= rx_locked_m1;
  end

  // altera-equivalence
 
  always @(posedge l_clk) begin
    rx_valid <= ~rx_valid;
    rx_frame <= rx_frame_s;
    rx_data_1 <= rx_data_1_s;
    rx_data_0 <= rx_data_0_s;
  end

  // frame check
 
  assign rx_frame_d_s = {rx_frame_s, rx_frame};

  always @(posedge l_clk) begin
    if (rx_valid == 1'd1) begin
      if (rx_r1_mode == 1'd1) begin
        rx_frame_d <= rx_frame_d_s;
      end else begin
        rx_frame_d <= ~rx_frame_d_s;
      end
    end
  end

  // data hold
 
  always @(posedge l_clk) begin
    if (rx_valid == 1'd1) begin
      rx_data_1_2d <= rx_data_1_s;
      rx_data_0_2d <= rx_data_0_s;
      rx_data_1_d <= rx_data_1;
    end
  end

  // delineation
 
  always @(posedge l_clk) begin
    if (rx_valid == 1'b1) begin
      case ({rx_r1_mode, rx_frame_s, rx_frame})
        5'b01111: begin
          adc_valid_p <= 1'b0;
          adc_data_p[47:24] <= 24'd0;
          adc_data_p[23:12] <= {rx_data_1, rx_data_1_s};
          adc_data_p[11: 0] <= {rx_data_0, rx_data_0_s};
        end
        5'b00000: begin
          adc_valid_p <= 1'b1;
          adc_data_p[47:36] <= {rx_data_1, rx_data_1_s};
          adc_data_p[35:24] <= {rx_data_0, rx_data_0_s};
          adc_data_p[23: 0] <= adc_data_p[23:0];
        end
        5'b00111: begin
          adc_valid_p <= 1'b0;
          adc_data_p[47:24] <= 24'd0;
          adc_data_p[23:12] <= {rx_data_0, rx_data_0_s};
          adc_data_p[11: 0] <= {rx_data_1_2d, rx_data_1};
        end
        5'b01000: begin
          adc_valid_p <= 1'b1;
          adc_data_p[47:36] <= {rx_data_0, rx_data_0_s};
          adc_data_p[35:24] <= {rx_data_1_2d, rx_data_1};
          adc_data_p[23: 0] <= adc_data_p[23:0];
        end
        5'b00011: begin
          adc_valid_p <= 1'b0;
          adc_data_p[47:24] <= 24'd0;
          adc_data_p[23:12] <= {rx_data_1_2d, rx_data_1};
          adc_data_p[11: 0] <= {rx_data_0_2d, rx_data_0};
        end
        5'b01100: begin
          adc_valid_p <= 1'b1;
          adc_data_p[47:36] <= {rx_data_1_2d, rx_data_1};
          adc_data_p[35:24] <= {rx_data_0_2d, rx_data_0};
          adc_data_p[23: 0] <= adc_data_p[23:0];
        end
        5'b00001: begin
          adc_valid_p <= 1'b0;
          adc_data_p[47:24] <= 24'd0;
          adc_data_p[23:12] <= {rx_data_0_2d, rx_data_0};
          adc_data_p[11: 0] <= {rx_data_1_d, rx_data_1_2d};
        end
        5'b01110: begin
          adc_valid_p <= 1'b1;
          adc_data_p[47:36] <= {rx_data_0_2d, rx_data_0};
          adc_data_p[35:24] <= {rx_data_1_d, rx_data_1_2d};
          adc_data_p[23: 0] <= adc_data_p[23:0];
        end
        5'b10011: begin
          adc_valid_p <= 1'b1;
          adc_data_p[47:24] <= 24'd0;
          adc_data_p[23:12] <= {rx_data_1, rx_data_1_s};
          adc_data_p[11: 0] <= {rx_data_0, rx_data_0_s};
        end
        5'b11001: begin
          adc_valid_p <= 1'b1;
          adc_data_p[47:24] <= 24'd0;
          adc_data_p[23:12] <= {rx_data_0, rx_data_0_s};
          adc_data_p[11: 0] <= {rx_data_1_2d, rx_data_1};
        end
        5'b11100: begin
          adc_valid_p <= 1'b1;
          adc_data_p[47:24] <= 24'd0;
          adc_data_p[23:12] <= {rx_data_1_2d, rx_data_1};
          adc_data_p[11: 0] <= {rx_data_0_2d, rx_data_0};
        end
        5'b10110: begin
          adc_valid_p <= 1'b1;
          adc_data_p[47:24] <= 24'd0;
          adc_data_p[23:12] <= {rx_data_0_2d, rx_data_0};
          adc_data_p[11: 0] <= {rx_data_1_d, rx_data_1_2d};
        end
        default: begin
          adc_valid_p <= 1'b0;
          adc_data_p <= 48'd0;
        end
      endcase
    end else begin
      adc_valid_p <= 1'b0;
      adc_data_p <= adc_data_p;
    end
  end

  // adc-status
 
  always @(posedge l_clk) begin
    if (rx_valid == 1'b1) begin
      if (rx_frame_d == rx_frame_d_s) begin
        adc_status_p <= rx_locked;
      end else begin
        adc_status_p <= 1'b0;
      end
    end
  end

  // transfer to common clock

  always @(negedge l_clk) begin
    adc_valid_n <= adc_valid_p;
    adc_data_n <= adc_data_p;
    adc_status_n <= adc_status_p;
  end

  assign adc_valid = adc_valid_int;
  assign adc_data = adc_data_int;
  assign adc_status = adc_status_int;

  always @(posedge clk) begin
    adc_valid_int <= adc_valid_n;
    adc_data_int <= adc_data_n;
    adc_status_int <= adc_status_n;
  end

  // dac-tx interface

  always @(posedge clk) begin
    if (dac_valid == 1'b1) begin
      tx_data_sel <= 2'b00;
    end else begin
      tx_data_sel <= tx_data_sel + 1'b1;
    end
    if (dac_valid == 1'b1) begin
      tx_data <= dac_data;
    end
  end

  always @(posedge clk) begin
    tx_clk_p <= {dac_clksel, ~dac_clksel};
  end

  always @(posedge clk) begin
    case ({dac_r1_mode, tx_data_sel})
      3'b000: begin
        tx_frame_p <= 1'b1;
        tx_data_0_p <= tx_data[11:6];
        tx_data_1_p <= tx_data[23:18];
      end
      3'b001: begin
        tx_frame_p <= 1'b1;
        tx_data_0_p <= tx_data[5:0];
        tx_data_1_p <= tx_data[17:12];
      end
      3'b010: begin
        tx_frame_p <= 1'b0;
        tx_data_0_p <= tx_data[35:30];
        tx_data_1_p <= tx_data[47:42];
      end
      3'b011: begin
        tx_frame_p <= 1'b0;
        tx_data_0_p <= tx_data[29:24];
        tx_data_1_p <= tx_data[41:36];
      end
      3'b100: begin
        tx_frame_p <= 1'b1;
        tx_data_0_p <= tx_data[11:6];
        tx_data_1_p <= tx_data[23:18];
      end
      3'b101: begin
        tx_frame_p <= 1'b0;
        tx_data_0_p <= tx_data[5:0];
        tx_data_1_p <= tx_data[17:12];
      end
      default: begin
        tx_frame_p <= 1'b0;
        tx_data_0_p <= 6'd0;
        tx_data_1_p <= 6'd0;
      end
    endcase
  end

  // transfer to local clock

  always @(negedge clk) begin
    tx_clk_n <= tx_clk_p;
    tx_frame_n <= tx_frame_p;
    tx_data_0_n <= tx_data_0_p;
    tx_data_1_n <= tx_data_1_p;
  end

  always @(posedge l_clk) begin
    tx_clk <= tx_clk_n;
    tx_frame <= tx_frame_n;
    tx_data_0 <= tx_data_0_n;
    tx_data_1 <= tx_data_1_n;
  end

  // tdd/ensm control

  always @(posedge up_clk) begin
    up_enable_int <= up_enable;
    up_txnrx_int <= up_txnrx;
  end

  always @(posedge clk or posedge rst) begin
    if (rst == 1'b1) begin
      enable_up_m1 <= 1'b0;
      txnrx_up_m1 <= 1'b0;
      enable_up <= 1'b0;
      txnrx_up <= 1'b0;
    end else begin
      enable_up_m1 <= up_enable_int;
      txnrx_up_m1 <= up_txnrx_int;
      enable_up <= enable_up_m1;
      txnrx_up <= txnrx_up_m1;
    end
  end

  always @(posedge clk) begin
    if (tdd_mode == 1'b1) begin
      enable_int <= tdd_enable;
      txnrx_int <= tdd_txnrx;
    end else begin
      enable_int <= enable_up;
      txnrx_int <= txnrx_up;
    end
  end

  always @(negedge clk) begin
    enable_int_n <= enable_int;
    txnrx_int_n <= txnrx_int;
  end

  always @(posedge l_clk) begin
    enable_int_p <= enable_int_n;
    txnrx_int_p <= txnrx_int_n;
  end

  // receive data interface, ibuf -> idelay -> iddr

  genvar i;
  generate
  for (i = 0; i < 6; i = i + 1) begin: g_rx_data
  ad_data_in #(
    .DEVICE_TYPE (DEVICE_TYPE),
    .IODELAY_CTRL (0),
    .IODELAY_GROUP (IO_DELAY_GROUP))
  i_rx_data (
    .rx_clk (l_clk),
    .rx_data_in_p (rx_data_in_p[i]),
    .rx_data_in_n (rx_data_in_n[i]),
    .rx_data_p (rx_data_1_s[i]),
    .rx_data_n (rx_data_0_s[i]),
    .up_clk (up_clk),
    .up_dld (up_adc_dld[i]),
    .up_dwdata (up_adc_dwdata[((i*5)+4):(i*5)]),
    .up_drdata (up_adc_drdata[((i*5)+4):(i*5)]),
    .delay_clk (delay_clk),
    .delay_rst (delay_rst),
    .delay_locked ());
  end
  endgenerate

  // receive frame interface, ibuf -> idelay -> iddr

  ad_data_in #(
    .DEVICE_TYPE (DEVICE_TYPE),
    .IODELAY_CTRL (1),
    .IODELAY_GROUP (IO_DELAY_GROUP))
  i_rx_frame (
    .rx_clk (l_clk),
    .rx_data_in_p (rx_frame_in_p),
    .rx_data_in_n (rx_frame_in_n),
    .rx_data_p (rx_frame_s[1]),
    .rx_data_n (rx_frame_s[0]),
    .up_clk (up_clk),
    .up_dld (up_adc_dld[6]),
    .up_dwdata (up_adc_dwdata[34:30]),
    .up_drdata (up_adc_drdata[34:30]),
    .delay_clk (delay_clk),
    .delay_rst (delay_rst),
    .delay_locked (locked_s));

  // transmit data interface, oddr -> obuf

  generate
  for (i = 0; i < 6; i = i + 1) begin: g_tx_data
  ad_data_out #(
    .DEVICE_TYPE (DEVICE_TYPE),
    .IODELAY_ENABLE (DAC_IODELAY_ENABLE),
    .IODELAY_CTRL (0),
    .IODELAY_GROUP (IO_DELAY_GROUP))
  i_tx_data (
    .tx_clk (l_clk),
    .tx_data_p (tx_data_1[i]),
    .tx_data_n (tx_data_0[i]),
    .tx_data_out_p (tx_data_out_p[i]),
    .tx_data_out_n (tx_data_out_n[i]),
    .up_clk (up_clk),
    .up_dld (up_dac_dld[i]),
    .up_dwdata (up_dac_dwdata[((i*5)+4):(i*5)]),
    .up_drdata (up_dac_drdata[((i*5)+4):(i*5)]),
    .delay_clk (delay_clk),
    .delay_rst (delay_rst),
    .delay_locked ());
  end
  endgenerate

  // transmit frame interface, oddr -> obuf

  ad_data_out #(
    .DEVICE_TYPE (DEVICE_TYPE),
    .IODELAY_ENABLE (DAC_IODELAY_ENABLE),
    .IODELAY_CTRL (0),
    .IODELAY_GROUP (IO_DELAY_GROUP))
  i_tx_frame (
    .tx_clk (l_clk),
    .tx_data_p (tx_frame),
    .tx_data_n (tx_frame),
    .tx_data_out_p (tx_frame_out_p),
    .tx_data_out_n (tx_frame_out_n),
    .up_clk (up_clk),
    .up_dld (up_dac_dld[6]),
    .up_dwdata (up_dac_dwdata[34:30]),
    .up_drdata (up_dac_drdata[34:30]),
    .delay_clk (delay_clk),
    .delay_rst (delay_rst),
    .delay_locked ());

  // transmit clock interface, oddr -> obuf

  ad_data_out #(
    .DEVICE_TYPE (DEVICE_TYPE),
    .IODELAY_ENABLE (DAC_IODELAY_ENABLE),
    .IODELAY_CTRL (0),
    .IODELAY_GROUP (IO_DELAY_GROUP))
  i_tx_clk (
    .tx_clk (l_clk),
    .tx_data_p (tx_clk[1]),
    .tx_data_n (tx_clk[0]),
    .tx_data_out_p (tx_clk_out_p),
    .tx_data_out_n (tx_clk_out_n),
    .up_clk (up_clk),
    .up_dld (up_dac_dld[7]),
    .up_dwdata (up_dac_dwdata[39:35]),
    .up_drdata (up_dac_drdata[39:35]),
    .delay_clk (delay_clk),
    .delay_rst (delay_rst),
    .delay_locked ());

  // enable, oddr -> obuf

  ad_data_out #(
    .SINGLE_ENDED (1),
    .DEVICE_TYPE (DEVICE_TYPE),
    .IODELAY_ENABLE (DAC_IODELAY_ENABLE),
    .IODELAY_CTRL (0),
    .IODELAY_GROUP (IO_DELAY_GROUP))
  i_enable (
    .tx_clk (l_clk),
    .tx_data_p (enable_int_p),
    .tx_data_n (enable_int_p),
    .tx_data_out_p (enable),
    .tx_data_out_n (),
    .up_clk (up_clk),
    .up_dld (up_dac_dld[8]),
    .up_dwdata (up_dac_dwdata[44:40]),
    .up_drdata (up_dac_drdata[44:40]),
    .delay_clk (delay_clk),
    .delay_rst (delay_rst),
    .delay_locked ());

  // txnrx, oddr -> obuf

  ad_data_out #(
    .SINGLE_ENDED (1),
    .DEVICE_TYPE (DEVICE_TYPE),
    .IODELAY_ENABLE (DAC_IODELAY_ENABLE),
    .IODELAY_CTRL (0),
    .IODELAY_GROUP (IO_DELAY_GROUP))
  i_txnrx (
    .tx_clk (l_clk),
    .tx_data_p (txnrx_int_p),
    .tx_data_n (txnrx_int_p),
    .tx_data_out_p (txnrx),
    .tx_data_out_n (),
    .up_clk (up_clk),
    .up_dld (up_dac_dld[9]),
    .up_dwdata (up_dac_dwdata[49:45]),
    .up_drdata (up_dac_drdata[49:45]),
    .delay_clk (delay_clk),
    .delay_rst (delay_rst),
    .delay_locked ());

  // device clock interface (receive clock)

  ad_data_clk #(
    .DEVICE_TYPE (DEVICE_TYPE))
  i_clk (
    .rst (1'd0),
    .locked (),
    .clk_in_p (rx_clk_in_p),
    .clk_in_n (rx_clk_in_n),
    .clk (l_clk));

endmodule

// ***************************************************************************
// ***************************************************************************<|MERGE_RESOLUTION|>--- conflicted
+++ resolved
@@ -93,33 +93,6 @@
 
   // delay interface
 
-<<<<<<< HEAD
-  input                   mmcm_rst,
-  input                   up_clk,
-  input                   up_rstn,
-  input                   up_enable,
-  input                   up_txnrx,
-  input       [ 6:0]      up_adc_dld,
-  input       [34:0]      up_adc_dwdata,
-  output      [34:0]      up_adc_drdata,
-  input       [ 9:0]      up_dac_dld,
-  input       [49:0]      up_dac_dwdata,
-  output      [49:0]      up_dac_drdata,
-  input                   delay_clk,
-  input                   delay_rst,
-  output                  delay_locked,
-
-  //drp interface
-
-  input                   up_drp_sel,
-  input                   up_drp_wr,
-  input       [11:0]      up_drp_addr,
-  input       [31:0]      up_drp_wdata,
-  output      [31:0]      up_drp_rdata,
-  output                  up_drp_ready,
-  output                  up_drp_locked);
-
-=======
   input               mmcm_rst,
   input               up_clk,
   input               up_rstn,
@@ -144,7 +117,6 @@
   output  [31:0]      up_drp_rdata,
   output              up_drp_ready,
   output              up_drp_locked);
->>>>>>> a386a426
 
   // internal registers
 
