--- conflicted
+++ resolved
@@ -50,13 +50,8 @@
 
   tdd_enable,
   tdd_secondary,
-<<<<<<< HEAD
-  tdd_txnrx_only_en,
-  tdd_txnrx_only,
-=======
   tdd_tx_only,
   tdd_rx_only,
->>>>>>> 2e877389
   tdd_burst_count,
   tdd_counter_init,
   tdd_frame_length,
@@ -103,13 +98,8 @@
 
   input           tdd_enable;
   input           tdd_secondary;
-<<<<<<< HEAD
-  input           tdd_txnrx_only_en;
-  input           tdd_txnrx_only;
-=======
   input           tdd_tx_only;
   input           tdd_rx_only;
->>>>>>> 2e877389
   input  [ 7:0]   tdd_burst_count;
   input  [23:0]   tdd_counter_init;
   input  [23:0]   tdd_frame_length;
@@ -179,7 +169,6 @@
   reg             counter_at_tdd_tx_dp_off_2 = 1'b0;
 
   reg             tdd_enable_d = 1'h0;
-<<<<<<< HEAD
 
   // internal signals
 
@@ -187,17 +176,8 @@
   wire   [23:0]   tdd_tx_dp_on_2_s;
   wire   [23:0]   tdd_tx_dp_off_1_s;
   wire   [23:0]   tdd_tx_dp_off_2_s;
-=======
-
-  // internal signals
-
-  wire   [23:0]   tdd_tx_dp_on_1_s;
-  wire   [23:0]   tdd_tx_dp_on_2_s;
-  wire   [23:0]   tdd_tx_dp_off_1_s;
-  wire   [23:0]   tdd_tx_dp_off_2_s;
 
   wire            tdd_txrx_only_en_s;
->>>>>>> 2e877389
 
   assign  tdd_counter_status = tdd_counter;
 
@@ -230,11 +210,7 @@
       if (tdd_counter_state == ON) begin
         if (tdd_counter == tdd_frame_length) begin
           tdd_counter <= 22'h0;
-<<<<<<< HEAD
-          if ( tdd_burst_counter > 1) begin // inside a burst
-=======
           if (tdd_burst_counter > 1) begin // inside a burst
->>>>>>> 2e877389
             tdd_burst_counter <= tdd_burst_counter - 1;
             tdd_counter_state <= ON;
           end
@@ -500,13 +476,8 @@
 
   always @(posedge clk) begin
     if(tdd_counter_state == ON) begin
-<<<<<<< HEAD
-      if (tdd_txnrx_only_en) begin
-        tdd_rx_vco_en <= ~tdd_txnrx_only;
-=======
       if (tdd_txrx_only_en_s) begin
         tdd_rx_vco_en <= tdd_rx_only;
->>>>>>> 2e877389
       end
       else if (counter_at_tdd_vco_rx_on_1 || counter_at_tdd_vco_rx_on_2) begin
         tdd_rx_vco_en <= 1'b1;
@@ -521,13 +492,8 @@
 
   always @(posedge clk) begin
     if(tdd_counter_state == ON) begin
-<<<<<<< HEAD
-      if (tdd_txnrx_only_en) begin
-        tdd_tx_vco_en <= tdd_txnrx_only;
-=======
       if (tdd_txrx_only_en_s) begin
         tdd_tx_vco_en <= tdd_tx_only;
->>>>>>> 2e877389
       end
       else if (counter_at_tdd_vco_tx_on_1 || counter_at_tdd_vco_tx_on_2) begin
         tdd_tx_vco_en <= 1'b1;
@@ -542,13 +508,8 @@
 
   always @(posedge clk) begin
     if(tdd_counter_state == ON) begin
-<<<<<<< HEAD
-      if (tdd_txnrx_only_en) begin
-        tdd_rx_rf_en <= ~tdd_txnrx_only;
-=======
       if (tdd_txrx_only_en_s) begin
         tdd_rx_rf_en <= tdd_rx_only;
->>>>>>> 2e877389
       end
       else if (counter_at_tdd_rx_on_1 || counter_at_tdd_rx_on_2) begin
         tdd_rx_rf_en <= 1'b1;
@@ -563,13 +524,8 @@
 
   always @(posedge clk) begin
     if(tdd_counter_state == ON) begin
-<<<<<<< HEAD
-      if (tdd_txnrx_only_en) begin
-        tdd_tx_rf_en <= tdd_txnrx_only;
-=======
       if (tdd_txrx_only_en_s) begin
         tdd_tx_rf_en <= tdd_tx_only;
->>>>>>> 2e877389
       end
       else if (counter_at_tdd_tx_on_1 || counter_at_tdd_tx_on_2) begin
         tdd_tx_rf_en <= 1'b1;
@@ -584,13 +540,8 @@
 
   always @(posedge clk) begin
     if(tdd_counter_state == ON) begin
-<<<<<<< HEAD
-      if (tdd_txnrx_only_en) begin
-        tdd_tx_dp_en <= tdd_txnrx_only;
-=======
       if (tdd_txrx_only_en_s) begin
         tdd_tx_dp_en <= tdd_tx_only;
->>>>>>> 2e877389
       end
       else if (counter_at_tdd_tx_dp_on_1 || counter_at_tdd_tx_dp_on_2) begin
         tdd_tx_dp_en <= 1'b1;
