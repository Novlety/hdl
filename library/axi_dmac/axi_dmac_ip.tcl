# ip

source ../scripts/adi_env.tcl
source $ad_hdl_dir/library/scripts/adi_ip.tcl

adi_ip_create axi_dmac
adi_ip_files axi_dmac [list \
  "$ad_hdl_dir/library/common/sync_bits.v" \
  "$ad_hdl_dir/library/common/up_axi.v" \
  "address_generator.v" \
  "data_mover.v" \
  "request_arb.v" \
  "request_generator.v" \
  "response_handler.v" \
  "axi_register_slice.v" \
  "2d_transfer.v" \
  "dest_axi_mm.v" \
  "dest_axi_stream.v" \
  "dest_fifo_inf.v" \
  "src_axi_mm.v" \
  "src_axi_stream.v" \
  "src_fifo_inf.v" \
  "splitter.v" \
  "response_generator.v" \
  "axi_dmac.v" \
<<<<<<< HEAD
  "axi_dmac_constr.ttcl" \
  "bd/bd.tcl" ]

adi_ip_properties axi_dmac
adi_ip_ttcl axi_dmac "axi_dmac_constr.ttcl"
adi_ip_bd axi_dmac "bd/bd.tcl"
=======
  "axi_dmac_constr.ttcl" ]

adi_ip_properties axi_dmac
adi_ip_ttcl axi_dmac "axi_dmac_constr.ttcl"
>>>>>>> 296093ad

adi_ip_add_core_dependencies { \
	analog.com:user:util_axis_resize:1.0 \
	analog.com:user:util_axis_fifo:1.0 \
}

adi_add_bus "s_axis" "slave" \
	"xilinx.com:interface:axis_rtl:1.0" \
	"xilinx.com:interface:axis:1.0" \
	[list {"s_axis_ready" "TREADY"} \
	  {"s_axis_valid" "TVALID"} \
	  {"s_axis_data" "TDATA"} \
	  {"s_axis_user" "TUSER"} ]
adi_add_bus_clock "s_axis_aclk" "s_axis"

adi_add_bus "m_axis" "master" \
	"xilinx.com:interface:axis_rtl:1.0" \
	"xilinx.com:interface:axis:1.0" \
	[list {"m_axis_ready" "TREADY"} \
	  {"m_axis_valid" "TVALID"} \
	  {"m_axis_data" "TDATA"} ]
adi_add_bus_clock "m_axis_aclk" "m_axis"

adi_set_bus_dependency "m_src_axi" "m_src_axi" \
	"(spirit:decode(id('MODELPARAM_VALUE.DMA_TYPE_SRC')) = 0)"
adi_set_bus_dependency "m_dest_axi" "m_dest_axi" \
	"(spirit:decode(id('MODELPARAM_VALUE.DMA_TYPE_DEST')) = 0)"
adi_set_bus_dependency "s_axis" "s_axis" \
	"(spirit:decode(id('MODELPARAM_VALUE.DMA_TYPE_SRC')) = 1)"
adi_set_bus_dependency "m_axis" "m_axis" \
	"(spirit:decode(id('MODELPARAM_VALUE.DMA_TYPE_DEST')) = 1)"
adi_set_ports_dependency "fifo_rd" \
	"(spirit:decode(id('MODELPARAM_VALUE.DMA_TYPE_DEST')) = 2)"

# These are in the design to keep the Altera tools happy which can't handle
# uni-directional AXI interfaces. The Xilinx tools can and do a better job when
# they know that the interface is uni-directional, so disable the ports.
set dummy_axi_ports [list \
	"m_dest_axi_arvalid" \
	"m_dest_axi_arready" \
	"m_dest_axi_araddr" \
	"m_dest_axi_arlen" \
	"m_dest_axi_arsize" \
	"m_dest_axi_arburst" \
	"m_dest_axi_arcache" \
	"m_dest_axi_arprot" \
	"m_dest_axi_rready" \
	"m_dest_axi_rvalid" \
	"m_dest_axi_rresp" \
	"m_dest_axi_rdata" \
	"m_src_axi_awvalid" \
	"m_src_axi_awready" \
	"m_src_axi_awvalid" \
	"m_src_axi_awaddr" \
	"m_src_axi_awlen" \
	"m_src_axi_awsize" \
	"m_src_axi_awburst" \
	"m_src_axi_awcache" \
	"m_src_axi_awprot" \
	"m_src_axi_wvalid" \
	"m_src_axi_wready" \
	"m_src_axi_wvalid" \
	"m_src_axi_wdata" \
	"m_src_axi_wstrb" \
	"m_src_axi_wlast" \
	"m_src_axi_bready" \
	"m_src_axi_bvalid" \
	"m_src_axi_bresp" \
]

foreach p $dummy_axi_ports {
	adi_set_ports_dependency $p "0"
}

# These are in the design to keep the Altera tools happy which can't handle
# uni-directional AXI interfaces. The Xilinx tools can and do a better job when
# they know that the interface is uni-directional, so disable the ports.
set dummy_axi_ports [list \
	"m_dest_axi_arvalid" \
	"m_dest_axi_arready" \
	"m_dest_axi_araddr" \
	"m_dest_axi_arlen" \
	"m_dest_axi_arsize" \
	"m_dest_axi_arburst" \
	"m_dest_axi_arcache" \
	"m_dest_axi_arprot" \
	"m_dest_axi_rready" \
	"m_dest_axi_rvalid" \
	"m_dest_axi_rresp" \
	"m_dest_axi_rdata" \
	"m_src_axi_awvalid" \
	"m_src_axi_awready" \
	"m_src_axi_awvalid" \
	"m_src_axi_awaddr" \
	"m_src_axi_awlen" \
	"m_src_axi_awsize" \
	"m_src_axi_awburst" \
	"m_src_axi_awcache" \
	"m_src_axi_awprot" \
	"m_src_axi_wvalid" \
	"m_src_axi_wready" \
	"m_src_axi_wvalid" \
	"m_src_axi_wdata" \
	"m_src_axi_wstrb" \
	"m_src_axi_wlast" \
	"m_src_axi_bready" \
	"m_src_axi_bvalid" \
	"m_src_axi_bresp" \
]

foreach p $dummy_axi_ports {
	adi_set_ports_dependency $p "0"
}

# These are in the design to keep the Altera tools happy which can't handle
# uni-directional AXI interfaces. The Xilinx tools can and do a better job when
# they know that the interface is uni-directional, so disable the ports.
set dummy_axi_ports [list \
	"m_dest_axi_arvalid" \
	"m_dest_axi_arready" \
	"m_dest_axi_araddr" \
	"m_dest_axi_arlen" \
	"m_dest_axi_arsize" \
	"m_dest_axi_arburst" \
	"m_dest_axi_arcache" \
	"m_dest_axi_arprot" \
	"m_dest_axi_rready" \
	"m_dest_axi_rvalid" \
	"m_dest_axi_rresp" \
	"m_dest_axi_rdata" \
	"m_src_axi_awvalid" \
	"m_src_axi_awready" \
	"m_src_axi_awvalid" \
	"m_src_axi_awaddr" \
	"m_src_axi_awlen" \
	"m_src_axi_awsize" \
	"m_src_axi_awburst" \
	"m_src_axi_awcache" \
	"m_src_axi_awprot" \
	"m_src_axi_wvalid" \
	"m_src_axi_wready" \
	"m_src_axi_wvalid" \
	"m_src_axi_wdata" \
	"m_src_axi_wstrb" \
	"m_src_axi_wlast" \
	"m_src_axi_bready" \
	"m_src_axi_bvalid" \
	"m_src_axi_bresp" \
]

foreach p $dummy_axi_ports {
	adi_set_ports_dependency $p "0"
}

adi_add_bus "fifo_wr" "slave" \
	"analog.com:interface:fifo_wr_rtl:1.0" \
	"analog.com:interface:fifo_wr:1.0" \
	{ \
		{"fifo_wr_en" "EN"} \
		{"fifo_wr_din" "DATA"} \
		{"fifo_wr_overflow" "OVERFLOW"} \
		{"fifo_wr_sync" "SYNC"} \
		{"fifo_wr_xfer_req" "XFER_REQ"} \
	}

adi_add_bus_clock "fifo_wr_clk" "fifo_wr"

adi_set_bus_dependency "fifo_wr" "fifo_wr" \
	"(spirit:decode(id('MODELPARAM_VALUE.DMA_TYPE_SRC')) = 2)"

adi_add_bus "fifo_rd" "slave" \
	"analog.com:interface:fifo_rd_rtl:1.0" \
	"analog.com:interface:fifo_rd:1.0" \
	{
		{"fifo_rd_en" "EN"} \
		{"fifo_rd_dout" "DATA"} \
		{"fifo_rd_valid" "VALID"} \
		{"fifo_rd_underflow" "UNDERFLOW"} \
	}

adi_add_bus_clock "fifo_rd_clk" "fifo_rd"

adi_set_bus_dependency "fifo_rd" "fifo_rd" \
	"(spirit:decode(id('MODELPARAM_VALUE.DMA_TYPE_DEST')) = 2)"

foreach port {"m_dest_axi_aresetn" "m_src_axi_aresetn" "s_axis_valid" \
	"s_axis_data" "m_axis_ready" "fifo_wr_en" "fifo_wr_din" "fifo_rd_en"} {
	set_property DRIVER_VALUE "0" [ipx::get_ports $port]
}

foreach port {"s_axis_user" "fifo_wr_sync"} {
	set_property DRIVER_VALUE "1" [ipx::get_ports $port]
}

set cc [ipx::current_core]

# The core does not issue narrow bursts
foreach intf [ipx::get_bus_interfaces m_*_axi -of_objects $cc] {
	set para [ipx::add_bus_parameter SUPPORTS_NARROW_BURST $intf]
	set_property "VALUE" "0" $para
}

set_property -dict [list \
	"value_validation_type" "range_long" \
	"value_validation_range_minimum" "8" \
	"value_validation_range_maximum" "32" \
	] \
	[ipx::get_user_parameters DMA_LENGTH_WIDTH -of_objects $cc]

foreach {k v} { \
		"ASYNC_CLK_REQ_SRC" "true" \
		"ASYNC_CLK_SRC_DEST" "true" \
		"ASYNC_CLK_DEST_REQ" "true" \
		"CYCLIC" "false" \
		"DMA_2D_TRANSFER" "false" \
		"SYNC_TRANSFER_START" "false" \
		"AXI_SLICE_SRC" "false" \
		"AXI_SLICE_DEST" "false" \
	} { \
	set_property -dict [list \
			"value_format" "bool" \
			"value" $v \
		] \
		[ipx::get_user_parameters $k -of_objects $cc]
	set_property -dict [list \
			"value_format" "bool" \
			"value" $v \
		] \
		[ipx::get_hdl_parameters $k -of_objects $cc]
}

set_property -dict [list \
	"enablement_tcl_expr" "\$DMA_TYPE_SRC != 0" \
] \
[ipx::get_user_parameters SYNC_TRANSFER_START -of_objects $cc]

foreach dir {"SRC" "DEST"} {
	set_property -dict [list \
		"value_validation_type" "list" \
		"value_validation_list" "16 32 64 128 256 512 1024" \
	] \
	[ipx::get_user_parameters DMA_DATA_WIDTH_${dir} -of_objects $cc]

	set_property -dict [list \
		"value_validation_type" "pairs" \
		"value_validation_pairs" {"AXI3" "1" "AXI4" "0"} \
		"enablement_tcl_expr" "\$DMA_TYPE_${dir} == 0" \
	] \
	[ipx::get_user_parameters DMA_AXI_PROTOCOL_${dir} -of_objects $cc]

	set_property -dict [list \
		"value_validation_type" "pairs" \
		"value_validation_pairs" { \
			"Memory-Mapped AXI" "0" \
			"Streaming AXI" "1" \
			"FIFO Interface" "2" \
		} \
	] \
	[ipx::get_user_parameters DMA_TYPE_${dir} -of_objects $cc]
}

set page0 [ipgui::get_pagespec -name "Page 0" -component $cc]
set g [ipgui::add_group -name {DMA Endpoint Configuration} -component $cc \
		-parent $page0 -display_name {DMA Endpoint Configuration} \
		-layout "horizontal"]
set src_group [ipgui::add_group -name {Source} -component $cc -parent $g \
		-display_name {Source}]
set dest_group [ipgui::add_group -name {Destination} -component $cc -parent $g \
		-display_name {Destination}]

foreach {dir group} [list "SRC" $src_group "DEST" $dest_group] {
	set p [ipgui::get_guiparamspec -name "DMA_TYPE_${dir}" -component $cc]
	ipgui::move_param -component $cc -order 0 $p -parent $group
	set_property -dict [list \
			"widget" "comboBox" \
			"display_name" "Type" \
		] $p

	set p [ipgui::get_guiparamspec -name "DMA_AXI_PROTOCOL_${dir}" -component $cc]
	ipgui::move_param -component $cc -order 1 $p -parent $group
	set_property -dict [list \
		"widget" "comboBox" \
		"display_name" "AXI Protocol" \
	] $p

	set p [ipgui::get_guiparamspec -name "DMA_DATA_WIDTH_${dir}" -component $cc]
	ipgui::move_param -component $cc -order 2 $p -parent $group
	set_property -dict [list \
		"display_name" "Bus Width" \
	] $p

	set p [ipgui::get_guiparamspec -name "AXI_SLICE_${dir}" -component $cc]
	ipgui::move_param -component $cc -order 3 $p -parent $group
	set_property -dict [list \
		"display_name" "Insert Register Slice" \
	] $p
}

set p [ipgui::get_guiparamspec -name "SYNC_TRANSFER_START" -component $cc]
ipgui::move_param -component $cc -order 4 $p -parent $src_group
set_property -dict [list \
	"display_name" "Transfer Start Synchronization Support" \
] $p

set general_group [ipgui::add_group -name "General Configuration" -component $cc \
		-parent $page0 -display_name "General Configuration"]

set p [ipgui::get_guiparamspec -name "ID" -component $cc]
ipgui::move_param -component $cc -order 0 $p -parent $general_group
set_property -dict [list \
	"display_name" "Core ID" \
] $p

set p [ipgui::get_guiparamspec -name "DMA_LENGTH_WIDTH" -component $cc]
ipgui::move_param -component $cc -order 1 $p -parent $general_group
set_property -dict [list \
	"display_name" "DMA Transfer Length Register Width" \
] $p

set p [ipgui::get_guiparamspec -name "FIFO_SIZE" -component $cc]
ipgui::move_param -component $cc -order 2 $p -parent $general_group
set_property -dict [list \
	"display_name" "FIFO Size (In Bursts)" \
] $p

set p [ipgui::get_guiparamspec -name "MAX_BYTES_PER_BURST" -component $cc]
ipgui::move_param -component $cc -order 3 $p -parent $general_group
set_property -dict [list \
	"display_name" "Maximum Bytes per Burst" \
] $p

set feature_group [ipgui::add_group -name "Features" -component $cc \
		-parent $page0 -display_name "Features"]

set p [ipgui::get_guiparamspec -name "CYCLIC" -component $cc]
ipgui::move_param -component $cc -order 0 $p -parent $feature_group
set_property -dict [list \
	"display_name" "Cyclic Transfer Support" \
] $p

set p [ipgui::get_guiparamspec -name "DMA_2D_TRANSFER" -component $cc]
ipgui::move_param -component $cc -order 1 $p -parent $feature_group
set_property -dict [list \
	"display_name" "2D Transfer Support" \
] $p

set clk_group [ipgui::add_group -name {Clock Domain Configuration} -component $cc \
		-parent $page0 -display_name {Clock Domain Configuration}]

set p [ipgui::get_guiparamspec -name "ASYNC_CLK_REQ_SRC" -component $cc]
ipgui::move_param -component $cc -order 0 $p -parent $clk_group
set_property -dict [list \
	"display_name" "Request and Source Clock Asynchronous" \
] $p

set p [ipgui::get_guiparamspec -name "ASYNC_CLK_SRC_DEST" -component $cc]
ipgui::move_param -component $cc -order 1 $p -parent $clk_group
set_property -dict [list \
	"display_name" "Source and Destination Clock Asynchronous" \
] $p

set p [ipgui::get_guiparamspec -name "ASYNC_CLK_DEST_REQ" -component $cc]
ipgui::move_param -component $cc -order 2 $p -parent $clk_group
set_property -dict [list \
	"display_name" "Destination and Request Clock Asynchronous" \
] $p

ipx::create_xgui_files [ipx::current_core]
ipx::save_core $cc<|MERGE_RESOLUTION|>--- conflicted
+++ resolved
@@ -23,19 +23,12 @@
   "splitter.v" \
   "response_generator.v" \
   "axi_dmac.v" \
-<<<<<<< HEAD
   "axi_dmac_constr.ttcl" \
   "bd/bd.tcl" ]
 
 adi_ip_properties axi_dmac
 adi_ip_ttcl axi_dmac "axi_dmac_constr.ttcl"
 adi_ip_bd axi_dmac "bd/bd.tcl"
-=======
-  "axi_dmac_constr.ttcl" ]
-
-adi_ip_properties axi_dmac
-adi_ip_ttcl axi_dmac "axi_dmac_constr.ttcl"
->>>>>>> 296093ad
 
 adi_ip_add_core_dependencies { \
 	analog.com:user:util_axis_resize:1.0 \
@@ -110,86 +103,6 @@
 	adi_set_ports_dependency $p "0"
 }
 
-# These are in the design to keep the Altera tools happy which can't handle
-# uni-directional AXI interfaces. The Xilinx tools can and do a better job when
-# they know that the interface is uni-directional, so disable the ports.
-set dummy_axi_ports [list \
-	"m_dest_axi_arvalid" \
-	"m_dest_axi_arready" \
-	"m_dest_axi_araddr" \
-	"m_dest_axi_arlen" \
-	"m_dest_axi_arsize" \
-	"m_dest_axi_arburst" \
-	"m_dest_axi_arcache" \
-	"m_dest_axi_arprot" \
-	"m_dest_axi_rready" \
-	"m_dest_axi_rvalid" \
-	"m_dest_axi_rresp" \
-	"m_dest_axi_rdata" \
-	"m_src_axi_awvalid" \
-	"m_src_axi_awready" \
-	"m_src_axi_awvalid" \
-	"m_src_axi_awaddr" \
-	"m_src_axi_awlen" \
-	"m_src_axi_awsize" \
-	"m_src_axi_awburst" \
-	"m_src_axi_awcache" \
-	"m_src_axi_awprot" \
-	"m_src_axi_wvalid" \
-	"m_src_axi_wready" \
-	"m_src_axi_wvalid" \
-	"m_src_axi_wdata" \
-	"m_src_axi_wstrb" \
-	"m_src_axi_wlast" \
-	"m_src_axi_bready" \
-	"m_src_axi_bvalid" \
-	"m_src_axi_bresp" \
-]
-
-foreach p $dummy_axi_ports {
-	adi_set_ports_dependency $p "0"
-}
-
-# These are in the design to keep the Altera tools happy which can't handle
-# uni-directional AXI interfaces. The Xilinx tools can and do a better job when
-# they know that the interface is uni-directional, so disable the ports.
-set dummy_axi_ports [list \
-	"m_dest_axi_arvalid" \
-	"m_dest_axi_arready" \
-	"m_dest_axi_araddr" \
-	"m_dest_axi_arlen" \
-	"m_dest_axi_arsize" \
-	"m_dest_axi_arburst" \
-	"m_dest_axi_arcache" \
-	"m_dest_axi_arprot" \
-	"m_dest_axi_rready" \
-	"m_dest_axi_rvalid" \
-	"m_dest_axi_rresp" \
-	"m_dest_axi_rdata" \
-	"m_src_axi_awvalid" \
-	"m_src_axi_awready" \
-	"m_src_axi_awvalid" \
-	"m_src_axi_awaddr" \
-	"m_src_axi_awlen" \
-	"m_src_axi_awsize" \
-	"m_src_axi_awburst" \
-	"m_src_axi_awcache" \
-	"m_src_axi_awprot" \
-	"m_src_axi_wvalid" \
-	"m_src_axi_wready" \
-	"m_src_axi_wvalid" \
-	"m_src_axi_wdata" \
-	"m_src_axi_wstrb" \
-	"m_src_axi_wlast" \
-	"m_src_axi_bready" \
-	"m_src_axi_bvalid" \
-	"m_src_axi_bresp" \
-]
-
-foreach p $dummy_axi_ports {
-	adi_set_ports_dependency $p "0"
-}
-
 adi_add_bus "fifo_wr" "slave" \
 	"analog.com:interface:fifo_wr_rtl:1.0" \
 	"analog.com:interface:fifo_wr:1.0" \
